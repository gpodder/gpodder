--- conflicted
+++ resolved
@@ -210,8 +210,4 @@
     - IRC channel                      #gpodder on irc.freenode.net
 
   ............................................................................
-<<<<<<< HEAD
-             Last updated: 2016-11-21 by Thomas Perl <thp.io/about>
-=======
              Last updated: 2016-11-30 by Thomas Perl <thp.io/about>
->>>>>>> 30682343
