--- conflicted
+++ resolved
@@ -2,19 +2,9 @@
 import Qt 4.7
 import com.nokia.meego 1.0
 
-<<<<<<< HEAD
 TextField {
     id: textField
-=======
-TextInput {
-    // not used for now, but might be used in the future
-    property string placeholderText: ''
-
-    color: 'white'
-    font.pixelSize: 20
->>>>>>> f45d1096
     inputMethodHints: Qt.ImhNoAutoUppercase
-    placeholderText: 'Search term or URL'
     signal accepted()
 
     Keys.onReturnPressed: accepted()
