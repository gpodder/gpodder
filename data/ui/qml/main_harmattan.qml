--- conflicted
+++ resolved
@@ -88,16 +88,6 @@
                     text: (mainObject.currentEpisode!=undefined)?mainObject.currentEpisode.qtitle:''
                 }
 
-<<<<<<< HEAD
-                Label {
-                    font.pixelSize: 55
-                    font.bold: true
-                    color: '#ccc'
-                    text: (mainObject.currentEpisode!=undefined)?mainObject.currentEpisode.qpositiontext:''
-                }
-
-=======
->>>>>>> 4d272b4b
                 Item {
                     width: 1
                     height: parent.anchors.leftMargin
