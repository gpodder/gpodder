--- conflicted
+++ resolved
@@ -19,14 +19,9 @@
 #
 
 import ctypes
-<<<<<<< HEAD
-from ctypes import byref, c_ulonglong, HRESULT, Structure
-from ctypes.wintypes import (BOOL, BYTE, DWORD, HANDLE, LPCWSTR, MAX_PATH, PULARGE_INTEGER, WORD)
-=======
-from ctypes import HRESULT, Structure, c_ulonglong
+from ctypes import HRESULT, Structure, byref, c_ulonglong
 from ctypes.wintypes import (BOOL, BYTE, DWORD, HANDLE, LPCWSTR, MAX_PATH,
                              PULARGE_INTEGER, WORD)
->>>>>>> 735ec25f
 from uuid import UUID
 
 from win32ctypes.core.ctypes._util import check_zero, function_factory
