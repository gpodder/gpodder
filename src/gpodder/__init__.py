# -*- coding: utf-8 -*-
#
# gPodder - A media aggregator and podcast client
# Copyright (c) 2005-2018 The gPodder Team
#
# gPodder is free software; you can redistribute it and/or modify
# it under the terms of the GNU General Public License as published by
# the Free Software Foundation; either version 3 of the License, or
# (at your option) any later version.
#
# gPodder is distributed in the hope that it will be useful,
# but WITHOUT ANY WARRANTY; without even the implied warranty of
# MERCHANTABILITY or FITNESS FOR A PARTICULAR PURPOSE.  See the
# GNU General Public License for more details.
#
# You should have received a copy of the GNU General Public License
# along with this program.  If not, see <http://www.gnu.org/licenses/>.
#

# This metadata block gets parsed by setup.py and pyproject.toml - use single quotes only
__tagline__ = 'Media aggregator and podcast client'
__author__ = 'Thomas Perl <thp@gpodder.org>'
<<<<<<< HEAD
__version__ = '3.11.4+1'
__date__ = '2023-10-12'
__copyright__ = '© 2005-2023 The gPodder Team'
=======
__version__ = '3.11.5'
__date__ = '2024-12-17'
__copyright__ = '© 2005-2024 The gPodder Team'
>>>>>>> a3be6519
__license__ = 'GNU General Public License, version 3 or later'
__url__ = 'http://gpodder.org/'

# Use public version part for __version_info__, see PEP 440
__public_version__, __local_version__ = next(
    (v[0], v[1] if len(v) > 1 else '') for v in (__version__.split('+'),))
__version_info__ = tuple(int(x) for x in __public_version__.split('.'))

import gettext
import locale
import os
import platform
import socket
import sys

from gpodder.build_info import BUILD_TYPE

# Check if real hard dependencies are available
try:
    import podcastparser
except ImportError:
    print("""
  Error: Module "podcastparser" (python-podcastparser) not found.
         The podcastparser module can be downloaded from
         http://gpodder.org/podcastparser/

  From a source checkout, see https://gpodder.github.io/docs/run-from-git.html
""")
    sys.exit(1)
del podcastparser

try:
    import mygpoclient
except ImportError:
    print("""
  Error: Module "mygpoclient" (python-mygpoclient) not found.
         The mygpoclient module can be downloaded from
         http://gpodder.org/mygpoclient/

  From a source checkout, see https://gpodder.github.io/docs/run-from-git.html
""")
    sys.exit(1)
del mygpoclient

try:
    import sqlite3
except ImportError:
    print("""
  Error: Module "sqlite3" not found.
         Build Python with SQLite 3 support or get it from
         http://code.google.com/p/pysqlite/
""")
    sys.exit(1)
del sqlite3


# Is gpodder running in verbose mode?
verbose = False
# Is gpodder running in quiet mode?
quiet = False


# The User-Agent string for downloads
user_agent = 'gPodder/%s (+%s) %s' % (__version__, __url__, platform.system())


# Are we running in GUI or console mode?
class UI(object):
    def __init__(self):
        self.gtk = False
        self.cli = False


ui = UI()

# D-Bus specific interface names
dbus_bus_name = 'org.gpodder'
dbus_gui_object_path = '/gui'
dbus_podcasts_object_path = '/podcasts'
dbus_interface = 'org.gpodder.interface'
dbus_podcasts = 'org.gpodder.podcasts'
dbus_session_bus = None

# Set "win32" to True if we are on Windows
ui.win32 = (platform.system() == 'Windows')
# Set "osx" to True if we are on Mac OS X
ui.osx = (platform.system() == 'Darwin')
# We assume it's a freedesktop.org system if it's not Windows or OS X
ui.freedesktop = not ui.win32 and not ui.osx

# i18n setup (will result in "gettext" to be available)
# Use   _ = gpodder.gettext   in modules to enable string translations
textdomain = 'gpodder'
locale_dir = gettext.bindtextdomain(textdomain)

if ui.win32:
    # this must be done prior to gettext.translation to set the locale (see #484)
    from gpodder.utilwin32locale import install
    install(textdomain, locale_dir)

t = gettext.translation(textdomain, locale_dir, fallback=True)

gettext = t.gettext
ngettext = t.ngettext

del t

# Set up textdomain for Gtk.Builder (this accesses the C library functions)
if hasattr(locale, 'bindtextdomain'):
    locale.bindtextdomain(textdomain, locale_dir)

del locale_dir

# Set up socket timeouts to fix bug 174
SOCKET_TIMEOUT = 60
socket.setdefaulttimeout(SOCKET_TIMEOUT)
del socket
SOCKET_TIMEOUT

# Variables reserved for GUI-specific use (will be set accordingly)
ui_folders = []
icon_file = None
images_folder = None
user_extensions = None

# Episode states used in the database
STATE_NORMAL, STATE_DOWNLOADED, STATE_DELETED = list(range(3))

# Paths (gPodder's home folder, config, db, download and data prefix)
home = None
config_file = None
database_file = None
downloads = None
prefix = None

ENV_HOME, ENV_DOWNLOADS = 'GPODDER_HOME', 'GPODDER_DOWNLOAD_DIR'

no_update_check_file = None


# Function to set a new gPodder home folder
def set_home(new_home):
    global home, config_file, database_file, downloads
    home = os.path.abspath(new_home)

    config_file = os.path.join(home, 'Settings.json')
    database_file = os.path.join(home, 'Database')
    if ENV_DOWNLOADS not in os.environ:
        downloads = os.path.join(home, 'Downloads')


def fixup_home(old_home):
    if ui.osx or ui.win32:
        if ui.osx:
            new_home = os.path.expanduser(os.path.join('~', 'Library',
                'Application Support', 'gPodder'))
        elif BUILD_TYPE == 'windows-portable':
            new_home = os.path.normpath(os.path.join(os.path.dirname(sys.executable), "..", "..", "config"))
            old_home = new_home  # force to config directory
            print("D: windows-portable build; forcing home to config directory %s" % new_home, file=sys.stderr)
        else:  # ui.win32, not portable build
            from gpodder.utilwin32ctypes import (
                get_documents_folder, get_reg_current_user_string_value)
            try:
                # from old launcher, see
                # https://github.com/gpodder/gpodder/blob/old/gtk2/tools/win32-launcher/folderselector.c
                new_home = get_reg_current_user_string_value("Software\\gpodder.org\\gPodder", "GPODDER_HOME")
                print("D: windows build; registry home = %s" % new_home, file=sys.stderr)
            except Exception as e:
                print("E: can't get GPODDER_HOME from registry: %s" % e, file=sys.stderr)
                new_home = None
            if new_home is None:
                try:
                    new_home = os.path.join(get_documents_folder(), "gPodder")
                    print("D: windows build; documents home = %s" % new_home, file=sys.stderr)
                except Exception as e:
                    print("E: can't get user's Documents folder: %s" % e, file=sys.stderr)
                    new_home = old_home

        # Users who do not have the old home directory, or who have it but also
        # have the new home directory (to cater to situations where the user
        # might for some reason or the other have a ~/gPodder/ directory) get
        # to use the new, more OS X-ish home.
        if not os.path.exists(old_home) or os.path.exists(new_home):
            return new_home

    return old_home


# Default locations for configuration and data files
default_home = os.path.expanduser(os.path.join('~', 'gPodder'))
default_home = fixup_home(default_home)
set_home(os.path.expanduser(os.environ.get(ENV_HOME, default_home)))

if home != default_home:
    print('Storing data in', home, '(GPODDER_HOME is set)', file=sys.stderr)

if ENV_DOWNLOADS in os.environ:
    # Allow to relocate the downloads folder (pull request 4, bug 466)
    downloads = os.path.expanduser(os.environ[ENV_DOWNLOADS])
    print('Storing downloads in %s (%s is set)' % (downloads,
            ENV_DOWNLOADS), file=sys.stderr)

# Plugins to load by default
DEFAULT_PLUGINS = [
    'gpodder.plugins.soundcloud',
]


def load_plugins():
    """Load (non-essential) plugin modules.

    This loads a default set of plugins, but you can use
    the environment variable "GPODDER_PLUGINS" to modify
    the list of plugins.
    """
    PLUGINS = os.environ.get('GPODDER_PLUGINS', None)
    if PLUGINS is None:
        PLUGINS = DEFAULT_PLUGINS
    else:
        PLUGINS = PLUGINS.split()
    for plugin in PLUGINS:
        try:
            __import__(plugin)
        except Exception as e:
            print('Cannot load plugin: %s (%s)' % (plugin, e), file=sys.stderr)<|MERGE_RESOLUTION|>--- conflicted
+++ resolved
@@ -20,15 +20,9 @@
 # This metadata block gets parsed by setup.py and pyproject.toml - use single quotes only
 __tagline__ = 'Media aggregator and podcast client'
 __author__ = 'Thomas Perl <thp@gpodder.org>'
-<<<<<<< HEAD
-__version__ = '3.11.4+1'
-__date__ = '2023-10-12'
-__copyright__ = '© 2005-2023 The gPodder Team'
-=======
-__version__ = '3.11.5'
-__date__ = '2024-12-17'
+__version__ = '3.11.5+1'
+__date__ = '2024-12-25'
 __copyright__ = '© 2005-2024 The gPodder Team'
->>>>>>> a3be6519
 __license__ = 'GNU General Public License, version 3 or later'
 __url__ = 'http://gpodder.org/'
 
