# -*- coding: utf-8 -*-
#
# gPodder - A media aggregator and podcast client
# Copyright (c) 2005-2018 The gPodder Team
#
# gPodder is free software; you can redistribute it and/or modify
# it under the terms of the GNU General Public License as published by
# the Free Software Foundation; either version 3 of the License, or
# (at your option) any later version.
#
# gPodder is distributed in the hope that it will be useful,
# but WITHOUT ANY WARRANTY; without even the implied warranty of
# MERCHANTABILITY or FITNESS FOR A PARTICULAR PURPOSE.  See the
# GNU General Public License for more details.
#
# You should have received a copy of the GNU General Public License
# along with this program.  If not, see <http://www.gnu.org/licenses/>.
#

# This metadata block gets parsed by setup.py - use single quotes only
__tagline__ = 'Media aggregator and podcast client'
__author__ = 'Thomas Perl <thp@gpodder.org>'
<<<<<<< HEAD
__version__ = '3.11.1+1'
__date__ = '2023-02-28'
=======
__version__ = '3.11.2'
__date__ = '2023-08-13'
>>>>>>> 305d3564
__copyright__ = '© 2005-2023 The gPodder Team'
__license__ = 'GNU General Public License, version 3 or later'
__url__ = 'http://gpodder.org/'

# Use public version part for __version_info__, see PEP 440
__public_version__, __local_version__ = next(
    (v[0], v[1] if len(v) > 1 else '') for v in (__version__.split('+'),))
__version_info__ = tuple(int(x) for x in __public_version__.split('.'))

import gettext
import locale
import os
import platform
import socket
import sys

from gpodder.build_info import BUILD_TYPE

# Check if real hard dependencies are available
try:
    import podcastparser
except ImportError:
    print("""
  Error: Module "podcastparser" (python-podcastparser) not found.
         The podcastparser module can be downloaded from
         http://gpodder.org/podcastparser/

  From a source checkout, see https://gpodder.github.io/docs/run-from-git.html
""")
    sys.exit(1)
del podcastparser

try:
    import mygpoclient
except ImportError:
    print("""
  Error: Module "mygpoclient" (python-mygpoclient) not found.
         The mygpoclient module can be downloaded from
         http://gpodder.org/mygpoclient/

  From a source checkout, see https://gpodder.github.io/docs/run-from-git.html
""")
    sys.exit(1)
del mygpoclient

try:
    import sqlite3
except ImportError:
    print("""
  Error: Module "sqlite3" not found.
         Build Python with SQLite 3 support or get it from
         http://code.google.com/p/pysqlite/
""")
    sys.exit(1)
del sqlite3


# Is gpodder running in verbose mode?
verbose = False
# Is gpodder running in quiet mode?
quiet = False


# The User-Agent string for downloads
user_agent = 'gPodder/%s (+%s) %s' % (__version__, __url__, platform.system())


# Are we running in GUI or console mode?
class UI(object):
    def __init__(self):
        self.gtk = False
        self.cli = False


ui = UI()

# D-Bus specific interface names
dbus_bus_name = 'org.gpodder'
dbus_gui_object_path = '/gui'
dbus_podcasts_object_path = '/podcasts'
dbus_interface = 'org.gpodder.interface'
dbus_podcasts = 'org.gpodder.podcasts'
dbus_session_bus = None

# Set "win32" to True if we are on Windows
ui.win32 = (platform.system() == 'Windows')
# Set "osx" to True if we are on Mac OS X
ui.osx = (platform.system() == 'Darwin')
# We assume it's a freedesktop.org system if it's not Windows or OS X
ui.freedesktop = not ui.win32 and not ui.osx

# i18n setup (will result in "gettext" to be available)
# Use   _ = gpodder.gettext   in modules to enable string translations
textdomain = 'gpodder'
locale_dir = gettext.bindtextdomain(textdomain)

if ui.win32:
    # this must be done prior to gettext.translation to set the locale (see #484)
    from gpodder.utilwin32locale import install
    install(textdomain, locale_dir)

t = gettext.translation(textdomain, locale_dir, fallback=True)

gettext = t.gettext
ngettext = t.ngettext

del t

# Set up textdomain for Gtk.Builder (this accesses the C library functions)
if hasattr(locale, 'bindtextdomain'):
    locale.bindtextdomain(textdomain, locale_dir)

del locale_dir

# Set up socket timeouts to fix bug 174
SOCKET_TIMEOUT = 60
socket.setdefaulttimeout(SOCKET_TIMEOUT)
del socket
SOCKET_TIMEOUT

# Variables reserved for GUI-specific use (will be set accordingly)
ui_folders = []
icon_file = None
images_folder = None
user_extensions = None

# Episode states used in the database
STATE_NORMAL, STATE_DOWNLOADED, STATE_DELETED = list(range(3))

# Paths (gPodder's home folder, config, db, download and data prefix)
home = None
config_file = None
database_file = None
downloads = None
prefix = None

ENV_HOME, ENV_DOWNLOADS = 'GPODDER_HOME', 'GPODDER_DOWNLOAD_DIR'

no_update_check_file = None


# Function to set a new gPodder home folder
def set_home(new_home):
    global home, config_file, database_file, downloads
    home = os.path.abspath(new_home)

    config_file = os.path.join(home, 'Settings.json')
    database_file = os.path.join(home, 'Database')
    if ENV_DOWNLOADS not in os.environ:
        downloads = os.path.join(home, 'Downloads')


def fixup_home(old_home):
    if ui.osx or ui.win32:
        if ui.osx:
            new_home = os.path.expanduser(os.path.join('~', 'Library',
                'Application Support', 'gPodder'))
        elif BUILD_TYPE == 'windows-portable':
            new_home = os.path.normpath(os.path.join(os.path.dirname(sys.executable), "..", "..", "config"))
            old_home = new_home  # force to config directory
            print("D: windows-portable build; forcing home to config directory %s" % new_home, file=sys.stderr)
        else:  # ui.win32, not portable build
            from gpodder.utilwin32ctypes import (
                get_documents_folder, get_reg_current_user_string_value)
            try:
                # from old launcher, see
                # https://github.com/gpodder/gpodder/blob/old/gtk2/tools/win32-launcher/folderselector.c
                new_home = get_reg_current_user_string_value("Software\\gpodder.org\\gPodder", "GPODDER_HOME")
                print("D: windows build; registry home = %s" % new_home, file=sys.stderr)
            except Exception as e:
                print("E: can't get GPODDER_HOME from registry: %s" % e, file=sys.stderr)
                new_home = None
            if new_home is None:
                try:
                    new_home = os.path.join(get_documents_folder(), "gPodder")
                    print("D: windows build; documents home = %s" % new_home, file=sys.stderr)
                except Exception as e:
                    print("E: can't get user's Documents folder: %s" % e, file=sys.stderr)
                    new_home = old_home

        # Users who do not have the old home directory, or who have it but also
        # have the new home directory (to cater to situations where the user
        # might for some reason or the other have a ~/gPodder/ directory) get
        # to use the new, more OS X-ish home.
        if not os.path.exists(old_home) or os.path.exists(new_home):
            return new_home

    return old_home


# Default locations for configuration and data files
default_home = os.path.expanduser(os.path.join('~', 'gPodder'))
default_home = fixup_home(default_home)
set_home(os.environ.get(ENV_HOME, default_home))

if home != default_home:
    print('Storing data in', home, '(GPODDER_HOME is set)', file=sys.stderr)

if ENV_DOWNLOADS in os.environ:
    # Allow to relocate the downloads folder (pull request 4, bug 466)
    downloads = os.environ[ENV_DOWNLOADS]
    print('Storing downloads in %s (%s is set)' % (downloads,
            ENV_DOWNLOADS), file=sys.stderr)

# Plugins to load by default
DEFAULT_PLUGINS = [
    'gpodder.plugins.soundcloud',
]


def load_plugins():
    """Load (non-essential) plugin modules

    This loads a default set of plugins, but you can use
    the environment variable "GPODDER_PLUGINS" to modify
    the list of plugins."""
    PLUGINS = os.environ.get('GPODDER_PLUGINS', None)
    if PLUGINS is None:
        PLUGINS = DEFAULT_PLUGINS
    else:
        PLUGINS = PLUGINS.split()
    for plugin in PLUGINS:
        try:
            __import__(plugin)
        except Exception as e:
            print('Cannot load plugin: %s (%s)' % (plugin, e), file=sys.stderr)<|MERGE_RESOLUTION|>--- conflicted
+++ resolved
@@ -20,13 +20,8 @@
 # This metadata block gets parsed by setup.py - use single quotes only
 __tagline__ = 'Media aggregator and podcast client'
 __author__ = 'Thomas Perl <thp@gpodder.org>'
-<<<<<<< HEAD
-__version__ = '3.11.1+1'
-__date__ = '2023-02-28'
-=======
 __version__ = '3.11.2'
 __date__ = '2023-08-13'
->>>>>>> 305d3564
 __copyright__ = '© 2005-2023 The gPodder Team'
 __license__ = 'GNU General Public License, version 3 or later'
 __url__ = 'http://gpodder.org/'
