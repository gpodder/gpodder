--- conflicted
+++ resolved
@@ -112,14 +112,8 @@
 
         try:
             json_url = 'http://api.soundcloud.com/users/%s.json?consumer_key=%s' % (self.username, CONSUMER_KEY)
-<<<<<<< HEAD
             user_info = json.loads(util.urlopen(json_url).read().decode('utf-8'))
-            image = user_info.get('avatar_url', None)
-            self.cache[key] = image
-=======
-            user_info = json.load(util.urlopen(json_url))
             self.cache[key] = user_info
->>>>>>> 207d0701
         finally:
             self.commit_cache()
 
@@ -142,14 +136,9 @@
         global CONSUMER_KEY
         try:
             json_url = 'http://api.soundcloud.com/users/%(user)s/%(feed)s.json?filter=downloadable&consumer_key=%(consumer_key)s&limit=200' \
-<<<<<<< HEAD
-                    % { "user":self.username, "feed":feed, "consumer_key": CONSUMER_KEY }
+                    % { "user":self.get_user_id(), "feed":feed, "consumer_key": CONSUMER_KEY }
+
             tracks = (track for track in json.loads(util.urlopen(json_url).read().decode('utf-8')) \
-=======
-                    % { "user":self.get_user_id(), "feed":feed, "consumer_key": CONSUMER_KEY }
-
-            tracks = (track for track in json.load(util.urlopen(json_url)) \
->>>>>>> 207d0701
                     if track['downloadable'])
 
             for track in tracks:
