# -*- coding: utf-8 -*-
#
# gPodder - A media aggregator and podcast client
# Copyright (c) 2005-2018 The gPodder Team
#
# gPodder is free software; you can redistribute it and/or modify
# it under the terms of the GNU General Public License as published by
# the Free Software Foundation; either version 3 of the License, or
# (at your option) any later version.
#
# gPodder is distributed in the hope that it will be useful,
# but WITHOUT ANY WARRANTY; without even the implied warranty of
# MERCHANTABILITY or FITNESS FOR A PARTICULAR PURPOSE.  See the
# GNU General Public License for more details.
#
# You should have received a copy of the GNU General Public License
# along with this program.  If not, see <http://www.gnu.org/licenses/>.
#

import collections
import html
import logging
import os
import re
import shutil
import sys
import tempfile
import threading
import time
import urllib.parse

import dbus.service
import requests.exceptions
import urllib3.exceptions

import gpodder
from gpodder import (common, download, extensions, feedcore, my, opml, player,
                     util, youtube)
from gpodder.dbusproxy import DBusPodcastsProxy
from gpodder.model import Model, PodcastEpisode
from gpodder.syncui import gPodderSyncUI

from . import shownotes
from .adaptive.episodeselector import gPodderEpisodeSelector
from .desktop.channel import gPodderChannel
from .desktop.exportlocal import gPodderExportToLocalFolder
from .desktop.podcastdirectory import gPodderPodcastDirectory
from .desktop.welcome import gPodderWelcome
from .desktopfile import UserAppsReader
from .download import DownloadStatusModel
from .draw import (cake_size_from_widget, draw_cake_pixbuf,
                   draw_iconcell_scale, draw_text_box_centered)
from .interface.addpodcast import gPodderAddPodcast
from .interface.common import (BuilderWidget, Dummy, ExtensionMenuHelper,
                               TreeViewHelper)
from .interface.progress import ProgressIndicator
from .interface.searchtree import SearchTreeBar
from .model import EpisodeListModel, PodcastChannelProxy, PodcastListModel
from .services import CoverDownloader
from .widgets import SimpleMessageArea

import gi  # isort:skip
gi.require_version('Gtk', '3.0')  # isort:skip
gi.require_version('Gdk', '3.0')  # isort:skip
gi.require_version('Handy', '1')  # isort:skip
from gi.repository import Gdk, GdkPixbuf, Gio, GLib, GObject, Gtk, Pango  # isort:skip
from gi.repository import Handy  # isort:skip


logger = logging.getLogger(__name__)

_ = gpodder.gettext
N_ = gpodder.ngettext


class gPodder(BuilderWidget, dbus.service.Object):

    def __init__(self, app, bus_name, gpodder_core, options, **kwargs):
        Handy.init()
        self.menu2sort = {
            "SORT_PUBLISHED": EpisodeListModel.C_PUBLISHED,
            "SORT_TOTAL_TIME": EpisodeListModel.C_TOTAL_TIME,
            "SORT_TITLE": EpisodeListModel.C_TITLE,
        }
        self.sort2menu = {v: k for (k, v) in self.menu2sort.items()}
        dbus.service.Object.__init__(self, object_path=gpodder.dbus_gui_object_path, bus_name=bus_name)
        self.podcasts_proxy = DBusPodcastsProxy(lambda: self.channels,
                self.on_itemUpdate_activate,
                self.playback_episodes,
                self.download_episode_list,
                self.episode_object_by_uri,
                bus_name)
        self.application = app
        self.core = gpodder_core
        self.config = self.core.config
        self.db = self.core.db
        self.model = self.core.model
        self.options = options
        self.extensions_menu = None
        self.extensions_actions = []
        self._search_podcasts = None
        self._search_episodes = None
        BuilderWidget.__init__(self, None,
            _gtk_properties={('gPodder', 'application'): app}, **kwargs)

        self.last_episode_date_refresh = None
        self.refresh_episode_dates()

    def new(self):
        if self.application.want_headerbar:
            # Plus menu button
            self.header_bar_plus_button = Gtk.MenuButton.new()
            self.header_bar_plus_button.set_image(Gtk.Image.new_from_icon_name('list-add-symbolic', Gtk.IconSize.SMALL_TOOLBAR))
            self.header_bar_plus_button.set_use_popover(True)
            self.plus_popover = Gtk.Popover.new_from_model(self.header_bar_plus_button,
                self.application.builder.get_object('plus-menu'))
            self.header_bar_plus_button.set_popover(self.plus_popover)
            # Search button
            self.header_bar_search_button = Gtk.ToggleButton.new()
            self.header_bar_search_button.set_image(Gtk.Image.new_from_icon_name('system-search-symbolic', Gtk.IconSize.SMALL_TOOLBAR))

            self.header_bar.pack_end(self.application.header_bar_menu_button)
            self.header_bar.pack_start(self.application.header_bar_refresh_button)
            self.header_bar.pack_start(self.header_bar_plus_button)
            self.header_bar.pack_end(self.header_bar_search_button)
            self.header_bar.set_show_close_button(True)
            self.header_bar.show_all()

        self.transfer_button = Gtk.Button.new_with_label("Progress")
        self.transfer_button.connect("clicked", self.on_show_progress_activate)
        self.labelDownloads = self.transfer_button.get_child()
        self.transfer_revealer = Gtk.Revealer()
        self.transfer_revealer.set_property("halign", Gtk.Align.END)
        self.transfer_revealer.set_property("valign", Gtk.Align.END)
        self.transfer_revealer.add(self.transfer_button)
        self.transfer_revealer.set_reveal_child(False)
        self.transfer_revealer.show_all()
        self.main_overlay.add_overlay(self.transfer_revealer)
        self.main_overlay.set_overlay_pass_through(self.transfer_revealer, True)

        self.dl_del_label = self.dl_del_button.get_child()
        self.dl_del_label.set_ellipsize(Pango.EllipsizeMode.MIDDLE)
        self.dl_del_label.set_max_width_chars(8)

        gpodder.user_extensions.on_ui_object_available('gpodder-gtk', self)

        self.bluetooth_available = util.bluetooth_available()

        self.config.connect_gtk_window(self.main_window, 'main_window')

        self.progress_window.connect("delete-event", self.on_progress_close_button_clicked)
        self.progress_window.hide()
        self.application.add_window(self.progress_window)

        self.main_window.show()

        self.player_receiver = player.MediaPlayerDBusReceiver(self.on_played)

        self.gPodder.connect('key-press-event', self.on_key_press)

#        self.episode_columns_menu = None
        self.config.add_observer(self.on_config_changed)

        def on_key_press_shownotes(widget, event):
            if event.keyval in (Gdk.KEY_Escape, Gdk.KEY_BackSpace, Gdk.KEY_Left, Gdk.KEY_h):
                self.navigate_from_shownotes()
            elif event.keyval in (Gdk.KEY_p, Gdk.KEY_s):
                self.play_button.emit("clicked")
            elif event.keyval in (Gdk.KEY_c, Gdk.KEY_d):
                self.dl_del_button.emit("clicked")
            elif event.keyval == Gdk.KEY_n:
                self.episode_new_action.activate()

#        self.shownotes_pane = Gtk.Box()
        self.shownotes_object = shownotes.get_shownotes(self.config.ui.gtk.html_shownotes, self.shownotes_box)

        self.detailsbox.connect('key-press-event', on_key_press_shownotes)

#        # Vertical paned for the episode list and shownotes
#        self.vpaned = Gtk.Paned(orientation=Gtk.Orientation.VERTICAL)
#        paned = self.vbox_episode_list.get_parent()
#        self.vbox_episode_list.reparent(self.vpaned)
#        self.vpaned.child_set_property(self.vbox_episode_list, 'resize', True)
#        self.vpaned.child_set_property(self.vbox_episode_list, 'shrink', False)
#        self.vpaned.pack2(self.shownotes_pane, resize=False, shrink=False)
#        self.vpaned.show()
#
#        # Minimum height for both episode list and shownotes
#        self.vbox_episode_list.set_size_request(-1, 100)
#        self.shownotes_pane.set_size_request(-1, 100)
#
#        self.config.connect_gtk_paned('ui.gtk.state.main_window.episode_list_size',
#                self.vpaned)
#        paned.add2(self.vpaned)
#
        self.new_episodes_window = None

        self.download_status_model = DownloadStatusModel()
        self.download_queue_manager = download.DownloadQueueManager(self.config, self.download_status_model)

        self.config.connect_gtk_spinbutton('limit.downloads.concurrent', self.spinMaxDownloads,
                                           self.config.limit.downloads.concurrent_max)
        self.config.connect_gtk_togglebutton('max_downloads_enabled', self.cbMaxDownloads)
        self.config.connect_gtk_spinbutton('limit_rate_value', self.spinLimitDownloads)
        self.config.connect_gtk_togglebutton('limit_rate', self.cbLimitDownloads)

        # When the amount of maximum downloads changes, notify the queue manager
        def changed_cb(spinbutton):
            return self.download_queue_manager.update_max_downloads()

        self.spinMaxDownloads.connect('value-changed', changed_cb)
        self.cbMaxDownloads.connect('toggled', changed_cb)

        # Keep a reference to the last add podcast dialog instance
        self._add_podcast_dialog = None

        self.default_title = None
        self.set_title(_('gPodder'))

        self.cover_downloader = CoverDownloader()

        # Generate list models for podcasts and their episodes
        self.podcast_list_model = PodcastListModel(self.cover_downloader)
        self.apply_podcast_list_hide_boring()

        self.cover_downloader.register('cover-available', self.cover_download_finished)

        # Source IDs for timeouts for search-as-you-type
        self._podcast_list_search_timeout = None
        self._episode_list_search_timeout = None

        # Subscribed channels
        self.active_channel = None
        self.channels = self.model.get_podcasts()

        # For loading the list model
        self.episode_list_model = EpisodeListModel(self.config, self.on_episode_list_filter_changed)

        self.create_actions()

        # Init the treeviews that we use
        self.init_podcast_list_treeview()
        self.init_episode_list_treeview()
        self.init_download_list_treeview()

        if self.leaflet.get_folded():
            self.leaflet.set_visible_child(self.channelsbox)
        else:
            self.header_bar.set_show_close_button(False)
            self.leaflet.set_visible_child(self.contentbox)

        self.download_tasks_seen = set()
        self.download_list_update_enabled = False
        self.things_adding_tasks = 0
        self.download_task_monitors = set()

        # Set up the first instance of MygPoClient
        self.mygpo_client = my.MygPoClient(self.config)

        # Extensions section in app menu
        extensions_menu = Gio.Menu()
        self.application.app_menu.insert_section(2, "Extensions", extensions_menu)
        self.extensions_menu_helper = ExtensionMenuHelper(self.gPodder,
            extensions_menu, 'extensions.action_',
            lambda fun: lambda action, param: fun())
        self.extensions_menu_helper.replace_entries(gpodder.user_extensions.on_create_menu())

        gpodder.user_extensions.on_ui_initialized(self.model,
                self.extensions_podcast_update_cb,
                self.extensions_episode_download_cb)

        gpodder.user_extensions.on_application_started()

        # load list of user applications for audio playback
        self.user_apps_reader = UserAppsReader(['audio', 'video'])
        util.run_in_background(self.user_apps_reader.read)

        # Now, update the feed cache, when everything's in place
        self.feed_cache_update_cancelled = False
        self.update_podcast_list_model()

        self.message_area = None

        self.partial_downloads_indicator = None
        util.run_in_background(self.find_partial_downloads)

        # Start the auto-update procedure
        self._auto_update_timer_source_id = None
        if self.config.auto_update_feeds:
            self.restart_auto_update_timer()

        # Find expired (old) episodes and delete them
        old_episodes = list(common.get_expired_episodes(self.channels, self.config))
        if len(old_episodes) > 0:
            self.delete_episode_list(old_episodes, confirm=False)
            updated_urls = set(e.channel.url for e in old_episodes)
            self.update_podcast_list_model(updated_urls)

        # Do the initial sync with the web service
        if self.mygpo_client.can_access_webservice():
            util.idle_add(self.mygpo_client.flush, True)

        self.treeChannels.grab_focus()

        # First-time users should be asked if they want to see the OPML
        if self.options.subscribe:
            util.idle_add(self.subscribe_to_url, self.options.subscribe)
        elif not self.channels:
            self.on_itemUpdate_activate()
        elif self.config.software_update.check_on_startup:
            # Check for software updates from gpodder.org
            diff = time.time() - self.config.software_update.last_check
            if diff > (60 * 60 * 24) * self.config.software_update.interval:
                self.config.software_update.last_check = int(time.time())
                if not os.path.exists(gpodder.no_update_check_file):
                    self.check_for_updates(silent=True)

        if self.options.close_after_startup:
            logger.warning("Startup done, closing (--close-after-startup)")
            self.core.db.close()
            sys.exit()

    def create_actions(self):
        g = self.gPodder

        action = Gio.SimpleAction.new_stateful(
            'showEpisodeDescription', None, GLib.Variant.new_boolean(self.config.episode_list_descriptions))
        action.connect('activate', self.on_itemShowDescription_activate)
        g.add_action(action)

        action = Gio.SimpleAction.new_stateful(
            'viewHideBoringPodcasts', None, GLib.Variant.new_boolean(self.config.podcast_list_hide_boring))
        action.connect('activate', self.on_item_view_hide_boring_podcasts_toggled)
        g.add_action(action)

        action = Gio.SimpleAction.new_stateful(
            'viewAlwaysShowNewEpisodes', None, GLib.Variant.new_boolean(self.config.ui.gtk.episode_list.always_show_new))
        action.connect('activate', self.on_item_view_always_show_new_episodes_toggled)
        g.add_action(action)

        action = Gio.SimpleAction.new_stateful(
            'viewCtrlClickToSortEpisodes', None, GLib.Variant.new_boolean(self.config.ui.gtk.episode_list.ctrl_click_to_sort))
        action.connect('activate', self.on_item_view_ctrl_click_to_sort_episodes_toggled)
        g.add_action(action)

        action = Gio.SimpleAction.new_stateful(
            'searchAlwaysVisible', None, GLib.Variant.new_boolean(self.config.ui.gtk.search_always_visible))
        action.connect('activate', self.on_item_view_search_always_visible_toggled)
        g.add_action(action)

        action = Gio.SimpleAction.new_stateful(
            'episodeNew', None, GLib.Variant.new_boolean(False))
        action.connect('activate', self.on_new_action)
        action.connect("notify::state", self.on_new_state_changed)
        g.add_action(action)

        action = Gio.SimpleAction.new_stateful(
            'episodeLock', None, GLib.Variant.new_boolean(False))
        action.connect('activate', self.on_episode_lock_action)
        g.add_action(action)

        value = EpisodeListModel.VIEWS[
            self.config.episode_list_view_mode or EpisodeListModel.VIEW_ALL]
        action = Gio.SimpleAction.new_stateful(
            'viewEpisodes', GLib.VariantType.new('s'),
            GLib.Variant.new_string(value))
        action.connect('activate', self.on_item_view_episodes_changed)
        action.connect('activate', self.relabel_view_menubutton)
        g.add_action(action)

        value = self.sort2menu.get(self.config.ui.gtk.state.main_window.episode_column_sort_id, "SORT_PUBLISHED")
        action = Gio.SimpleAction.new_stateful('sortEpisodes', GLib.VariantType.new('s'),
            GLib.Variant.new_string(value))
        action.connect('activate', self.on_episode_list_sort_changed)
        action.connect('activate', self.relabel_sort_menubutton)
        g.add_action(action)

        action_defs = [
            ('update', self.on_itemUpdate_activate),
            ('downloadAllNew', self.on_itemDownloadAllNew_activate),
            ('removeOldEpisodes', self.on_itemRemoveOldEpisodes_activate),
            ('discover', self.on_itemImportChannels_activate),
            ('addChannel', self.on_itemAddChannel_activate),
            ('removeChannel', self.on_itemRemoveChannel_activate),
            ('massUnsubscribe', self.on_itemMassUnsubscribe_activate),
            ('updateChannel', self.on_itemUpdateChannel_activate),
            ('editChannel', self.on_itemEditChannel_activate),
            ('importFromFile', self.on_item_import_from_file_activate),
            ('exportChannels', self.on_itemExportChannels_activate),
            ('play', self.on_playback_selected_episodes),
            ('open', self.on_playback_selected_episodes),
            ('download', self.on_download_selected_episodes),
            ('pause', self.on_pause_selected_episodes),
            ('cancelFromEpisodes', self.on_episodes_cancel_download_activate),
            ('cancelFromProgress', self.on_progress_cancel_download_activate),
            ('delete', self.on_btnDownloadedDelete_clicked),
            # ('toggleEpisodeNew', self.on_item_toggle_played_activate),
            # ('toggleEpisodeLock', self.on_item_toggle_lock_activate),
            ('openEpisodeDownloadFolder', self.on_open_episode_download_folder),
            ('toggleShownotes', self.on_shownotes_selected_episodes),
            ('sync', self.on_sync_to_device_activate),
            ('findPodcast', self.on_find_podcast_activate),
            ('findEpisode', self.on_find_episode_activate),
            ('showProgress', self.on_show_progress_activate),
            ('markAsOld', self.on_mark_episodes_as_old),
            ('saveEpisodes', self.on_save_episodes_activate),
            ('bluetoothEpisodes', self.on_bluetooth_episodes_activate),
        ]

        for name, callback in action_defs:
            action = Gio.SimpleAction.new(name, None)
            action.connect('activate', callback)
            g.add_action(action)

        self.update_action = g.lookup_action('update')
        self.update_channel_action = g.lookup_action('updateChannel')
        self.edit_channel_action = g.lookup_action('editChannel')
        self.play_action = g.lookup_action('play')
        self.open_action = g.lookup_action('open')
        self.download_action = g.lookup_action('download')
        self.pause_action = g.lookup_action('pause')
        self.episodes_cancel_action = g.lookup_action('cancelFromEpisodes')
        self.delete_action = g.lookup_action('delete')
#        self.toggle_episode_new_action = g.lookup_action('toggleEpisodeNew')
#        self.toggle_episode_lock_action = g.lookup_action('toggleEpisodeLock')
        self.episode_new_action = g.lookup_action('episodeNew')
        self.open_episode_download_folder_action = g.lookup_action('openEpisodeDownloadFolder')
        self.episode_lock_action = g.lookup_action('episodeLock')

        action = Gio.SimpleAction.new_stateful(
            'showToolbar', None, GLib.Variant.new_boolean(self.config.show_toolbar))
        action.connect('activate', self.on_itemShowToolbar_activate)
        g.add_action(action)

    def inject_extensions_menu(self):
        # NOTE: Not used with popover menus in adaptive version
        """
        Update Extras/Extensions menu.
        Called at startup and when en/dis-abling extenstions.
        """
        def gen_callback(label, callback):
            return lambda action, param: callback()

        for a in self.extensions_actions:
            self.gPodder.remove_action(a.get_property('name'))
        self.extensions_actions = []

        if self.extensions_menu is None:
            # insert menu section at startup (hides when empty)
            self.extensions_menu = Gio.Menu.new()
            self.application.menu_extras.append_section(_('Extensions'), self.extensions_menu)
        else:
            self.extensions_menu.remove_all()

        extension_entries = gpodder.user_extensions.on_create_menu()
        if extension_entries:
            # populate menu
            for i, (label, callback) in enumerate(extension_entries):
                action_id = 'extensions.action_%d' % i
                action = Gio.SimpleAction.new(action_id)
                action.connect('activate', gen_callback(label, callback))
                self.extensions_actions.append(action)
                self.gPodder.add_action(action)
                itm = Gio.MenuItem.new(label, 'win.' + action_id)
                self.extensions_menu.append_item(itm)

    def find_partial_downloads(self):
        def start_progress_callback(count):
            if count:
                self.partial_downloads_indicator = ProgressIndicator(
                        _('Loading incomplete downloads'),
                        _('Some episodes have not finished downloading in a previous session.'),
                        False, self.get_dialog_parent())
                self.partial_downloads_indicator.on_message(N_(
                    '%(count)d partial file', '%(count)d partial files',
                    count) % {'count': count})

                self.on_show_progress_activate()

        def progress_callback(title, progress):
            self.partial_downloads_indicator.on_message(title)
            self.partial_downloads_indicator.on_progress(progress)

        def finish_progress_callback(resumable_episodes):
            def offer_resuming():
                if resumable_episodes:
                    self.download_episode_list_paused(resumable_episodes)
                    resume_all = Gtk.Button(_('Resume all'))

                    def on_resume_all(button):
                        selection = self.treeDownloads.get_selection()
                        selection.select_all()
                        selected_tasks, _, _, _, _, _ = self.downloads_list_get_selection()
                        selection.unselect_all()
                        self._for_each_task_set_status(selected_tasks, download.DownloadTask.QUEUED)
                        self.message_area.hide()
                    resume_all.connect('clicked', on_resume_all)

                    self.message_area = SimpleMessageArea(
                            _('Incomplete downloads from a previous session were found.'),
                            (resume_all,))
                    self.vboxDownloadStatusWidgets.attach(self.message_area, 0, -1, 1, 1)
                    self.message_area.show_all()
                    self.on_show_progress_activate()
                logger.debug("find_partial_downloads done, calling extensions")
                gpodder.user_extensions.on_find_partial_downloads_done()

            if self.partial_downloads_indicator:
                util.idle_add(self.partial_downloads_indicator.on_finished)
                self.partial_downloads_indicator = None
            util.idle_add(offer_resuming)

        common.find_partial_downloads(self.channels,
                start_progress_callback,
                progress_callback,
                finish_progress_callback)

    def episode_object_by_uri(self, uri):
        """Get an episode object given a local or remote URI

        This can be used to quickly access an episode object
        when all we have is its download filename or episode
        URL (e.g. from external D-Bus calls / signals, etc..)
        """
        if uri.startswith('/'):
            uri = 'file://' + urllib.parse.quote(uri)

        prefix = 'file://' + urllib.parse.quote(gpodder.downloads)

        # By default, assume we can't pre-select any channel
        # but can match episodes simply via the download URL

        def is_channel(c):
            return True

        def is_episode(e):
            return e.url == uri

        if uri.startswith(prefix):
            # File is on the local filesystem in the download folder
            # Try to reduce search space by pre-selecting the channel
            # based on the folder name of the local file

            filename = urllib.parse.unquote(uri[len(prefix):])
            file_parts = [_f for _f in filename.split(os.sep) if _f]

            if len(file_parts) != 2:
                return None

            foldername, filename = file_parts

            def is_channel(c):
                return c.download_folder == foldername

            def is_episode(e):
                return e.download_filename == filename

        # Deep search through channels and episodes for a match
        for channel in filter(is_channel, self.channels):
            for episode in filter(is_episode, channel.get_all_episodes()):
                return episode

        return None

    def on_played(self, start, end, total, file_uri):
        """Handle the "played" signal from a media player"""
        if start == 0 and end == 0 and total == 0:
            # Ignore bogus play event
            return
        elif end < start + 5:
            # Ignore "less than five seconds" segments,
            # as they can happen with seeking, etc...
            return

        logger.debug('Received play action: %s (%d, %d, %d)', file_uri, start, end, total)
        episode = self.episode_object_by_uri(file_uri)

        if episode is not None:
            file_type = episode.file_type()

            now = time.time()
            if total > 0:
                episode.total_time = total
            elif total == 0:
                # Assume the episode's total time for the action
                total = episode.total_time

            assert (episode.current_position_updated is None or
                    now >= episode.current_position_updated)

            episode.current_position = end
            episode.current_position_updated = now
            episode.mark(is_played=True)
            episode.save()
            self.episode_list_status_changed([episode])

            # Submit this action to the webservice
            self.mygpo_client.on_playback_full(episode, start, end, total)

    def on_add_remove_podcasts_mygpo(self):
        actions = self.mygpo_client.get_received_actions()
        if not actions:
            return False

        existing_urls = [c.url for c in self.channels]

        # Columns for the episode selector window - just one...
        columns = (
            ('description', None, None, _('Action')),
        )

        # A list of actions that have to be chosen from
        changes = []

        # Actions that are ignored (already carried out)
        ignored = []

        for action in actions:
            if action.is_add and action.url not in existing_urls:
                changes.append(my.Change(action))
            elif action.is_remove and action.url in existing_urls:
                podcast_object = None
                for podcast in self.channels:
                    if podcast.url == action.url:
                        podcast_object = podcast
                        break
                changes.append(my.Change(action, podcast_object))
            else:
                ignored.append(action)

        # Confirm all ignored changes
        self.mygpo_client.confirm_received_actions(ignored)

        def execute_podcast_actions(selected):
            # In the future, we might retrieve the title from gpodder.net here,
            # but for now, we just use "None" to use the feed-provided title
            title = None
            add_list = [(title, c.action.url)
                    for c in selected if c.action.is_add]
            remove_list = [c.podcast for c in selected if c.action.is_remove]

            # Apply the accepted changes locally
            self.add_podcast_list(add_list)
            self.remove_podcast_list(remove_list, confirm=False)

            # All selected items are now confirmed
            self.mygpo_client.confirm_received_actions(c.action for c in selected)

            # Revert the changes on the server
            rejected = [c.action for c in changes if c not in selected]
            self.mygpo_client.reject_received_actions(rejected)

        def ask():
            # We're abusing the Episode Selector again ;) -- thp
            gPodderEpisodeSelector(self.main_window,
                    ui_folder=os.path.join(gpodder.ui_folders[0], '..', 'adaptive'),
                    title=_('Confirm changes from gpodder.net'),
                    instructions=_('Select the actions you want to carry out.'),
                    episodes=changes,
                    columns=columns,
                    size_attribute=None,
                    ok_button=_('A_pply'),
                    callback=execute_podcast_actions,
                    _config=self.config)

        # There are some actions that need the user's attention
        if changes:
            util.idle_add(ask)
            return True

        # We have no remaining actions - no selection happens
        return False

    def rewrite_urls_mygpo(self):
        # Check if we have to rewrite URLs since the last add
        rewritten_urls = self.mygpo_client.get_rewritten_urls()
        changed = False

        for rewritten_url in rewritten_urls:
            if not rewritten_url.new_url:
                continue

            for channel in self.channels:
                if channel.url == rewritten_url.old_url:
                    logger.info('Updating URL of %s to %s', channel,
                            rewritten_url.new_url)
                    channel.url = rewritten_url.new_url
                    channel.save()
                    changed = True
                    break

        if changed:
            util.idle_add(self.update_episode_list_model)

    def on_send_full_subscriptions(self):
        # Send the full subscription list to the gpodder.net client
        # (this will overwrite the subscription list on the server)
        indicator = ProgressIndicator(_('Uploading subscriptions'),
                _('Your subscriptions are being uploaded to the server.'),
                False, self.get_dialog_parent())

        try:
            self.mygpo_client.set_subscriptions([c.url for c in self.channels])
            util.idle_add(self.show_message, _('List uploaded successfully.'))
        except Exception as e:
            def show_error(e):
                message = str(e)
                if not message:
                    message = e.__class__.__name__
                if message == 'NotFound':
                    message = _(
                        'Could not find your device.\n'
                        '\n'
                        'Check login is a username (not an email)\n'
                        'and that the device name matches one in your account.'
                    )
                self.show_message(html.escape(message),
                        _('Error while uploading'),
                        important=True)
            util.idle_add(show_error, e)

        util.idle_add(indicator.on_finished)

    def on_button_subscribe_clicked(self, button):
        self.on_itemImportChannels_activate(button)

    def on_button_downloads_clicked(self, widget):
        self.downloads_window.show()

    def on_treeview_button_pressed(self, treeview, event):
        if event.window != treeview.get_bin_window():
            return False

        role = getattr(treeview, TreeViewHelper.ROLE)
        if role == TreeViewHelper.ROLE_EPISODES and event.button == 1:
            # Toggle episode "new" status by clicking the icon (bug 1432)
            result = treeview.get_path_at_pos(int(event.x), int(event.y))
            if result is not None:
                path, column, x, y = result
                # The user clicked the icon if she clicked in the first column
                # and the x position is in the area where the icon resides
                if (x < self.EPISODE_LIST_ICON_WIDTH and
                        column == treeview.get_columns()[0]):
                    model = treeview.get_model()
                    cursor_episode = model.get_value(model.get_iter(path),
                            EpisodeListModel.C_EPISODE)

                    new_value = cursor_episode.is_new
                    selected_episodes = self.get_selected_episodes()

                    # Avoid changing anything if the clicked episode is not
                    # selected already - otherwise update all selected
                    if cursor_episode in selected_episodes:
                        for episode in selected_episodes:
                            episode.mark(is_played=new_value)

                        self.update_episode_list_icons(selected=True)
                        self.update_podcast_list_model(selected=True)
                        return True

        return event.button == 3

    def context_popover_show(self, popover, x, y):
        rec = Gdk.Rectangle()
        rec.x, rec.y = x, y
        popover.set_pointing_to(rec)
        popover.popup()

    def on_treeview_podcasts_button_released(self, treeview, event):
        if event.window != treeview.get_bin_window():
            return False
        if event.button == 3:
            return self.treeview_channels_show_context_menu(treeview, event)
        else:
            return False

    def on_treeview_podcasts_long_press(self, gesture, x, y, treeview):
        ev = Dummy(x=x, y=y, button=3)
        return self.treeview_channels_show_context_menu(treeview, ev)

    def on_treeview_episodes_button_released(self, treeview, event):
        if event.window != treeview.get_bin_window():
            return False

        if event.button == 3:
            return self.treeview_available_show_context_menu(treeview, event)
        else:
            return False

    def on_treeview_episodes_long_press(self, gesture, x, y, treeview):
        ev = Dummy(x=x, y=y, button=3, time=Gtk.get_current_event_time())
        return self.treeview_available_show_context_menu(treeview, ev)

    def on_treeview_downloads_button_released(self, treeview, event):
        if event.window != treeview.get_bin_window():
            return False

        return self.treeview_downloads_show_context_menu(treeview, event)

    def on_treeview_downloads_long_press(self, gesture, x, y, treeview):
        ev = Dummy(x=x, y=y, button=3)
        return self.treeview_downloads_show_context_menu(treeview, ev)

    def on_find_podcast_activate(self, *args):
        if self._search_podcasts:
            self._search_podcasts.show_search()

    def init_podcast_list_treeview(self):
        size = cake_size_from_widget(self.treeChannels) * 2
        scale = self.treeChannels.get_scale_factor()
        self.podcast_list_model.set_max_image_size(size, scale)
        # Set up podcast channel tree view widget
        column = Gtk.TreeViewColumn('')
        iconcell = Gtk.CellRendererPixbuf()
        iconcell.set_property('width', size + 10)
        column.pack_start(iconcell, False)
        column.add_attribute(iconcell, 'pixbuf', PodcastListModel.C_COVER)
        column.add_attribute(iconcell, 'visible', PodcastListModel.C_COVER_VISIBLE)
        if scale != 1:
            column.set_cell_data_func(iconcell, draw_iconcell_scale, scale)

        namecell = Gtk.CellRendererText()
        namecell.set_property('ellipsize', Pango.EllipsizeMode.END)
        column.pack_start(namecell, True)
        column.add_attribute(namecell, 'markup', PodcastListModel.C_DESCRIPTION)

        iconcell = Gtk.CellRendererPixbuf()
        iconcell.set_property('xalign', 1.0)
        column.pack_start(iconcell, False)
        column.add_attribute(iconcell, 'pixbuf', PodcastListModel.C_PILL)
        column.add_attribute(iconcell, 'visible', PodcastListModel.C_PILL_VISIBLE)
        if scale != 1:
            column.set_cell_data_func(iconcell, draw_iconcell_scale, scale)

        self.treeChannels.append_column(column)

        self.treeChannels.set_model(self.podcast_list_model.get_filtered_model())
        self.podcast_list_model.widget = self.treeChannels

        # When no podcast is selected, clear the episode list model
        selection = self.treeChannels.get_selection()

        # Set up context menu
        menu = self.application.builder.get_object('channels-context')
        # extensions section, updated in signal handler
        extmenu = Gio.Menu()
        menu.insert_section(3, None, extmenu)
        self.channel_context_menu_helper = ExtensionMenuHelper(
            self.gPodder, extmenu, 'channel_context_action_')
        self.channels_popover = Gtk.Popover.new_from_model(self.treeChannels, menu)
        self.channels_popover.set_position(Gtk.PositionType.BOTTOM)

        # Long press gesture
        lp = Gtk.GestureLongPress.new(self.treeChannels)
        lp.set_touch_only(True)
        lp.set_propagation_phase(Gtk.PropagationPhase.CAPTURE)
        lp.connect("pressed", self.on_treeview_podcasts_long_press, self.treeChannels)
        setattr(self.treeChannels, "long-press-gesture", lp)

        # Set up type-ahead find for the podcast list
        def on_key_press(treeview, event):
            if event.get_state() & Gdk.ModifierType.CONTROL_MASK:
                # Don't handle type-ahead when control is pressed (so shortcuts
                # with the Ctrl key still work, e.g. Ctrl+A, ...)
                return True
            elif event.keyval in (Gdk.KEY_Right, Gdk.KEY_Return, Gdk.KEY_l):
                path, column = self.treeChannels.get_cursor()
                self.on_treeChannels_row_activated(self.treeChannels, path)
            elif event.keyval in (Gdk.KEY_Up, Gdk.KEY_Down, Gdk.KEY_j, Gdk.KEY_k):
                # If section markers exist in the treeview, we want to
                # "jump over" them when moving the cursor up and down
                if event.keyval in (Gdk.KEY_Up, Gdk.KEY_k):
                    step = -1
                else:
                    step = 1

                selection = self.treeChannels.get_selection()
                model, it = selection.get_selected()
                if it is None:
                    it = model.get_iter_first()
                    if it is None:
                        return False
                    step = 1

                path = model.get_path(it)
                path = (path[0] + step,)

                if path[0] < 0:
                    # Valid paths must have a value >= 0
                    return True

                try:
                    it = model.get_iter(path)
                except ValueError:
                    # Already at the end of the list
                    return True

                self.treeChannels.set_cursor(path)
            elif event.keyval == Gdk.KEY_Escape:
                self._search_podcasts.hide_search()
            elif event.keyval == Gdk.KEY_Delete:
                return False
            elif event.keyval == Gdk.KEY_BackSpace and self._search_podcasts.search_box.get_property('visible'):
                self._search_podcasts.search_entry.grab_focus_without_selecting()
            else:
                unicode_char_id = Gdk.keyval_to_unicode(event.keyval)
                # < 32 to intercept Delete and Tab events
                if unicode_char_id < 32:
                    return False
                input_char = chr(unicode_char_id)
                self._search_podcasts.show_search(input_char)
            return True

        # Consume arrow keys before native TreeView keyboard handlers
        def on_key_press_treeview(widget, event):
            if event.keyval in (Gdk.KEY_Right, Gdk.KEY_Left, Gdk.KEY_Up, Gdk.KEY_Down):
                return on_key_press(widget, event)
            return False

        self.channelsbox.connect('key-press-event', on_key_press)
        self.treeChannels.connect('key-press-event', on_key_press_treeview)

        self.treeChannels.connect('popup-menu', self.treeview_channels_show_context_menu)

        # Enable separators to the podcast list to separate special podcasts
        # from others (this is used for the "all episodes" view)
        self.treeChannels.set_row_separator_func(PodcastListModel.row_separator_func)

        TreeViewHelper.set(self.treeChannels, TreeViewHelper.ROLE_PODCASTS)

        self._search_podcasts = SearchTreeBar(self.channels_search_bar,
                                           self.entry_search_channels,
                                           self.treeChannels,
                                           self.podcast_list_model,
                                           self.config,
                                           toggle_button=self.header_bar_search_button,
                                           return_cb=self.on_channel_list_go_forward)
        if self.config.ui.gtk.search_always_visible:
            self._search_podcasts.show_search(grab_focus=False)
        else:
            self._search_podcasts.hide_search()

    def on_entry_search_icon_release(self, entry, icon_pos, event):
        """Delete icon on search entry clicked"""
        if icon_pos == Gtk.EntryIconPosition.SECONDARY:
            entry.set_text("")
        return False

    def on_find_episode_activate(self, *args):
        if self._search_episodes:
            self._search_episodes.show_search()

    def set_episode_list_column(self, index, new_value):
        mask = (1 << index)
        if new_value:
            self.config.episode_list_columns |= mask
        else:
            self.config.episode_list_columns &= ~mask

    def update_episode_list_columns_visibility(self):
        columns = TreeViewHelper.get_columns(self.treeAvailable)
        for index, column in enumerate(columns):
            visible = bool(self.config.episode_list_columns & (1 << index))
            column.set_visible(visible)
            self.view_column_actions[index].set_state(GLib.Variant.new_boolean(visible))
        self.treeAvailable.columns_autosize()

    def on_episode_list_header_reordered(self, treeview):
        self.config.ui.gtk.state.main_window.episode_column_order = \
            [column.get_sort_column_id() for column in treeview.get_columns()]

    def on_episode_list_header_sorted(self, column):
        self.config.ui.gtk.state.main_window.episode_column_sort_id = column.get_sort_column_id()
        self.config.ui.gtk.state.main_window.episode_column_sort_order = \
            (column.get_sort_order() is Gtk.SortType.ASCENDING)

    def episode_list_update_sort(self):
        column_id = self.config.ui.gtk.state.main_window.episode_column_sort_id
        sorttype = Gtk.SortType.ASCENDING if self.config.ui.gtk.state.main_window.episode_column_sort_order else Gtk.SortType.DESCENDING
        self.episode_list_model._sorter.set_sort_column_id(column_id, sorttype)

    def on_episode_list_sort_changed(self, action, param):
        column_id = self.menu2sort.get(param.get_string(), EpisodeListModel.C_PUBLISHED)
        prev_id = self.config.ui.gtk.state.main_window.episode_column_sort_id
        order = self.config.ui.gtk.state.main_window.episode_column_sort_order
        if EpisodeListModel.C_PUBLISHED in [column_id, prev_id] and column_id != prev_id:
            order = not order
        self.config.ui.gtk.state.main_window.episode_column_sort_id = column_id
        self.config.ui.gtk.state.main_window.episode_column_sort_order = order
        action.set_state(param)
        self.episode_list_update_sort()
        return True

    def relabel_sort_menubutton(self, action, param):
        sort2text = {
            EpisodeListModel.C_PUBLISHED: 'by date',
            EpisodeListModel.C_TOTAL_TIME: 'by length',
            EpisodeListModel.C_TITLE: 'by title',
        }
        label = self.sort_menubutton.get_child()
        label.set_text(sort2text.get(
            self.config.ui.gtk.state.main_window.episode_column_sort_id, 'by (unknown)'))
        self.sort_popover.popdown()

    def set_sortorder_button_image(self):
        order = self.config.ui.gtk.state.main_window.episode_column_sort_order
        column_id = self.config.ui.gtk.state.main_window.episode_column_sort_id
        order = not order if (column_id == EpisodeListModel.C_PUBLISHED) else order
        image = self.sortorder_button.get_child()
        icon = "view-sort-ascending-symbolic" if order else "view-sort-descending-symbolic"
        image.set_from_icon_name(icon, Gtk.IconSize.BUTTON)

    def on_episode_list_sortorder_clicked(self, button):
        order = not self.config.ui.gtk.state.main_window.episode_column_sort_order
        self.config.ui.gtk.state.main_window.episode_column_sort_order = order
        self.set_sortorder_button_image()
        self.episode_list_update_sort()
        return True

    def on_episode_list_header_clicked(self, button, event):
        if event.button == 1:
            # Require control click to sort episodes, when enabled
            if self.config.ui.gtk.episode_list.ctrl_click_to_sort and (event.state & Gdk.ModifierType.CONTROL_MASK) == 0:
                return True
        elif event.button == 3:
            if self.episode_columns_menu is not None:
                self.episode_columns_menu.popup(None, None, None, None, event.button, event.time)

        return False

    def init_episode_list_treeview(self):
        self.episode_list_model.set_view_mode(self.config.episode_list_view_mode)

        self.view_popover = Gtk.Popover.new_from_model(self.view_menubutton,
            self.application.builder.get_object('view-menu'))
        self.view_menubutton.set_popover(self.view_popover)
        self.relabel_view_menubutton(None, None)

        self.sort_popover = Gtk.Popover.new_from_model(self.sort_menubutton,
            self.application.builder.get_object('sort-menu'))
        self.sort_menubutton.set_popover(self.sort_popover)
        self.relabel_sort_menubutton(None, None)

        # Set up context menu
        menu = self.application.builder.get_object('episodes-context')
        # extensions section, updated in signal handler
        extmenu = Gio.Menu()
        menu.insert_section(3, None, extmenu)
        self.episode_context_menu_helper = ExtensionMenuHelper(
            self.gPodder, extmenu, 'episode_context_action_')
        self.episodes_popover = Gtk.Popover.new_from_model(self.treeAvailable, menu)
        self.episodes_popover.set_position(Gtk.PositionType.BOTTOM)
        self.have_episode_menu_file_items = False

        # Long press gesture
        lp = Gtk.GestureLongPress.new(self.treeAvailable)
        lp.set_touch_only(True)
        lp.set_propagation_phase(Gtk.PropagationPhase.CAPTURE)
        lp.connect("pressed", self.on_treeview_episodes_long_press, self.treeAvailable)
        setattr(self.treeAvailable, "long-press-gesture", lp)

        # Initialize progress icons
        cake_size = cake_size_from_widget(self.treeAvailable)
        for i in range(EpisodeListModel.PROGRESS_STEPS + 1):
            pixbuf = draw_cake_pixbuf(i /
                   EpisodeListModel.PROGRESS_STEPS, size=cake_size)
            icon_name = 'gpodder-progress-%d' % i
            Gtk.IconTheme.add_builtin_icon(icon_name, cake_size, pixbuf)

        self.treeAvailable.set_model(self.episode_list_model.get_filtered_model())

        TreeViewHelper.set(self.treeAvailable, TreeViewHelper.ROLE_EPISODES)

        iconcell = Gtk.CellRendererPixbuf()
        episode_list_icon_size = Gtk.icon_size_register('episode-list',
            cake_size, cake_size)
        iconcell.set_property('stock-size', episode_list_icon_size)
        iconcell.set_fixed_size(cake_size + 20, -1)
        self.EPISODE_LIST_ICON_WIDTH = cake_size

        namecell = Gtk.CellRendererText()
        namecell.set_property('ellipsize', Pango.EllipsizeMode.END)
        namecolumn = Gtk.TreeViewColumn(_('Episode'))
        namecolumn.pack_start(iconcell, False)
        namecolumn.add_attribute(iconcell, 'icon-name', EpisodeListModel.C_STATUS_ICON)
        namecolumn.pack_start(namecell, True)
        namecolumn.add_attribute(namecell, 'markup', EpisodeListModel.C_DESCRIPTION)
        namecolumn.set_sort_column_id(EpisodeListModel.C_DESCRIPTION)
        namecolumn.set_sizing(Gtk.TreeViewColumnSizing.AUTOSIZE)
        namecolumn.set_resizable(True)
        namecolumn.set_expand(True)

        lockcell = Gtk.CellRendererPixbuf()
        lockcell.set_fixed_size(40, -1)
        lockcell.set_property('stock-size', Gtk.IconSize.MENU)
        lockcell.set_property('icon-name', 'emblem-readonly')
        namecolumn.pack_start(lockcell, False)
        namecolumn.add_attribute(lockcell, 'visible', EpisodeListModel.C_LOCKED)

#        sizecell = Gtk.CellRendererText()
#        sizecell.set_property('xalign', 1)
#        sizecolumn = Gtk.TreeViewColumn(_('Size'), sizecell, text=EpisodeListModel.C_FILESIZE_TEXT)
#        sizecolumn.set_sort_column_id(EpisodeListModel.C_FILESIZE)

#        timecell = Gtk.CellRendererText()
#        timecell.set_property('xalign', 1)
#        timecolumn = Gtk.TreeViewColumn(_('Duration'), timecell, text=EpisodeListModel.C_TIME)
#        timecolumn.set_sort_column_id(EpisodeListModel.C_TOTAL_TIME)

        releasecell = Gtk.CellRendererText()
#        releasecolumn = Gtk.TreeViewColumn(_('Released'), releasecell, text=EpisodeListModel.C_PUBLISHED_TEXT)
#        releasecolumn.set_sort_column_id(EpisodeListModel.C_PUBLISHED)
        namecolumn.pack_end(releasecell, True)
        namecolumn.add_attribute(releasecell, 'text', EpisodeListModel.C_TIME_AND_PUBLISHED_TEXT)

        namecolumn.set_sizing(Gtk.TreeViewColumnSizing.AUTOSIZE)
        namecolumn.set_resizable(True)
        namecolumn.set_expand(True)
        namecolumn.set_reorderable(True)
        self.treeAvailable.append_column(namecolumn)

        # EpisodeListModel.C_PUBLISHED is not available in config.py, set it here on first run
        if not self.config.ui.gtk.state.main_window.episode_column_sort_id:
            self.config.ui.gtk.state.main_window.episode_column_sort_id = EpisodeListModel.C_PUBLISHED

#        for itemcolumn in (sizecolumn, timecolumn, releasecolumn):
#            itemcolumn.set_reorderable(True)
#            self.treeAvailable.append_column(itemcolumn)
#            TreeViewHelper.register_column(self.treeAvailable, itemcolumn)
#
#        # Add context menu to all tree view column headers
#        for column in self.treeAvailable.get_columns():
#            label = Gtk.Label(label=column.get_title())
#            label.show_all()
#            column.set_widget(label)
#
#            w = column.get_widget()
#            while w is not None and not isinstance(w, Gtk.Button):
#                w = w.get_parent()
#
#            w.connect('button-release-event', self.on_episode_list_header_clicked)
#
#            # Restore column sorting
#            if column.get_sort_column_id() == self.config.ui.gtk.state.main_window.episode_column_sort_id:
#                self.episode_list_model._sorter.set_sort_column_id(Gtk.TREE_SORTABLE_UNSORTED_SORT_COLUMN_ID,
#                    Gtk.SortType.DESCENDING)
#                self.episode_list_model._sorter.set_sort_column_id(column.get_sort_column_id(),
#                    Gtk.SortType.ASCENDING if self.config.ui.gtk.state.main_window.episode_column_sort_order
#                        else Gtk.SortType.DESCENDING)
#            # Save column sorting when user clicks column headers
#            column.connect('clicked', self.on_episode_list_header_sorted)

        # Restore column sorting
        self.episode_list_model._sorter.set_sort_column_id(Gtk.TREE_SORTABLE_UNSORTED_SORT_COLUMN_ID,
            Gtk.SortType.DESCENDING)
        self.relabel_sort_menubutton(None, None)
        self.set_sortorder_button_image()
        self.episode_list_update_sort()

        def restore_column_ordering():
            prev_column = None
            for col in self.config.ui.gtk.state.main_window.episode_column_order:
                for column in self.treeAvailable.get_columns():
                    if col is column.get_sort_column_id():
                        break
                else:
                    # Column ID not found, abort
                    # Manually re-ordering columns should fix the corrupt setting
                    break
                self.treeAvailable.move_column_after(column, prev_column)
                prev_column = column
#            # Save column ordering when user drags column headers
#            self.treeAvailable.connect('columns-changed', self.on_episode_list_header_reordered)

        # Delay column ordering until shown to prevent "Negative content height" warnings for themes with vertical padding or borders
        util.idle_add(restore_column_ordering)

#        # For each column that can be shown/hidden, add a menu item
#        self.view_column_actions = []
#        columns = TreeViewHelper.get_columns(self.treeAvailable)
#
#        def on_visible_toggled(action, param, index):
#            state = action.get_state()
#            self.set_episode_list_column(index, not state)
#            action.set_state(GLib.Variant.new_boolean(not state))
#
#        for index, column in enumerate(columns):
#            name = 'showColumn%i' % index
#            action = Gio.SimpleAction.new_stateful(
#                name, None, GLib.Variant.new_boolean(False))
#            action.connect('activate', on_visible_toggled, index)
#            self.main_window.add_action(action)
#            self.view_column_actions.append(action)
#            self.application.menu_view_columns.insert(index, column.get_title(), 'win.' + name)
#
#        self.episode_columns_menu = Gtk.Menu.new_from_model(self.application.menu_view_columns)
#        self.episode_columns_menu.attach_to_widget(self.main_window)
#        # Update the visibility of the columns and the check menu items
#        self.update_episode_list_columns_visibility()

        # Set up type-ahead find for the episode list
        def on_key_press(treeview, event):
            if event.get_state() & Gdk.ModifierType.CONTROL_MASK:
                # Don't handle type-ahead when control is pressed (so shortcuts
                # with the Ctrl key still work, e.g. Ctrl+A, ...)
                return False
            elif event.keyval in (Gdk.KEY_Left, Gdk.KEY_Escape, Gdk.KEY_BackSpace, Gdk.KEY_h):
                if event.keyval == Gdk.KEY_Escape and self._search_episodes.search_box.get_property('visible'):
                    self._search_episodes.hide_search()
                elif event.keyval == Gdk.KEY_BackSpace and self._search_episodes.search_box.get_property('visible'):
                    self._search_episodes.search_entry.grab_focus_without_selecting()
                else:
                    self.treeChannels.grab_focus()
                    self.leaflet.navigate(Handy.NavigationDirection.BACK)
            elif event.keyval in (Gdk.KEY_Right, Gdk.KEY_Return, Gdk.KEY_l):
                path, column = self.treeAvailable.get_cursor()
                if path is not None and path[0] >= 0:
                    self.on_treeAvailable_row_activated(self.treeAvailable, path, column)
            elif event.keyval in (Gdk.KEY_Up, Gdk.KEY_Down, Gdk.KEY_j, Gdk.KEY_k):
                path, column = self.treeAvailable.get_cursor()
                step = -1 if event.keyval in (Gdk.KEY_Up, Gdk.KEY_k) else 1
                model = self.treeAvailable.get_model()
                if path is None:
                    if model is None or model.get_iter_first() is None:
                        return True
                    else:
                        path = (0,)
                else:
                    path = (path[0] + step,)
                if path[0] < 0:
                    return True
                try:
                    it = model.get_iter(path)
                except ValueError:
                    return True
                self.treeAvailable.set_cursor(path)
            else:
                unicode_char_id = Gdk.keyval_to_unicode(event.keyval)
                # < 32 to intercept Delete and Tab events
                if unicode_char_id < 32:
                    return False
                input_char = chr(unicode_char_id)
                self._search_episodes.show_search(input_char)
            return True

        # Consume arrow keys before native TreeView keyboard handlers
        def on_key_press_treeview(widget, event):
            if event.keyval in (Gdk.KEY_Right, Gdk.KEY_Left, Gdk.KEY_Up, Gdk.KEY_Down):
                return on_key_press(widget, event)
            return False

        self.episodesbox.connect('key-press-event', on_key_press)
        self.treeAvailable.connect('key-press-event', on_key_press_treeview)

        self.treeAvailable.connect('popup-menu', self.treeview_available_show_context_menu)

#        self.treeAvailable.enable_model_drag_source(Gdk.ModifierType.BUTTON1_MASK,
#                (('text/uri-list', 0, 0),), Gdk.DragAction.COPY)
#
#        def drag_data_get(tree, context, selection_data, info, timestamp):
#            uris = ['file://' + e.local_filename(create=False)
#                    for e in self.get_selected_episodes()
#                    if e.was_downloaded(and_exists=True)]
#            selection_data.set_uris(uris)
#        self.treeAvailable.connect('drag-data-get', drag_data_get)

        selection = self.treeAvailable.get_selection()
        selection.set_mode(Gtk.SelectionMode.MULTIPLE)
        self.episode_selection_handler_id = selection.connect('changed', self.on_episode_list_selection_changed)

        self._search_episodes = SearchTreeBar(self.episodes_search_bar,
                                           self.entry_search_episodes,
                                           self.treeAvailable,
                                           self.episode_list_model,
                                           self.config,
                                           toggle_button=self.episode_search_toggle,
                                           return_cb=self.on_shownotes_selected_episodes)
        if self.config.ui.gtk.search_always_visible:
            self._search_episodes.show_search(grab_focus=False)
        else:
            self._search_episodes.hide_search()

    def on_episode_list_selection_changed(self, selection):
        # Update the toolbar buttons
        self.play_or_download()
        # and the shownotes
        eps = self.get_selected_episodes()
        if len(eps) > 1:
            self.deck.set_can_swipe_forward(False)
        self.shownotes_object.set_episodes(eps)

    def on_download_list_selection_changed(self, selection):
        # if self.wNotebook.get_current_page() > 0:
        # # Update the toolbar buttons
        # self.play_or_download()
        pass

    def init_download_list_treeview(self):
        # columns and renderers for "download progress" tab
        # First column: [ICON] Episodename
        column = Gtk.TreeViewColumn(_('Episode'))

        cell = Gtk.CellRendererPixbuf()
        cell.set_property('stock-size', Gtk.IconSize.BUTTON)
        column.pack_start(cell, False)
        column.add_attribute(cell, 'icon-name',
                DownloadStatusModel.C_ICON_NAME)

        cell = Gtk.CellRendererText()
        cell.set_property('ellipsize', Pango.EllipsizeMode.END)
        column.pack_start(cell, True)
        column.add_attribute(cell, 'markup', DownloadStatusModel.C_NAME)
        column.set_sizing(Gtk.TreeViewColumnSizing.AUTOSIZE)
        column.set_expand(True)
        self.treeDownloads.append_column(column)

        # Second column: Progress
        cell = Gtk.CellRendererProgress()
        cell.set_property('yalign', .5)
        cell.set_property('ypad', 6)
        column = Gtk.TreeViewColumn(_('Progress'), cell,
                value=DownloadStatusModel.C_PROGRESS,
                text=DownloadStatusModel.C_PROGRESS_TEXT)
        column.set_sizing(Gtk.TreeViewColumnSizing.AUTOSIZE)
        column.set_expand(False)
        self.treeDownloads.append_column(column)
        column.set_property('min-width', 150)
        column.set_property('max-width', 150)

        self.treeDownloads.set_model(self.download_status_model)
        TreeViewHelper.set(self.treeDownloads, TreeViewHelper.ROLE_DOWNLOADS)

        # Set up context menu
        menu = self.application.builder.get_object('downloads-context')
        self.downloads_popover = Gtk.Popover.new_from_model(self.treeDownloads, menu)
        self.downloads_popover.set_position(Gtk.PositionType.BOTTOM)

        # Long press gesture
        lp = Gtk.GestureLongPress.new(self.treeDownloads)
        lp.set_touch_only(True)
        lp.set_propagation_phase(Gtk.PropagationPhase.CAPTURE)
        lp.connect("pressed", self.on_treeview_downloads_long_press, self.treeDownloads)
        setattr(self.treeDownloads, "long-press-gesture", lp)

        self.treeDownloads.connect('popup-menu', self.treeview_downloads_show_context_menu)

        # enable multiple selection support
        selection = self.treeDownloads.get_selection()
        selection.set_mode(Gtk.SelectionMode.MULTIPLE)
        self.download_selection_handler_id = selection.connect('changed', self.on_download_list_selection_changed)
        self.treeDownloads.set_search_equal_func(TreeViewHelper.make_search_equal_func(DownloadStatusModel))

    def on_treeview_expose_event(self, treeview, ctx):
        model = treeview.get_model()
        if (model is not None and model.get_iter_first() is not None):
            return False

        role = getattr(treeview, TreeViewHelper.ROLE, None)
        if role is None:
            return False

        width = treeview.get_allocated_width()
        height = treeview.get_allocated_height()

        if role == TreeViewHelper.ROLE_EPISODES:
            if self.config.episode_list_view_mode != EpisodeListModel.VIEW_ALL:
                text = _('No episodes in current view')
            else:
                text = _('No episodes available')
        elif role == TreeViewHelper.ROLE_PODCASTS:
            if self.config.episode_list_view_mode != \
                    EpisodeListModel.VIEW_ALL and \
                    self.config.podcast_list_hide_boring and \
                    len(self.channels) > 0:
                text = _('No podcasts in this view')
            else:
                text = _('No subscriptions')
        elif role == TreeViewHelper.ROLE_DOWNLOADS:
            text = _('No active tasks')
        else:
            raise Exception('on_treeview_expose_event: unknown role')

        draw_text_box_centered(ctx, treeview, width, height, text, None, None)
        return True

    def on_show_progress_activate(self, *args):
        self.progress_window.show_all()
        self.progress_window.present()

    def on_progress_close_button_clicked(self, *args):
        self.progress_window.hide()
        return True

    def set_download_list_state(self, state):
        if state == gPodderSyncUI.DL_ADDING_TASKS:
            self.things_adding_tasks += 1
        elif state == gPodderSyncUI.DL_ADDED_TASKS:
            self.things_adding_tasks -= 1
        if not self.download_list_update_enabled:
            self.update_downloads_list()
            GObject.timeout_add(1500, self.update_downloads_list)
            self.download_list_update_enabled = True

    def cleanup_downloads(self):
        model = self.download_status_model

        all_tasks = [(Gtk.TreeRowReference.new(model, row.path), row[0]) for row in model]
        changed_episode_urls = set()
        for row_reference, task in all_tasks:
            if task.status in (task.DONE, task.CANCELLED):
                model.remove(model.get_iter(row_reference.get_path()))
                try:
                    # We don't "see" this task anymore - remove it;
                    # this is needed, so update_episode_list_icons()
                    # below gets the correct list of "seen" tasks
                    self.download_tasks_seen.remove(task)
                except KeyError as key_error:
                    pass
                changed_episode_urls.add(task.url)
                # Tell the task that it has been removed (so it can clean up)
                task.removed_from_list()

        # Tell the podcasts tab to update icons for our removed podcasts
        self.update_episode_list_icons(changed_episode_urls)

        # Update the downloads list one more time
        self.update_downloads_list(can_call_cleanup=False)

    def add_download_task_monitor(self, monitor):
        self.download_task_monitors.add(monitor)
        model = self.download_status_model
        if model is None:
            model = ()
        for row in model.get_model():
            task = row[self.download_status_model.C_TASK]
            monitor.task_updated(task)

    def remove_download_task_monitor(self, monitor):
        self.download_task_monitors.remove(monitor)

    def set_download_progress(self, progress):
        gpodder.user_extensions.on_download_progress(progress)

    def update_downloads_list(self, can_call_cleanup=True):
        try:
            model = self.download_status_model

            downloading, synchronizing, pausing, cancelling, queued, paused, failed, finished, others = (0,) * 9
            total_speed, total_size, done_size = 0, 0, 0
            files_downloading = 0

            # Keep a list of all download tasks that we've seen
            download_tasks_seen = set()

            # Do not go through the list of the model is not (yet) available
            if model is None:
                model = ()

            for row in model:
                self.download_status_model.request_update(row.iter)

                task = row[self.download_status_model.C_TASK]
                speed, size, status, progress, activity = task.speed, task.total_size, task.status, task.progress, task.activity

                # Let the download task monitors know of changes
                for monitor in self.download_task_monitors:
                    monitor.task_updated(task)

                total_size += size
                done_size += size * progress

                download_tasks_seen.add(task)

                if status == download.DownloadTask.DOWNLOADING:
                    if activity == download.DownloadTask.ACTIVITY_DOWNLOAD:
                        downloading += 1
                        files_downloading += 1
                        total_speed += speed
                    elif activity == download.DownloadTask.ACTIVITY_SYNCHRONIZE:
                        synchronizing += 1
                    else:
                        others += 1
                elif status == download.DownloadTask.PAUSING:
                    pausing += 1
                    if activity == download.DownloadTask.ACTIVITY_DOWNLOAD:
                        files_downloading += 1
                elif status == download.DownloadTask.CANCELLING:
                    cancelling += 1
                    if activity == download.DownloadTask.ACTIVITY_DOWNLOAD:
                        files_downloading += 1
                elif status == download.DownloadTask.QUEUED:
                    queued += 1
                elif status == download.DownloadTask.PAUSED:
                    paused += 1
                elif status == download.DownloadTask.FAILED:
                    failed += 1
                elif status == download.DownloadTask.DONE:
                    finished += 1
                else:
                    others += 1

            # TODO: 'others' is not used

            # Remember which tasks we have seen after this run
            self.download_tasks_seen = download_tasks_seen

            text = [_('Progress')]
            if downloading + synchronizing + pausing + cancelling + queued + paused + failed > 0:
                s = []
                if downloading > 0:
                    s.append(N_('%(count)d active', '%(count)d active', downloading) % {'count': downloading})
                if synchronizing > 0:
                    s.append(N_('%(count)d active', '%(count)d active', synchronizing) % {'count': synchronizing})
                if pausing > 0:
                    s.append(N_('%(count)d pausing', '%(count)d pausing', pausing) % {'count': pausing})
                if cancelling > 0:
                    s.append(N_('%(count)d cancelling', '%(count)d cancelling', cancelling) % {'count': cancelling})
                if queued > 0:
                    s.append(N_('%(count)d queued', '%(count)d queued', queued) % {'count': queued})
                if paused > 0:
                    s.append(N_('%(count)d paused', '%(count)d paused', paused) % {'count': paused})
                if failed > 0:
                    s.append(N_('%(count)d failed', '%(count)d failed', failed) % {'count': failed})
                text.append(' (' + ', '.join(s) + ')')
                self.labelDownloads.set_text(''.join(text))
                self.transfer_revealer.set_reveal_child(True)
            else:
                # Try to change progress text after revealer transition
                util.idle_add(self.labelDownloads.set_text, ''.join(text))
                self.transfer_revealer.set_reveal_child(False)
            self.progress_window.set_title(''.join(text))

            title = [self.default_title]

            # Accessing task.status_changed has the side effect of re-setting
            # the changed flag, but we only do it once here so that's okay
            channel_urls = [task.podcast_url for task in
                    self.download_tasks_seen if task.status_changed]
            episode_urls = [task.url for task in self.download_tasks_seen]

            if files_downloading > 0:
                title.append(N_('downloading %(count)d file',
                                'downloading %(count)d files',
                                files_downloading) % {'count': files_downloading})

                if total_size > 0:
                    percentage = 100.0 * done_size / total_size
                else:
                    percentage = 0.0
                self.set_download_progress(percentage / 100)
                total_speed = util.format_filesize(total_speed)
                title[1] += ' (%d%%, %s/s)' % (percentage, total_speed)
            if synchronizing > 0:
                title.append(N_('synchronizing %(count)d file',
                                'synchronizing %(count)d files',
                                synchronizing) % {'count': synchronizing})
            if queued > 0:
                title.append(N_('%(queued)d task queued',
                                '%(queued)d tasks queued',
                                queued) % {'queued': queued})
            if (downloading + synchronizing + pausing + cancelling + queued) == 0 and self.things_adding_tasks == 0:
                self.set_download_progress(1.)
                self.downloads_finished(self.download_tasks_seen)
                gpodder.user_extensions.on_all_episodes_downloaded()
                logger.info('All tasks have finished.')

                # Remove finished episodes
                if self.config.ui.gtk.download_list.remove_finished and can_call_cleanup:
                    self.cleanup_downloads()

                # Stop updating the download list here
                self.download_list_update_enabled = False

            self.gPodder.set_title(' - '.join(title))

            self.update_episode_list_icons(episode_urls)
            self.play_or_download()
            if channel_urls:
                self.update_podcast_list_model(channel_urls)

            return self.download_list_update_enabled
        except Exception as e:
            logger.error('Exception happened while updating download list.', exc_info=True)
            self.show_message(
                '%s\n\n%s' % (_('Please report this problem and restart gPodder:'), html.escape(str(e))),
                _('Unhandled exception'), important=True)
            # We return False here, so the update loop won't be called again,
            # that's why we require the restart of gPodder in the message.
            return False

    def on_config_changed(self, *args):
        util.idle_add(self._on_config_changed, *args)

    def _on_config_changed(self, name, old_value, new_value):
        if name == 'ui.gtk.toolbar':
            # self.toolbar.set_property('visible', new_value)
            pass
        elif name in ('ui.gtk.episode_list.descriptions',
                'ui.gtk.episode_list.always_show_new'):
            self.update_episode_list_model()
        elif name in ('auto.update.enabled', 'auto.update.frequency'):
            self.restart_auto_update_timer()
        elif name in ('ui.gtk.podcast_list.all_episodes',
                'ui.gtk.podcast_list.sections'):
            # Force a update of the podcast list model
            self.update_podcast_list_model()
        elif name == 'ui.gtk.episode_list.columns':
            # self.update_episode_list_columns_visibility()
            pass

    def on_treeview_query_tooltip(self, treeview, x, y, keyboard_tooltip, tooltip):
        # With get_bin_window, we get the window that contains the rows without
        # the header. The Y coordinate of this window will be the height of the
        # treeview header. This is the amount we have to subtract from the
        # event's Y coordinate to get the coordinate to pass to get_path_at_pos
        (x_bin, y_bin) = treeview.get_bin_window().get_position()
        x -= x_bin
        y -= y_bin
        (path, column, rx, ry) = treeview.get_path_at_pos(x, y) or (None,) * 4

        if not getattr(treeview, TreeViewHelper.CAN_TOOLTIP) or x > 50 or (column is not None and column != treeview.get_columns()[0]):
            setattr(treeview, TreeViewHelper.LAST_TOOLTIP, None)
            return False

        if path is not None:
            model = treeview.get_model()
            iter = model.get_iter(path)
            role = getattr(treeview, TreeViewHelper.ROLE)

            if role == TreeViewHelper.ROLE_EPISODES:
                id = model.get_value(iter, EpisodeListModel.C_URL)
            elif role == TreeViewHelper.ROLE_PODCASTS:
                id = model.get_value(iter, PodcastListModel.C_URL)
                if id == '-':
                    # Section header - no tooltip here (for now at least)
                    return False

            last_tooltip = getattr(treeview, TreeViewHelper.LAST_TOOLTIP)
            if last_tooltip is not None and last_tooltip != id:
                setattr(treeview, TreeViewHelper.LAST_TOOLTIP, None)
                return False
            setattr(treeview, TreeViewHelper.LAST_TOOLTIP, id)

            if role == TreeViewHelper.ROLE_EPISODES:
                description = model.get_value(iter, EpisodeListModel.C_TOOLTIP)
                if description:
                    tooltip.set_text(description)
                else:
                    return False
            elif role == TreeViewHelper.ROLE_PODCASTS:
                channel = model.get_value(iter, PodcastListModel.C_CHANNEL)
                if channel is None or not hasattr(channel, 'title'):
                    return False
                error_str = model.get_value(iter, PodcastListModel.C_ERROR)
                if error_str:
                    error_str = _('Feedparser error: %s') % html.escape(error_str.strip())
                    error_str = '<span foreground="#ff0000">%s</span>' % error_str

                box = Gtk.Box(orientation=Gtk.Orientation.VERTICAL, spacing=5)
                box.set_border_width(5)

                heading = Gtk.Label()
                heading.set_max_width_chars(60)
                heading.set_alignment(0, 1)
                heading.set_markup('<b><big>%s</big></b>\n<small>%s</small>' % (html.escape(channel.title), html.escape(channel.url)))
                box.add(heading)

                box.add(Gtk.HSeparator())

                if channel._update_error is not None:
                    description = _('ERROR: %s') % channel._update_error
                elif len(channel.description) < 500:
                    description = channel.description
                else:
                    pos = channel.description.find('\n\n')
                    if pos == -1 or pos > 500:
                        description = channel.description[:498] + '[...]'
                    else:
                        description = channel.description[:pos]

                description = Gtk.Label(label=description)
                description.set_max_width_chars(60)
                if error_str:
                    description.set_markup(error_str)
                description.set_alignment(0, 0)
                description.set_line_wrap(True)
                box.add(description)

                box.show_all()
                tooltip.set_custom(box)

            return True

        setattr(treeview, TreeViewHelper.LAST_TOOLTIP, None)
        return False

    def treeview_allow_tooltips(self, treeview, allow):
        setattr(treeview, TreeViewHelper.CAN_TOOLTIP, allow)

    def treeview_handle_context_menu_click(self, treeview, event):
        if event is None:
            selection = treeview.get_selection()
            return selection.get_selected_rows()

        x, y = int(event.x), int(event.y)
        path, column, rx, ry = treeview.get_path_at_pos(x, y) or (None,) * 4

        selection = treeview.get_selection()
        model, paths = selection.get_selected_rows()

        if path is None or (path not in paths and
                event.button == 3):
            # We have right-clicked, but not into the selection,
            # assume we don't want to operate on the selection
            paths = []

        if (path is not None and not paths and
                event.button == 3):
            # No selection or clicked outside selection;
            # select the single item where we clicked
            treeview.grab_focus()
            treeview.set_cursor(path, column, 0)
            paths = [path]

        if not paths:
            # Unselect any remaining items (clicked elsewhere)
            if not treeview.is_rubber_banding_active():
                selection.unselect_all()

        return model, paths

    def downloads_list_get_selection(self, model=None, paths=None):
        if model is None and paths is None:
            selection = self.treeDownloads.get_selection()
            model, paths = selection.get_selected_rows()

        can_force, can_queue, can_pause, can_cancel, can_remove = (True,) * 5
        selected_tasks = [(Gtk.TreeRowReference.new(model, path),
                           model.get_value(model.get_iter(path),
                           DownloadStatusModel.C_TASK)) for path in paths]

        for row_reference, task in selected_tasks:
            if task.status != download.DownloadTask.QUEUED:
                can_force = False
            if not task.can_queue():
                can_queue = False
            if not task.can_pause():
                can_pause = False
            if not task.can_cancel():
                can_cancel = False
            if not task.can_remove():
                can_remove = False

        return selected_tasks, can_force, can_queue, can_pause, can_cancel, can_remove

    def downloads_finished(self, download_tasks_seen):
        # Separate tasks into downloads & syncs
        # Since calling notify_as_finished or notify_as_failed clears the flag,
        # need to iterate through downloads & syncs separately, else all sync
        # tasks will have their flags cleared if we do downloads first

        def filter_by_activity(activity, tasks):
            return [task for task in tasks if task.activity == activity]

        download_tasks = filter_by_activity(download.DownloadTask.ACTIVITY_DOWNLOAD,
                download_tasks_seen)

        finished_downloads = [str(task)
                for task in download_tasks if task.notify_as_finished()]
        failed_downloads = ['%s (%s)' % (task, task.error_message)
                for task in download_tasks if task.notify_as_failed()]

        sync_tasks = filter_by_activity(download.DownloadTask.ACTIVITY_SYNCHRONIZE,
                download_tasks_seen)

        finished_syncs = [task for task in sync_tasks if task.notify_as_finished()]
        failed_syncs = [task for task in sync_tasks if task.notify_as_failed()]

        # Note that 'finished_ / failed_downloads' is a list of strings
        # Whereas 'finished_ / failed_syncs' is a list of SyncTask objects

        if finished_downloads and failed_downloads:
            message = self.format_episode_list(finished_downloads, 5)
            message += '\n\n<i>%s</i>\n' % _('Could not download some episodes:')
            message += self.format_episode_list(failed_downloads, 5)
            self.show_message(message, _('Downloads finished'))
        elif finished_downloads:
            message = self.format_episode_list(finished_downloads)
            self.show_message(message, _('Downloads finished'))
        elif failed_downloads:
            message = self.format_episode_list(failed_downloads)
            self.show_message(message, _('Downloads failed'))

        if finished_syncs and failed_syncs:
            message = self.format_episode_list(list(map((
                lambda task: str(task)), finished_syncs)), 5)
            message += '\n\n<i>%s</i>\n' % _('Could not sync some episodes:')
            message += self.format_episode_list(list(map((
                lambda task: str(task)), failed_syncs)), 5)
            self.show_message(message, _('Device synchronization finished'), True)
        elif finished_syncs:
            message = self.format_episode_list(list(map((
                lambda task: str(task)), finished_syncs)))
            self.show_message(message, _('Device synchronization finished'))
        elif failed_syncs:
            message = self.format_episode_list(list(map((
                lambda task: str(task)), failed_syncs)))
            self.show_message(message, _('Device synchronization failed'), True)

        # Do post-sync processing if required
        for task in finished_syncs:
            if self.config.device_sync.after_sync.mark_episodes_played:
                logger.info('Marking as played on transfer: %s', task.episode.url)
                task.episode.mark(is_played=True)

            if self.config.device_sync.after_sync.delete_episodes:
                logger.info('Removing episode after transfer: %s', task.episode.url)
                task.episode.delete_from_disk()

            self.sync_ui.device.close()

        # Update icon list to show changes, if any
        self.update_episode_list_icons(all=True)
        self.update_podcast_list_model()

    def format_episode_list(self, episode_list, max_episodes=10):
        """
        Format a list of episode names for notifications

        Will truncate long episode names and limit the amount of
        episodes displayed (max_episodes=10).

        The episode_list parameter should be a list of strings.
        """
        MAX_TITLE_LENGTH = 100

        result = []
        for title in episode_list[:min(len(episode_list), max_episodes)]:
            # Bug 1834: make sure title is a unicode string,
            # so it may be cut correctly on UTF-8 char boundaries
            title = util.convert_bytes(title)
            if len(title) > MAX_TITLE_LENGTH:
                middle = (MAX_TITLE_LENGTH // 2) - 2
                title = '%s...%s' % (title[0:middle], title[-middle:])
            result.append(html.escape(title))
            result.append('\n')

        more_episodes = len(episode_list) - max_episodes
        if more_episodes > 0:
            result.append('(...')
            result.append(N_('%(count)d more episode',
                             '%(count)d more episodes',
                             more_episodes) % {'count': more_episodes})
            result.append('...)')

        return (''.join(result)).strip()

    def queue_task(self, task, force_start):
        if force_start:
            self.download_queue_manager.force_start_task(task)
        else:
            self.download_queue_manager.queue_task(task)

    def _for_each_task_set_status(self, tasks, status, force_start=False):
        episode_urls = set()
        model = self.treeDownloads.get_model()
        for row_reference, task in tasks:
            with task:
                if status == download.DownloadTask.QUEUED:
                    # Only queue task when it's paused/failed/cancelled (or forced)
                    if task.can_queue() or force_start:
                        # add the task back in if it was already cleaned up
                        # (to trigger this cancel one downloads in the active list, cancel all
                        # other downloads, quickly right click on the cancelled on one to get
                        # the context menu, wait until the active list is cleared, and then
                        # then choose download)
                        if task not in self.download_tasks_seen:
                            self.download_status_model.register_task(task, False)
                            self.download_tasks_seen.add(task)

                        self.queue_task(task, force_start)
                        self.set_download_list_state(gPodderSyncUI.DL_ONEOFF)
                elif status == download.DownloadTask.CANCELLING:
                    logger.info(("cancelling task %s" % task.status))
                    task.cancel()
                elif status == download.DownloadTask.PAUSING:
                    task.pause()
                elif status is None:
                    if task.can_cancel():
                        task.cancel()
                    path = row_reference.get_path()
                    # path isn't set if the item has already been removed from the list
                    # (to trigger this cancel one downloads in the active list, cancel all
                    # other downloads, quickly right click on the cancelled on one to get
                    # the context menu, wait until the active list is cleared, and then
                    # then choose remove from list)
                    if path:
                        model.remove(model.get_iter(path))
                        # Remember the URL, so we can tell the UI to update
                        try:
                            # We don't "see" this task anymore - remove it;
                            # this is needed, so update_episode_list_icons()
                            # below gets the correct list of "seen" tasks
                            self.download_tasks_seen.remove(task)
                        except KeyError as key_error:
                            pass
                        episode_urls.add(task.url)
                        # Tell the task that it has been removed (so it can clean up)
                        task.removed_from_list()
                else:
                    # We can (hopefully) simply set the task status here
                    task.status = status
        # Tell the podcasts tab to update icons for our removed podcasts
        self.update_episode_list_icons(episode_urls)
        # Update the tab title and downloads list
        self.update_downloads_list()

    def treeview_downloads_show_context_menu(self, treeview, event=None):
        model, paths = self.treeview_handle_context_menu_click(treeview, event)
        if not paths:
            return not treeview.is_rubber_banding_active()

        if event is None or event.button == 3:
            selected_tasks, can_force, can_queue, can_pause, can_cancel, can_remove = \
                    self.downloads_list_get_selection(model, paths)

            def make_menu_item(label, action_name, tasks=None, status=None, sensitive=True, force_start=False):
                self.application.remove_action(action_name)
                action = Gio.SimpleAction.new(action_name)
                action.connect("activate",
                        lambda _a, _b: self._for_each_task_set_status(
                            tasks, status, force_start=force_start))
                self.application.add_action(action)
                action.set_enabled(sensitive)
                return Gio.MenuItem.new(label, 'app.' + action_name)

            menu = self.application.builder.get_object('downloads-context')
            menu.remove_all()
            if can_force:
                item = make_menu_item(_('Start download now'), 'setDownloadQueued',
                    selected_tasks, download.DownloadTask.QUEUED, force_start=True)
            else:
                item = make_menu_item(_('Download'), 'setDownloadQueued',
                    selected_tasks, download.DownloadTask.QUEUED, can_queue)
            menu.append_item(item)
            menu.append_item(make_menu_item(_('Cancel'), 'setDownloadCancelled',
                selected_tasks, download.DownloadTask.CANCELLING))
            menu.append_item(make_menu_item(_('Pause'), 'media-playback-pause',
                                       selected_tasks,
                                       download.DownloadTask.PAUSING, can_pause))
            rmenu = Gio.Menu()
            rmenu.append_item(make_menu_item(_('Remove from list'), 'setDownloadRemove',
                selected_tasks, sensitive=can_remove))
            menu.append_section(None, rmenu)

            if event is None:
                func = TreeViewHelper.make_popup_position_func(treeview)
                x, y, unused = func(None)
            else:
                x, y = event.x, event.y
            self.context_popover_show(self.downloads_popover, x, y)
            return True

    def on_mark_episodes_as_old(self, item, *args):
        assert self.active_channel is not None

        for episode in self.active_channel.get_all_episodes():
            if not episode.was_downloaded(and_exists=True):
                episode.mark(is_played=True)

        self.update_podcast_list_model(selected=True)
        self.update_episode_list_icons(all=True)

    def on_open_download_folder(self, item):
        assert self.active_channel is not None
        util.gui_open(self.active_channel.save_dir, gui=self)

    def on_open_episode_download_folder(self, unused1=None, unused2=None):
        episodes = self.get_selected_episodes()
        assert len(episodes) == 1
        util.gui_open(episodes[0].parent.save_dir, gui=self)

    def treeview_channels_show_context_menu(self, treeview, event=None):
        model, paths = self.treeview_handle_context_menu_click(treeview, event)
        if not paths:
            return True

        # Check for valid channel id, if there's no id then
        # assume that it is a proxy channel or equivalent
        # and cannot be operated with right click
        if self.active_channel.id is None:
            return True

        if event is None or event.button == 3:
            entries = [(label, None if func is None else lambda a, b: func(self.active_channel))
                for label, func in list(gpodder.user_extensions.on_channel_context_menu(self.active_channel) or [])]
            self.channel_context_menu_helper.replace_entries(entries)

            if event is None:
                func = TreeViewHelper.make_popup_position_func(treeview)
                x, y, unused = func(None)
            else:
                x, y = event.x, event.y
            self.context_popover_show(self.channels_popover, x, y)
            return True

#        if event is None or event.button == 3:
#            menu = Gtk.Menu()
#
#            item = Gtk.ImageMenuItem(_('Update podcast'))
#            item.set_image(Gtk.Image.new_from_icon_name('view-refresh', Gtk.IconSize.MENU))
#            item.set_action_name('win.updateChannel')
#            menu.append(item)
#
#            menu.append(Gtk.SeparatorMenuItem())
#
#            item = Gtk.MenuItem(_('Open download folder'))
#            item.connect('activate', self.on_open_download_folder)
#            menu.append(item)
#
#            menu.append(Gtk.SeparatorMenuItem())
#
#            item = Gtk.MenuItem(_('Mark episodes as old'))
#            item.connect('activate', self.on_mark_episodes_as_old)
#            menu.append(item)
#
#            item = Gtk.CheckMenuItem(_('Archive'))
#            item.set_active(self.active_channel.auto_archive_episodes)
#            item.connect('activate', self.on_channel_toggle_lock_activate)
#            menu.append(item)
#
#            item = Gtk.ImageMenuItem(_('Delete podcast'))
#            item.set_image(Gtk.Image.new_from_icon_name('edit-delete', Gtk.IconSize.MENU))
#            item.connect('activate', self.on_itemRemoveChannel_activate)
#            menu.append(item)
#
#            result = gpodder.user_extensions.on_channel_context_menu(self.active_channel)
#            if result:
#                menu.append(Gtk.SeparatorMenuItem())
#                for label, callback in result:
#                    item = Gtk.MenuItem(label)
#                    item.connect('activate', lambda item, callback: callback(self.active_channel), callback)
#                    menu.append(item)
#
#            menu.append(Gtk.SeparatorMenuItem())
#
#            item = Gtk.ImageMenuItem(_('Podcast settings'))
#            item.set_image(Gtk.Image.new_from_icon_name('document-properties', Gtk.IconSize.MENU))
#            item.set_action_name('win.editChannel')
#            menu.append(item)
#
#            menu.attach_to_widget(treeview)
#            menu.show_all()
#            # Disable tooltips while we are showing the menu, so
#            # the tooltip will not appear over the menu
#            self.treeview_allow_tooltips(self.treeChannels, False)
#            menu.connect('deactivate', lambda menushell: self.treeview_allow_tooltips(self.treeChannels, True))
#
#            if event is None:
#                func = TreeViewHelper.make_popup_position_func(treeview)
#                menu.popup(None, None, func, None, 3, Gtk.get_current_event_time())
#            else:
#                menu.popup(None, None, None, None, event.button, event.time)
#
#            return True
#
    def cover_download_finished(self, channel, pixbuf):
        """
        The Cover Downloader calls this when it has finished
        downloading (or registering, if already downloaded)
        a new channel cover, which is ready for displaying.
        """
        util.idle_add(self.podcast_list_model.add_cover_by_channel,
                channel, pixbuf)

    @staticmethod
    def build_filename(filename, extension):
        filename, extension = util.sanitize_filename_ext(
            filename,
            extension,
            PodcastEpisode.MAX_FILENAME_LENGTH,
            PodcastEpisode.MAX_FILENAME_WITH_EXT_LENGTH)
        if not filename.endswith(extension):
            filename += extension
        return filename

    def on_save_episodes_activate(self, action, *args):
        episodes = self.get_selected_episodes()
        util.idle_add(self.save_episodes_as_file, episodes)

    def save_episodes_as_file(self, episodes):
        def do_save_episode(copy_from, copy_to):
            if os.path.exists(copy_to):
                logger.warning(copy_from)
                logger.warning(copy_to)
                title = _('File already exists')
                d = {'filename': os.path.basename(copy_to)}
                message = _('A file named "%(filename)s" already exists. Do you want to replace it?') % d
                if not self.show_confirmation(message, title):
                    return
            try:
                shutil.copyfile(copy_from, copy_to)
            except (OSError, IOError) as e:
                logger.warning('Error copying from %s to %s: %r', copy_from, copy_to, e, exc_info=True)
                folder, filename = os.path.split(copy_to)
                # Remove characters not supported by VFAT (#282)
                new_filename = re.sub(r"[\"*/:<>?\\|]", "_", filename)
                destination = os.path.join(folder, new_filename)
                if (copy_to != destination):
                    shutil.copyfile(copy_from, destination)
                else:
                    raise

        PRIVATE_FOLDER_ATTRIBUTE = '_save_episodes_as_file_folder'
        folder = getattr(self, PRIVATE_FOLDER_ATTRIBUTE, None)
        allRemainingDefault = False
        remaining = len(episodes)
        dialog = gPodderExportToLocalFolder(self.main_window,
                                            _config=self.config)
        for episode in episodes:
            remaining -= 1
            if episode.was_downloaded(and_exists=True):
                copy_from = episode.local_filename(create=False)
                assert copy_from is not None

                base, extension = os.path.splitext(copy_from)
                filename = self.build_filename(episode.sync_filename(), extension)

                try:
                    if allRemainingDefault:
                        do_save_episode(copy_from, os.path.join(folder, filename))
                    else:
                        (notCancelled, folder, dest_path, allRemainingDefault) = dialog.save_as(folder, filename, remaining)
                        if notCancelled:
                            do_save_episode(copy_from, dest_path)
                        else:
                            break
                except (OSError, IOError) as e:
                    if remaining:
                        msg = _('Error saving to local folder: %(error)r.\n'
                                'Would you like to continue?') % dict(error=e)
                        if not self.show_confirmation(msg, _('Error saving to local folder')):
                            logger.warning("Save to Local Folder cancelled following error")
                            break
                    else:
                        self.notification(_('Error saving to local folder: %(error)r') % dict(error=e),
                                          _('Error saving to local folder'), important=True)

        setattr(self, PRIVATE_FOLDER_ATTRIBUTE, folder)

    def on_bluetooth_episodes_activate(self, action, *args):
        episodes = self.get_selected_episodes()
        util.idle_add(self.copy_episodes_bluetooth, episodes)

    def copy_episodes_bluetooth(self, episodes):
        episodes_to_copy = [e for e in episodes if e.was_downloaded(and_exists=True)]

        def convert_and_send_thread(episode):
            for episode in episodes:
                filename = episode.local_filename(create=False)
                assert filename is not None
                (base, ext) = os.path.splitext(filename)
                destfile = self.build_filename(episode.sync_filename(), ext)
                destfile = os.path.join(tempfile.gettempdir(), destfile)

                try:
                    shutil.copyfile(filename, destfile)
                    util.bluetooth_send_file(destfile)
                except:
                    logger.error('Cannot copy "%s" to "%s".', filename, destfile)
                    self.notification(_('Error converting file.'), _('Bluetooth file transfer'), important=True)

                util.delete_file(destfile)

        util.run_in_background(lambda: convert_and_send_thread(episodes_to_copy))

    def _add_sub_menu(self, menu, label):
        root_item = Gtk.MenuItem(label)
        menu.append(root_item)
        sub_menu = Gtk.Menu()
        root_item.set_submenu(sub_menu)
        return sub_menu

    def _submenu_item_activate_hack(self, item, callback, *args):
        # See http://stackoverflow.com/questions/5221326/submenu-item-does-not-call-function-with-working-solution
        # Note that we can't just call the callback on button-press-event, as
        # it might be blocking (see http://gpodder.org/bug/1778), so we run
        # this in the GUI thread at a later point in time (util.idle_add).
        # Also, we also have to connect to the activate signal, as this is the
        # only signal that is fired when keyboard navigation is used.

        # It can happen that both (button-release-event and activate) signals
        # are fired, and we must avoid calling the callback twice. We do this
        # using a semaphore and only acquiring (but never releasing) it, making
        # sure that the util.idle_add() call below is only ever called once.
        only_once = threading.Semaphore(1)

        def handle_event(item, event=None):
            if only_once.acquire(False):
                util.idle_add(callback, *args)

        item.connect('button-press-event', handle_event)
        item.connect('activate', handle_event)

    def treeview_available_show_context_menu(self, treeview, event=None):
        model, paths = self.treeview_handle_context_menu_click(treeview, event)
        if not paths:
            return not treeview.is_rubber_banding_active()

        if event is None or event.button == 3:
            episodes = self.get_selected_episodes()
            any_locked = any(e.archive for e in episodes)
            any_new = any(e.is_new and e.state != gpodder.STATE_DELETED for e in episodes)
            downloaded = all(e.was_downloaded(and_exists=True) for e in episodes)
            downloading = any(e.downloading for e in episodes)
            (open_instead_of_play, can_play, can_download, can_pause, can_cancel, can_delete, can_lock) = self.play_or_download()
            menu = self.application.builder.get_object('episodes-context')

            # Play
            menu.remove(0)
            if downloaded:
                menu.insert(0, _('Play'), 'win.play')
            else:
                if downloading:
                    menu.insert(0, _('Preview'), 'win.play')
                else:
                    menu.insert(0, _('Stream'), 'win.play')

            # New
            self.gPodder.lookup_action('episodeNew').change_state(GLib.Variant.new_boolean(any_new))

            # Extensions section
            entries = [(label, None if func is None else lambda a, b: func(episodes))
                for label, func in list(gpodder.user_extensions.on_episodes_context_menu(episodes) or [])]
            self.episode_context_menu_helper.replace_entries(entries)

            if downloaded and not self.have_episode_menu_file_items:
                # Send to submenu
                menu.insert_submenu(3, _('Send to'),
                    self.application.builder.get_object('episodes-context-send'))
                # Archive checkbox
                item = Gio.MenuItem.new(_('Archive'), 'win.episodeLock')
                action = self.gPodder.lookup_action('episodeLock')
                action.change_state(GLib.Variant.new_boolean(any_locked))
                menu.insert_item(6, item)
                self.have_episode_menu_file_items = True
            elif not downloaded and self.have_episode_menu_file_items:
                menu.remove(3)
                menu.remove(5)
                self.have_episode_menu_file_items = False

#            if len(self.get_selected_episodes()) == 1:
#                item = Gtk.MenuItem(_('Open download folder'))
#                item.connect('activate', self.on_open_episode_download_folder)
#                menu.append(item)

            if event is None:
                func = TreeViewHelper.make_popup_position_func(treeview)
                x, y, unused = func(None)
            else:
                x, y = event.x, event.y
            self.context_popover_show(self.episodes_popover, x, y)
            return True

    def set_episode_actions(self, open_instead_of_play=False, can_play=False, can_download=False, can_pause=False, can_cancel=False,
                            can_delete=False, can_lock=False, is_episode_selected=False):
        episodes = self.get_selected_episodes() if is_episode_selected else []

        # play icon and label
#        if open_instead_of_play or not is_episode_selected:
#            self.toolPlay.set_icon_name('document-open')
#            self.toolPlay.set_label(_('Open'))
#        else:
#            self.toolPlay.set_icon_name('media-playback-start')
#
#            downloaded = all(e.was_downloaded(and_exists=True) for e in episodes)
#            downloading = any(e.downloading for e in episodes)
#
#            if downloaded:
#                self.toolPlay.set_label(_('Play'))
#            elif downloading:
#                self.toolPlay.set_label(_('Preview'))
#            else:
#                self.toolPlay.set_label(_('Stream'))

        # toolbar
#        self.toolPlay.set_sensitive(can_play)
#        self.toolDownload.set_sensitive(can_download)
#        self.toolPause.set_sensitive(can_pause)
#        self.toolCancel.set_sensitive(can_cancel)

        # Episodes menu
        self.play_action.set_enabled(can_play and not open_instead_of_play)
        self.open_action.set_enabled(can_play and open_instead_of_play)
        self.download_action.set_enabled(can_download)
        self.pause_action.set_enabled(can_pause)
        self.episodes_cancel_action.set_enabled(can_cancel)
        self.delete_action.set_enabled(can_delete)
#        self.toggle_episode_new_action.set_enabled(is_episode_selected)
#        self.toggle_episode_lock_action.set_enabled(can_lock)
        self.episode_lock_action.set_enabled(can_play)
        self.open_episode_download_folder_action.set_enabled(len(episodes) == 1)

    def set_title(self, new_title):
        self.default_title = new_title
        self.gPodder.set_title(new_title)

    def update_episode_list_icons(self, urls=None, selected=False, all=False):
        """
        Updates the status icons in the episode list.

        If urls is given, it should be a list of URLs
        of episodes that should be updated.

        If urls is None, set ONE OF selected, all to
        True (the former updates just the selected
        episodes and the latter updates all episodes).
        """
        descriptions = self.config.episode_list_descriptions

        if urls is not None:
            # We have a list of URLs to walk through
            self.episode_list_model.update_by_urls(urls, descriptions)
        elif selected and not all:
            # We should update all selected episodes
            selection = self.treeAvailable.get_selection()
            model, paths = selection.get_selected_rows()
            for path in reversed(paths):
                iter = model.get_iter(path)
                self.episode_list_model.update_by_filter_iter(iter, descriptions)
        elif all and not selected:
            # We update all (even the filter-hidden) episodes
            self.episode_list_model.update_all(descriptions)
        else:
            # Wrong/invalid call - have to specify at least one parameter
            raise ValueError('Invalid call to update_episode_list_icons')

    def episode_list_status_changed(self, episodes):
        self.update_episode_list_icons(set(e.url for e in episodes))
        self.update_podcast_list_model(set(e.channel.url for e in episodes))
        self.db.commit()

    def playback_episodes_for_real(self, episodes, mark_as_played=True):
        groups = collections.defaultdict(list)
        for episode in episodes:
            episode._download_error = None

            if episode.download_task is not None and episode.download_task.status == episode.download_task.FAILED:
                if not episode.can_stream(self.config):
                    # Do not cancel failed tasks that can not be streamed
                    continue
                # Cancel failed task and remove from progress list
                episode.download_task.cancel()
                self.cleanup_downloads()

            player = episode.get_player(self.config)

            try:
                allow_partial = (player != 'default')
                filename = episode.get_playback_url(self.config, allow_partial)
            except Exception as e:
                episode._download_error = str(e)
                continue

            if mark_as_played:
                # Mark episode as played in the database
                episode.playback_mark()
                self.mygpo_client.on_playback([episode])

            # Determine the playback resume position - if the file
            # was played 100%, we simply start from the beginning
            resume_position = episode.current_position
            if resume_position == episode.total_time:
                resume_position = 0

            # If Panucci is configured, use D-Bus to call it
            if player == 'panucci':
                try:
                    PANUCCI_NAME = 'org.panucci.panucciInterface'
                    PANUCCI_PATH = '/panucciInterface'
                    PANUCCI_INTF = 'org.panucci.panucciInterface'
                    o = gpodder.dbus_session_bus.get_object(PANUCCI_NAME, PANUCCI_PATH)
                    i = dbus.Interface(o, PANUCCI_INTF)

                    def on_reply(*args):
                        pass

                    def error_handler(filename, err):
                        logger.error('Exception in D-Bus call: %s', str(err))

                        # Fallback: use the command line client
                        for command in util.format_desktop_command('panucci',
                                [filename]):
                            logger.info('Executing: %s', repr(command))
                            util.Popen(command, close_fds=True)

                    def on_error(err):
                        return error_handler(filename, err)

                    # This method only exists in Panucci > 0.9 ('new Panucci')
                    i.playback_from(filename, resume_position,
                            reply_handler=on_reply, error_handler=on_error)

                    continue  # This file was handled by the D-Bus call
                except Exception as e:
                    logger.error('Calling Panucci using D-Bus', exc_info=True)

            groups[player].append(filename)

        # Open episodes with system default player
        if 'default' in groups:
            for filename in groups['default']:
                logger.debug('Opening with system default: %s', filename)
                util.gui_open(filename, gui=self)
            del groups['default']

        # For each type now, go and create play commands
        for group in groups:
            for command in util.format_desktop_command(group, groups[group], resume_position):
                logger.debug('Executing: %s', repr(command))
                util.Popen(command, close_fds=True)

        # Persist episode status changes to the database
        self.db.commit()

        # Flush updated episode status
        if self.mygpo_client.can_access_webservice():
            self.mygpo_client.flush()

    def playback_episodes(self, episodes, mark_as_played=True):
        # We need to create a list, because we run through it more than once
        episodes = list(Model.sort_episodes_by_pubdate(e for e in episodes if e.can_play(self.config)))

        try:
            self.playback_episodes_for_real(episodes, mark_as_played)
        except Exception as e:
            logger.error('Error in playback!', exc_info=True)
            self.show_message(_('Please check your media player settings in the preferences dialog.'),
                    _('Error opening player'))

        self.episode_list_status_changed(episodes)

    def play_or_download(self, current_page=None):
        # if current_page is None:
        #     current_page = self.wNotebook.get_current_page()
        # if current_page == 0:
        if True:
            (open_instead_of_play, can_play, can_download, can_pause, can_cancel, can_delete, can_lock) = (False,) * 7

            selection = self.treeAvailable.get_selection()
            if selection.count_selected_rows() > 0:
                (model, paths) = selection.get_selected_rows()

                for path in paths:
                    try:
                        episode = model.get_value(model.get_iter(path), EpisodeListModel.C_EPISODE)
                        if episode is None:
                            logger.info('Invalid episode at path %s', str(path))
                            continue
                    except TypeError as te:
                        logger.error('Invalid episode at path %s', str(path))
                        continue

                    # These values should only ever be set, never unset them once set.
                    # Actions filter episodes using these methods.
                    open_instead_of_play = open_instead_of_play or episode.file_type() not in ('audio', 'video')
                    can_play = can_play or episode.can_play(self.config)
                    can_download = can_download or episode.can_download()
                    can_pause = can_pause or episode.can_pause()
                    can_cancel = can_cancel or episode.can_cancel()
                    can_delete = can_delete or episode.can_delete()
                    can_lock = can_lock or episode.can_lock()

            self.set_episode_actions(open_instead_of_play, can_play, can_download, can_pause, can_cancel, can_delete, can_lock,
                                    selection.count_selected_rows() > 0)

            return (open_instead_of_play, can_play, can_download, can_pause, can_cancel, can_delete, can_lock)
        else:
            (can_queue, can_pause, can_cancel, can_remove) = (False,) * 4

            selection = self.treeDownloads.get_selection()
            if selection.count_selected_rows() > 0:
                (model, paths) = selection.get_selected_rows()

                for path in paths:
                    try:
                        task = model.get_value(model.get_iter(path), 0)
                        if task is None:
                            logger.info('Invalid task at path %s', str(path))
                            continue
                    except TypeError as te:
                        logger.error('Invalid task at path %s', str(path))
                        continue

                    # These values should only ever be set, never unset them once set.
                    # Actions filter tasks using these methods.
                    can_queue = can_queue or task.can_queue()
                    can_pause = can_pause or task.can_pause()
                    can_cancel = can_cancel or task.can_cancel()
                    can_remove = can_remove or task.can_remove()

            self.set_episode_actions(False, False, can_queue, can_pause, can_cancel, can_remove, False, False)

            return (False, False, can_queue, can_pause, can_cancel, can_remove, False)

    def on_cbMaxDownloads_toggled(self, widget, *args):
        self.spinMaxDownloads.set_sensitive(self.cbMaxDownloads.get_active())

    def on_cbLimitDownloads_toggled(self, widget, *args):
        self.spinLimitDownloads.set_sensitive(self.cbLimitDownloads.get_active())

    def episode_new_status_changed(self, urls):
        self.update_podcast_list_model()
        self.update_episode_list_icons(urls)

    def refresh_episode_dates(self):
        t = time.localtime()
        current_day = t[:3]
        if self.last_episode_date_refresh is not None and self.last_episode_date_refresh != current_day:
            # update all episodes in current view
            for row in self.episode_list_model:
                row[EpisodeListModel.C_PUBLISHED_TEXT] = row[EpisodeListModel.C_EPISODE].cute_pubdate()

        self.last_episode_date_refresh = current_day

        remaining_seconds = 86400 - 3600 * t.tm_hour - 60 * t.tm_min - t.tm_sec
        if remaining_seconds > 3600:
            # timeout an hour early in the event daylight savings changes the clock forward
            remaining_seconds = remaining_seconds - 3600
        GObject.timeout_add(remaining_seconds * 1000, self.refresh_episode_dates)

    def update_podcast_list_model(self, urls=None, selected=False, select_url=None,
            sections_changed=False):
        """Update the podcast list treeview model

        If urls is given, it should list the URLs of each
        podcast that has to be updated in the list.

        If selected is True, only update the model contents
        for the currently-selected podcast - nothing more.

        The caller can optionally specify "select_url",
        which is the URL of the podcast that is to be
        selected in the list after the update is complete.
        This only works if the podcast list has to be
        reloaded; i.e. something has been added or removed
        since the last update of the podcast list).
        """
        selection = self.treeChannels.get_selection()
        model, iter = selection.get_selected()

        def is_section(r):
            return r[PodcastListModel.C_URL] == '-'

        def is_separator(r):
            return r[PodcastListModel.C_SEPARATOR]

        sections_active = any(is_section(x) for x in self.podcast_list_model)

        if self.config.podcast_list_view_all:
            # Update "all episodes" view in any case (if enabled)
            self.podcast_list_model.update_first_row()
            # List model length minus 1, because of "All"
            list_model_length = len(self.podcast_list_model) - 1
        else:
            list_model_length = len(self.podcast_list_model)

        force_update = (sections_active != self.config.podcast_list_sections or
                sections_changed)

        # Filter items in the list model that are not podcasts, so we get the
        # correct podcast list count (ignore section headers and separators)

        def is_not_podcast(r):
            return is_section(r) or is_separator(r)

        list_model_length -= len(list(filter(is_not_podcast, self.podcast_list_model)))

        if selected and not force_update:
            # very cheap! only update selected channel
            if iter is not None:
                # If we have selected the "all episodes" view, we have
                # to update all channels for selected episodes:
                if self.config.podcast_list_view_all and \
                        self.podcast_list_model.iter_is_first_row(iter):
                    urls = self.get_podcast_urls_from_selected_episodes()
                    self.podcast_list_model.update_by_urls(urls)
                else:
                    # Otherwise just update the selected row (a podcast)
                    self.podcast_list_model.update_by_filter_iter(iter)

                if self.config.podcast_list_sections:
                    self.podcast_list_model.update_sections()
        elif list_model_length == len(self.channels) and not force_update:
            # we can keep the model, but have to update some
            if urls is None:
                # still cheaper than reloading the whole list
                self.podcast_list_model.update_all()
            else:
                # ok, we got a bunch of urls to update
                self.podcast_list_model.update_by_urls(urls)
                if self.config.podcast_list_sections:
                    self.podcast_list_model.update_sections()
        else:
            if model and iter and select_url is None:
                # Get the URL of the currently-selected podcast
                select_url = model.get_value(iter, PodcastListModel.C_URL)

            # Update the podcast list model with new channels
            self.podcast_list_model.set_channels(self.db, self.config, self.channels)

            try:
                selected_iter = model.get_iter_first()
                # Find the previously-selected URL in the new
                # model if we have an URL (else select first)
                if select_url is not None:
                    pos = model.get_iter_first()
                    while pos is not None:
                        url = model.get_value(pos, PodcastListModel.C_URL)
                        if url == select_url:
                            selected_iter = pos
                            break
                        pos = model.iter_next(pos)

                if selected_iter is not None:
                    selection.select_iter(selected_iter)
                self.on_treeChannels_cursor_changed(self.treeChannels)
            except:
                logger.error('Cannot select podcast in list', exc_info=True)

    def on_episode_list_filter_changed(self, has_episodes):
        self.play_or_download()

    def on_episode_list_back_clicked(self, widget):
        self.leaflet.navigate(Handy.NavigationDirection.BACK)
        self.treeChannels.grab_focus()
        return True

    def navigate_to_shownotes(self):
        self.deck.navigate(Handy.NavigationDirection.FORWARD)
        self.deck_back.grab_focus()

    def navigate_from_shownotes(self):
        self.deck.navigate(Handy.NavigationDirection.BACK)
        self.shownotes_object.hide_pane()
        self.treeAvailable.grab_focus()

    def on_deck_back_clicked(self, widget):
        self.navigate_from_shownotes()
        return True

    def update_episode_list_model(self):
        if self.channels and self.active_channel is not None:
            if self.treeAvailable.get_realized():
                self.treeAvailable.get_selection().unselect_all()
                self.treeAvailable.scroll_to_point(0, 0)

            descriptions = self.config.episode_list_descriptions
            with self.treeAvailable.get_selection().handler_block(self.episode_selection_handler_id):
                # have to block the on_episode_list_selection_changed handler because
                # when selecting any channel from All Episodes, on_episode_list_selection_changed
                # is called once per episode (4k time in my case), causing episode shownotes
                # to be updated as many time, resulting in UI freeze for 10 seconds.
                self.episode_list_model.replace_from_channel(self.active_channel, descriptions)
        else:
            self.episode_list_model.clear()

    @dbus.service.method(gpodder.dbus_interface)
    def offer_new_episodes(self, channels=None):
        new_episodes = self.get_new_episodes(channels)
        if new_episodes:
            self.new_episodes_show(new_episodes)
            return True
        return False

    def add_podcast_list(self, podcasts, auth_tokens=None):
        """Subscribe to a list of podcast given (title, url) pairs

        If auth_tokens is given, it should be a dictionary
        mapping URLs to (username, password) tuples."""

        if auth_tokens is None:
            auth_tokens = {}

        existing_urls = set(podcast.url for podcast in self.channels)

        # For a given URL, the desired title (or None)
        title_for_url = {}

        # Sort and split the URL list into five buckets
        queued, failed, existing, worked, authreq = [], [], [], [], []
        for input_title, input_url in podcasts:
            url = util.normalize_feed_url(input_url)

            # Check if it's a YouTube channel, user, or playlist and resolves it to its feed if that's the case
            url = youtube.parse_youtube_url(url)

            if url is None:
                # Fail this one because the URL is not valid
                failed.append(input_url)
            elif url in existing_urls:
                # A podcast already exists in the list for this URL
                existing.append(url)
                # XXX: Should we try to update the title of the existing
                # subscription from input_title here if it is different?
            else:
                # This URL has survived the first round - queue for add
                title_for_url[url] = input_title
                queued.append(url)
                if url != input_url and input_url in auth_tokens:
                    auth_tokens[url] = auth_tokens[input_url]

        error_messages = {}
        redirections = {}

        progress = ProgressIndicator(_('Adding podcasts'),
                _('Please wait while episode information is downloaded.'),
                parent=self.get_dialog_parent())

        def on_after_update():
            progress.on_finished()
            # Report already-existing subscriptions to the user
            if existing:
                title = _('Existing subscriptions skipped')
                message = _('You are already subscribed to these podcasts:') \
                    + '\n\n' + '\n'.join(html.escape(url) for url in existing)
                self.show_message(message, title, widget=self.treeChannels)

            # Report subscriptions that require authentication
            retry_podcasts = {}
            if authreq:
                for url in authreq:
                    title = _('Podcast requires authentication')
                    message = _('Please login to %s:') % (html.escape(url),)
                    success, auth_tokens = self.show_login_dialog(title, message)
                    if success:
                        retry_podcasts[url] = auth_tokens
                    else:
                        # Stop asking the user for more login data
                        retry_podcasts = {}
                        for url in authreq:
                            error_messages[url] = _('Authentication failed')
                            failed.append(url)
                        break

            # Report website redirections
            for url in redirections:
                title = _('Website redirection detected')
                message = _('The URL %(url)s redirects to %(target)s.') \
                    + '\n\n' + _('Do you want to visit the website now?')
                message = message % {'url': url, 'target': redirections[url]}
                if self.show_confirmation(message, title):
                    util.open_website(url)
                else:
                    break

            # Report failed subscriptions to the user
            if failed:
                title = _('Could not add some podcasts')
                message = _('Some podcasts could not be added to your list:')
                details = '\n\n'.join('<b>{}</b>:\n{}'.format(html.escape(url),
                    html.escape(error_messages.get(url, _('Unknown')))) for url in failed)
                self.show_message_details(title, message, details)

            # Upload subscription changes to gpodder.net
            self.mygpo_client.on_subscribe(worked)

            # Fix URLs if mygpo has rewritten them
            self.rewrite_urls_mygpo()

            # If only one podcast was added, select it after the update
            if len(worked) == 1:
                url = worked[0]
            else:
                url = None

            # Update the list of subscribed podcasts
            self.update_podcast_list_model(select_url=url)

            # If we have authentication data to retry, do so here
            if retry_podcasts:
                podcasts = [(title_for_url.get(url), url)
                        for url in list(retry_podcasts.keys())]
                self.add_podcast_list(podcasts, retry_podcasts)
                # This will NOT show new episodes for podcasts that have
                # been added ("worked"), but it will prevent problems with
                # multiple dialogs being open at the same time ;)
                return

            # Offer to download new episodes
            episodes = []
            for podcast in self.channels:
                if podcast.url in worked:
                    episodes.extend(podcast.get_all_episodes())

            if episodes:
                episodes = list(Model.sort_episodes_by_pubdate(episodes,
                        reverse=True))
                self.new_episodes_show(episodes,
                        selected=[e.check_is_new() for e in episodes])

        @util.run_in_background
        def thread_proc():
            # After the initial sorting and splitting, try all queued podcasts
            length = len(queued)
            for index, url in enumerate(queued):
                title = title_for_url.get(url)
                progress.on_progress(float(index) / float(length))
                progress.on_message(title or url)
                try:
                    # The URL is valid and does not exist already - subscribe!
                    channel = self.model.load_podcast(url=url, create=True,
                            authentication_tokens=auth_tokens.get(url, None),
                            max_episodes=self.config.max_episodes_per_feed)

                    try:
                        username, password = util.username_password_from_url(url)
                    except ValueError as ve:
                        username, password = (None, None)

                    if title is not None:
                        # Prefer title from subscription source (bug 1711)
                        channel.title = title

                    if username is not None and channel.auth_username is None and \
                            password is not None and channel.auth_password is None:
                        channel.auth_username = username
                        channel.auth_password = password

                    channel.save()

                    self._update_cover(channel)
                except feedcore.AuthenticationRequired as e:
                    # use e.url because there might have been a redirection (#571)
                    if e.url in auth_tokens:
                        # Fail for wrong authentication data
                        error_messages[e.url] = _('Authentication failed')
                        failed.append(e.url)
                    else:
                        # Queue for login dialog later
                        authreq.append(e.url)
                    continue
                except feedcore.WifiLogin as error:
                    redirections[url] = error.data
                    failed.append(url)
                    error_messages[url] = _('Redirection detected')
                    continue
                except Exception as e:
                    logger.error('Subscription error: %s', e, exc_info=True)
                    error_messages[url] = str(e)
                    failed.append(url)
                    continue

                assert channel is not None
                worked.append(channel.url)

            util.idle_add(on_after_update)

    def find_episode(self, podcast_url, episode_url):
        """Find an episode given its podcast and episode URL

        The function will return a PodcastEpisode object if
        the episode is found, or None if it's not found.
        """
        for podcast in self.channels:
            if podcast_url == podcast.url:
                for episode in podcast.get_all_episodes():
                    if episode_url == episode.url:
                        return episode

        return None

    def process_received_episode_actions(self):
        """Process/merge episode actions from gpodder.net

        This function will merge all changes received from
        the server to the local database and update the
        status of the affected episodes as necessary.
        """
        indicator = ProgressIndicator(_('Merging episode actions'),
                _('Episode actions from gpodder.net are merged.'),
                False, self.get_dialog_parent())

        Gtk.main_iteration()

        self.mygpo_client.process_episode_actions(self.find_episode)

        indicator.on_finished()
        self.db.commit()

    def _update_cover(self, channel):
        if channel is not None:
            self.cover_downloader.request_cover(channel)

    def show_update_feeds_buttons(self):
        # Make sure that the buttons for updating feeds
        # appear - this should happen after a feed update
        self.update_action.set_enabled(True)
        self.update_channel_action.set_enabled(True)

    def on_btnCancelFeedUpdate_clicked(self, widget):
        if not self.feed_cache_update_cancelled:
            self.pbFeedUpdate.set_text(_('Cancelling...'))
            self.feed_cache_update_cancelled = True
            self.btnCancelFeedUpdate.set_sensitive(False)
        else:
            self.show_update_feeds_buttons()

    def update_feed_cache(self, channels=None,
                          show_new_episodes_dialog=True):
        if self.config.check_connection and not util.connection_available():
            self.show_message(_('Please connect to a network, then try again.'),
                    _('No network connection'), important=True)
            return

        # Fix URLs if mygpo has rewritten them
        self.rewrite_urls_mygpo()

        if channels is None:
            # Only update podcasts for which updates are enabled
            channels = [c for c in self.channels if not c.pause_subscription]

        self.update_action.set_enabled(False)
        self.update_channel_action.set_enabled(False)

        self.feed_cache_update_cancelled = False
        self.btnCancelFeedUpdate.show()
        self.btnCancelFeedUpdate.set_sensitive(True)
        self.btnCancelFeedUpdate.set_image(Gtk.Image.new_from_icon_name('process-stop', Gtk.IconSize.BUTTON))
        self.update_revealer.set_reveal_child(True)

        count = len(channels)
        text = N_('Updating %(count)d feed...', 'Updating %(count)d feeds...',
                  count) % {'count': count}

        self.pbFeedUpdate.set_text(text)
        self.pbFeedUpdate.set_fraction(0)

        @util.run_in_background
        def update_feed_cache_proc():
            updated_channels = []
            nr_update_errors = 0
            for updated, channel in enumerate(channels):
                if self.feed_cache_update_cancelled:
                    break

                def indicate_updating_podcast(channel):
                    d = {'podcast': channel.title, 'position': updated + 1, 'total': count}
                    progression = _('Updating %(podcast)s (%(position)d/%(total)d)') % d
                    logger.info(progression)
                    self.pbFeedUpdate.set_text(progression)

                try:
                    channel._update_error = None
                    util.idle_add(indicate_updating_podcast, channel)
                    channel.update(max_episodes=self.config.max_episodes_per_feed)
                    self._update_cover(channel)
                except Exception as e:
                    message = str(e)
                    if message:
                        channel._update_error = message
                    else:
                        channel._update_error = '?'
                    nr_update_errors += 1
                    logger.error('Error: %s', message, exc_info=(e.__class__ not in [
                        gpodder.feedcore.BadRequest,
                        gpodder.feedcore.AuthenticationRequired,
                        gpodder.feedcore.Unsubscribe,
                        gpodder.feedcore.NotFound,
                        gpodder.feedcore.InternalServerError,
                        gpodder.feedcore.UnknownStatusCode,
                        requests.exceptions.ConnectionError,
                        requests.exceptions.RetryError,
                        urllib3.exceptions.MaxRetryError,
                        urllib3.exceptions.ReadTimeoutError,
                    ]))

                updated_channels.append(channel)

                def update_progress(channel):
                    self.update_podcast_list_model([channel.url])

                    # If the currently-viewed podcast is updated, reload episodes
                    if self.active_channel is not None and \
                            self.active_channel == channel:
                        logger.debug('Updated channel is active, updating UI')
                        self.update_episode_list_model()

                    self.pbFeedUpdate.set_fraction(float(updated + 1) / float(count))

                util.idle_add(update_progress, channel)

            if nr_update_errors > 0:
                self.notification(
                    N_('%(count)d channel failed to update',
                       '%(count)d channels failed to update',
                       nr_update_errors) % {'count': nr_update_errors},
                    _('Error while updating feeds'), widget=self.treeChannels)

            def update_feed_cache_finish_callback():
                # Process received episode actions for all updated URLs
                self.process_received_episode_actions()

                # If we are currently viewing "All episodes" or a section, update its episode list now
                if self.active_channel is not None and \
                        isinstance(self.active_channel, PodcastChannelProxy):
                    self.update_episode_list_model()

                if self.feed_cache_update_cancelled:
                    # The user decided to abort the feed update
                    self.show_update_feeds_buttons()

                # Only search for new episodes in podcasts that have been
                # updated, not in other podcasts (for single-feed updates)
                episodes = self.get_new_episodes([c for c in updated_channels])

                if self.config.downloads.chronological_order:
                    # download older episodes first
                    episodes = list(Model.sort_episodes_by_pubdate(episodes))

                # Remove episodes without downloadable content
                downloadable_episodes = [e for e in episodes if e.url]

                if not downloadable_episodes:
                    # Nothing new here - but inform the user
                    self.pbFeedUpdate.set_fraction(1.0)
                    self.pbFeedUpdate.set_text(
                        _('No new episodes with downloadable content') if episodes else _('No new episodes'))
                    self.feed_cache_update_cancelled = True
                    self.btnCancelFeedUpdate.show()
                    self.btnCancelFeedUpdate.set_sensitive(True)
                    self.update_action.set_enabled(True)
                    self.btnCancelFeedUpdate.set_image(Gtk.Image.new_from_icon_name('edit-clear', Gtk.IconSize.BUTTON))
                else:
                    episodes = downloadable_episodes

                    count = len(episodes)
                    # New episodes are available
                    self.pbFeedUpdate.set_fraction(1.0)

                    if self.config.auto_download == 'download':
                        self.download_episode_list(episodes)
                        title = N_('Downloading %(count)d new episode.',
                                   'Downloading %(count)d new episodes.',
                                   count) % {'count': count}
                        self.show_message(title, _('New episodes available'))
                    elif self.config.auto_download == 'queue':
                        self.download_episode_list_paused(episodes)
                        title = N_(
                            '%(count)d new episode added to download list.',
                            '%(count)d new episodes added to download list.',
                            count) % {'count': count}
                        self.show_message(title, _('New episodes available'))
                    else:
                        if (show_new_episodes_dialog and
                                self.config.auto_download == 'show'):
                            self.new_episodes_show(episodes, notification=True)
                        else:  # !show_new_episodes_dialog or auto_download == 'ignore'
                            message = N_('%(count)d new episode available',
                                         '%(count)d new episodes available',
                                         count) % {'count': count}
                            self.pbFeedUpdate.set_text(message)

                    self.show_update_feeds_buttons()

                def hide_update():
                    self.update_revealer.set_reveal_child(False)
                    self.update_channel_action.set_enabled(True)
                    return False

                GLib.timeout_add(2000, hide_update)

            util.idle_add(update_feed_cache_finish_callback)

    def on_gPodder_delete_event(self, *args):
        """Called when the GUI wants to close the window
        Displays a confirmation dialog (and closes/hides gPodder)
        """

        if self.confirm_quit():
            self.close_gpodder()

        return True

    def confirm_quit(self):
        """Called when the GUI wants to close the window
        Displays a confirmation dialog
        """

        downloading = self.download_status_model.are_downloads_in_progress()

        if downloading:
            dialog = Gtk.MessageDialog(self.gPodder, Gtk.DialogFlags.MODAL, Gtk.MessageType.QUESTION, Gtk.ButtonsType.NONE)
            dialog.add_button(_('_Cancel'), Gtk.ResponseType.CANCEL)
            quit_button = dialog.add_button(_('_Quit'), Gtk.ResponseType.CLOSE)

            title = _('Quit gPodder')
            message = _('You are downloading episodes. You can resume downloads the next time you start gPodder. Do you want to quit now?')

            dialog.set_title(title)
            dialog.set_markup('<span weight="bold" size="larger">%s</span>\n\n%s' % (title, message))

            quit_button.grab_focus()
            result = dialog.run()
            dialog.destroy()

            return result == Gtk.ResponseType.CLOSE
        else:
            return True

    def close_gpodder(self):
        """ clean everything and exit properly
        """
        # Cancel any running background updates of the episode list model
        self.episode_list_model.background_update = None

        self.gPodder.hide()

        # Notify all tasks to to carry out any clean-up actions
        self.download_status_model.tell_all_tasks_to_quit()

        while Gtk.events_pending() or self.download_queue_manager.has_workers():
            Gtk.main_iteration()

        self.core.shutdown()

        self.application.remove_window(self.gPodder)

    def format_delete_message(self, message, things, max_things, max_length):
        titles = []
        for index, thing in zip(range(max_things), things):
            titles.append('• ' + (html.escape(thing.title if len(thing.title) <= max_length else thing.title[:max_length] + '…')))
        if len(things) > max_things:
            titles.append('+%(count)d more…' % {'count': len(things) - max_things})
        return '\n'.join(titles) + '\n\n' + message

<<<<<<< HEAD
    def delete_episode_list(self, episodes, confirm=True, callback=None, undownload=False):
        #        if self.wNotebook.get_current_page() > 0:
        #            selection = self.treeDownloads.get_selection()
        #            (model, paths) = selection.get_selected_rows()
        #            selected_tasks = [(Gtk.TreeRowReference.new(model, path),
        #                               model.get_value(model.get_iter(path),
        #                               DownloadStatusModel.C_TASK)) for path in paths]
        #            self._for_each_task_set_status(selected_tasks, status=None, force_start=False)
        #            return
        #
=======
    def delete_episode_list(self, episodes, confirm=True, callback=None):
        if self.wNotebook.get_current_page() > 0:
            selection = self.treeDownloads.get_selection()
            (model, paths) = selection.get_selected_rows()
            selected_tasks = [(Gtk.TreeRowReference.new(model, path),
                               model.get_value(model.get_iter(path),
                               DownloadStatusModel.C_TASK)) for path in paths]
            self._for_each_task_set_status(selected_tasks, status=None, force_start=False)
            return

>>>>>>> 9e292497
        if not episodes:
            return False

        episodes = [e for e in episodes if not e.archive]

        if not episodes:
            title = _('Episodes are locked')
            message = _(
                'The selected episodes are locked. Please unlock the '
                'episodes that you want to delete before trying '
                'to delete them.')
            self.notification(message, title, widget=self.treeAvailable)
            return False

        count = len(episodes)
        title = N_('Delete %(count)d episode?', 'Delete %(count)d episodes?',
                   count) % {'count': count}
        message = _('Deleting episodes removes downloaded files.')

        message = self.format_delete_message(message, episodes, 5, 60)

        if confirm and not self.show_confirmation(message, title):
            return False

        self.on_episodes_cancel_download_activate(force=True)

        progress = ProgressIndicator(_('Deleting episodes'),
                _('Please wait while episodes are deleted'),
                parent=self.get_dialog_parent())

        def finish_deletion(episode_urls, channel_urls):
            progress.on_finished()

            # Episodes have been deleted - persist the database
            self.db.commit()

            self.update_episode_list_icons(episode_urls)
            self.update_podcast_list_model(channel_urls)
            self.play_or_download()

        @util.run_in_background
        def thread_proc():
            episode_urls = set()
            channel_urls = set()

            episodes_status_update = []
            for idx, episode in enumerate(episodes):
                progress.on_progress(idx / len(episodes))
                if not episode.archive:
                    progress.on_message(episode.title)
                    episode.delete_from_disk()
                    episode_urls.add(episode.url)
                    channel_urls.add(episode.channel.url)
                    episodes_status_update.append(episode)

            # Notify the web service about the status update + upload
            if self.mygpo_client.can_access_webservice():
                self.mygpo_client.on_delete(episodes_status_update)
                self.mygpo_client.flush()

            if callback is None:
                util.idle_add(finish_deletion, episode_urls, channel_urls)
            else:
                util.idle_add(callback, episode_urls, channel_urls, progress)

        return True

    def on_itemRemoveOldEpisodes_activate(self, action, param):
        self.show_delete_episodes_window()

    def show_delete_episodes_window(self, channel=None):
        """Offer deletion of episodes

        If channel is None, offer deletion of all episodes.
        Otherwise only offer deletion of episodes in the channel.
        """
        columns = (
            ('markup_delete_episodes', None, None, _('Episode')),
        )

        msg_older_than = N_('Select older than %(count)d day', 'Select older than %(count)d days', self.config.episode_old_age)
        selection_buttons = {
                _('Select played'): lambda episode: not episode.is_new,
                _('Select finished'): lambda episode: episode.is_finished(),
                msg_older_than % {'count': self.config.episode_old_age}: lambda episode: episode.age_in_days() > self.config.episode_old_age,
        }

        instructions = _('Select the episodes you want to delete:')

        if channel is None:
            channels = self.channels
        else:
            channels = [channel]

        episodes = []
        for channel in channels:
            for episode in channel.get_episodes(gpodder.STATE_DOWNLOADED):
                # Disallow deletion of locked episodes that still exist
                if not episode.archive or not episode.file_exists():
                    episodes.append(episode)

        selected = [not e.is_new or not e.file_exists() for e in episodes]

        gPodderEpisodeSelector(
            self.main_window, title=_('Delete episodes'),
            ui_folder=os.path.join(gpodder.ui_folders[0], '..', 'adaptive'),
            instructions=instructions,
            episodes=episodes, selected=selected, columns=columns,
            ok_button=_('_Delete'), callback=self.delete_episode_list,
            selection_buttons=selection_buttons, _config=self.config,
            gPodder=self)

    def on_selected_episodes_status_changed(self):
        # The order of the updates here is important! When "All episodes" is
        # selected, the update of the podcast list model depends on the episode
        # list selection to determine which podcasts are affected. Updating
        # the episode list could remove the selection if a filter is active.
        self.update_podcast_list_model(selected=True)
        self.update_episode_list_icons(selected=True)
        self.db.commit()

        self.play_or_download()

    def mark_selected_episodes_new(self):
        for episode in self.get_selected_episodes():
            episode.mark(is_played=False)
        self.on_selected_episodes_status_changed()

    def mark_selected_episodes_old(self):
        for episode in self.get_selected_episodes():
            episode.mark(is_played=True)
        self.on_selected_episodes_status_changed()

    def on_item_toggle_played_activate(self, action, param):
        for episode in self.get_selected_episodes():
            episode.mark(is_played=episode.is_new and episode.state != gpodder.STATE_DELETED)
        self.on_selected_episodes_status_changed()

#    def on_item_toggle_lock_activate(self, unused, toggle=True, new_value=False):
#        for episode in self.get_selected_episodes():
#            # Gio.SimpleAction activate signal passes None (see #681)
#            if toggle or toggle is None:
#                episode.mark(is_locked=not episode.archive)
#            else:
#                episode.mark(is_locked=new_value)
#        self.on_selected_episodes_status_changed()

    def on_episode_lock_action(self, action, *params):
        new_state = not action.get_state().get_boolean()
        for episode in self.get_selected_episodes():
            episode.mark(is_locked=new_state)
        self.on_selected_episodes_status_changed()
        self.play_or_download()
        action.change_state(GLib.Variant.new_boolean(new_state))
        self.episodes_popover.popdown()
        return True

    def on_channel_toggle_lock_activate(self, widget, toggle=True, new_value=False):
        if self.active_channel is None:
            return

        self.active_channel.auto_archive_episodes = not self.active_channel.auto_archive_episodes
        self.active_channel.save()

        for episode in self.active_channel.get_all_episodes():
            episode.mark(is_locked=self.active_channel.auto_archive_episodes)

        self.update_podcast_list_model(selected=True)
        self.update_episode_list_icons(all=True)

    def on_itemUpdateChannel_activate(self, *params):
        if self.active_channel is None:
            title = _('No podcast selected')
            message = _('Please select a podcast in the podcasts list to update.')
            self.show_message(message, title, widget=self.treeChannels)
            return

        # Dirty hack to check for "All episodes" (see gpodder.gtkui.model)
        if getattr(self.active_channel, 'ALL_EPISODES_PROXY', False):
            self.update_feed_cache()
        else:
            self.update_feed_cache(channels=[self.active_channel])

    def on_itemUpdate_activate(self, action=None, param=None):
        # Check if we have outstanding subscribe/unsubscribe actions
        self.on_add_remove_podcasts_mygpo()

        if self.channels:
            self.update_feed_cache()
        else:
            def show_welcome_window():
                def on_show_example_podcasts(widget):
                    welcome_window.main_window.response(Gtk.ResponseType.CANCEL)
                    self.on_itemImportChannels_activate(None)

                def on_add_podcast_via_url(widget):
                    welcome_window.main_window.response(Gtk.ResponseType.CANCEL)
                    self.on_itemAddChannel_activate(None)

                def on_setup_my_gpodder(widget):
                    welcome_window.main_window.response(Gtk.ResponseType.CANCEL)
                    self.on_download_subscriptions_from_mygpo(None)

                welcome_window = gPodderWelcome(self.main_window,
                        center_on_widget=self.main_window,
                        on_show_example_podcasts=on_show_example_podcasts,
                        on_add_podcast_via_url=on_add_podcast_via_url,
                        on_setup_my_gpodder=on_setup_my_gpodder)

                welcome_window.main_window.run()
                welcome_window.main_window.destroy()

            util.idle_add(show_welcome_window)

    def download_episode_list_paused(self, episodes):
        self.download_episode_list(episodes, True)

    def download_episode_list(self, episodes, add_paused=False, force_start=False, downloader=None):
        def queue_tasks(tasks, queued_existing_task):
            for task in tasks:
                with task:
                    if add_paused:
                        task.status = task.PAUSED
                    else:
                        self.mygpo_client.on_download([task.episode])
                        self.queue_task(task, force_start)
            if tasks or queued_existing_task:
                self.set_download_list_state(gPodderSyncUI.DL_ONEOFF)
            # Flush updated episode status
            if self.mygpo_client.can_access_webservice():
                self.mygpo_client.flush()

        queued_existing_task = False
        new_tasks = []

        if self.config.downloads.chronological_order:
            # Download episodes in chronological order (older episodes first)
            episodes = list(Model.sort_episodes_by_pubdate(episodes))

        for episode in episodes:
            logger.debug('Downloading episode: %s', episode.title)
            if not episode.was_downloaded(and_exists=True):
                episode._download_error = None
                if episode.state == gpodder.STATE_DELETED:
                    episode.state = gpodder.STATE_NORMAL
                    episode.save()
                task_exists = False
                for task in self.download_tasks_seen:
                    if episode.url == task.url:
                        task_exists = True
                        task.unpause()
                        task.reuse()
                        if task.status not in (task.DOWNLOADING, task.QUEUED):
                            if downloader:
                                # replace existing task's download with forced one
                                task.downloader = downloader
                            self.queue_task(task, force_start)
                            queued_existing_task = True
                            continue

                if task_exists:
                    continue

                try:
                    task = download.DownloadTask(episode, self.config, downloader=downloader)
                except Exception as e:
                    episode._download_error = str(e)
                    d = {'episode': html.escape(episode.title), 'message': html.escape(str(e))}
                    message = _('Download error while downloading %(episode)s: %(message)s')
                    self.show_message(message % d, _('Download error'), important=True)
                    logger.error('While downloading %s', episode.title, exc_info=True)
                    continue

                # New Task, we must wait on the GTK Loop
                self.download_status_model.register_task(task)
                new_tasks.append(task)

        # Executes after tasks have been registered
        util.idle_add(queue_tasks, new_tasks, queued_existing_task)

    def cancel_task_list(self, tasks, force=False):
        if not tasks:
            return

        for task in tasks:
            task.cancel()

        self.update_episode_list_icons([task.url for task in tasks])
        self.play_or_download()

        # Update the tab title and downloads list
        self.update_downloads_list()

    def new_episodes_show(self, episodes, notification=False, selected=None):
        columns = (
            ('markup_new_episodes', None, None, _('Episode')),
        )

        instructions = _('Select the episodes you want to download:')

        if self.new_episodes_window is not None:
            self.new_episodes_window.main_window.destroy()
            self.new_episodes_window = None

        def download_episodes_callback(episodes):
            self.new_episodes_window = None
            self.download_episode_list(episodes)

        if selected is None:
            # Select all by default
            selected = [True] * len(episodes)

        self.new_episodes_window = gPodderEpisodeSelector(self.main_window,
                ui_folder=os.path.join(gpodder.ui_folders[0], '..', 'adaptive'),
                title=_('New episodes available'),
                instructions=instructions,
                episodes=episodes,
                columns=columns,
                selected=selected,
                ok_button='gpodder-download',
                callback=download_episodes_callback,
                remove_callback=lambda e: e.mark_old(),
                remove_action=_('_Mark as old'),
                remove_finished=self.episode_new_status_changed,
                _config=self.config,
                gPodder=self,
                show_notification=False)

    def on_itemDownloadAllNew_activate(self, action, param):
        if not self.offer_new_episodes():
            self.show_message(_('Please check for new episodes later.'),
                    _('No new episodes available'))

    def get_new_episodes(self, channels=None):
        return [e for c in channels or self.channels for e in
                [e for e in c.get_all_episodes() if e.check_is_new()]]

    def commit_changes_to_database(self):
        """This will be called after the sync process is finished"""
        self.db.commit()

    def on_itemShowToolbar_activate(self, action, param):
        state = action.get_state()
        self.config.show_toolbar = not state
        action.set_state(GLib.Variant.new_boolean(not state))

    def on_itemShowDescription_activate(self, action, param):
        state = action.get_state()
        self.config.episode_list_descriptions = not state
        action.set_state(GLib.Variant.new_boolean(not state))

    def on_item_view_hide_boring_podcasts_toggled(self, action, param):
        state = action.get_state()
        self.config.podcast_list_hide_boring = not state
        action.set_state(GLib.Variant.new_boolean(not state))
        self.apply_podcast_list_hide_boring()

    def on_item_view_always_show_new_episodes_toggled(self, action, param):
        state = action.get_state()
        self.config.ui.gtk.episode_list.always_show_new = not state
        action.set_state(GLib.Variant.new_boolean(not state))

    def on_item_view_ctrl_click_to_sort_episodes_toggled(self, action, param):
        state = action.get_state()
        self.config.ui.gtk.episode_list.ctrl_click_to_sort = not state
        action.set_state(GLib.Variant.new_boolean(not state))

    def on_item_view_search_always_visible_toggled(self, action, param):
        state = action.get_state()
        self.config.ui.gtk.search_always_visible = not state
        action.set_state(GLib.Variant.new_boolean(not state))
        for search in (self._search_episodes, self._search_podcasts):
            if search:
                if self.config.ui.gtk.search_always_visible:
                    search.show_search(grab_focus=False)
                else:
                    search.hide_search()

    def on_item_view_episodes_changed(self, action, param):
        self.config.episode_list_view_mode = getattr(EpisodeListModel, param.get_string()) or EpisodeListModel.VIEW_ALL
        action.set_state(param)

        self.episode_list_model.set_view_mode(self.config.episode_list_view_mode)
        self.apply_podcast_list_hide_boring()

    def relabel_view_menubutton(self, action, param):
        view2text = {
            EpisodeListModel.VIEW_ALL: 'All',
            EpisodeListModel.VIEW_UNDELETED: 'Undeleted',
            EpisodeListModel.VIEW_DOWNLOADED: 'Downloaded',
            EpisodeListModel.VIEW_UNPLAYED: 'Unplayed',
        }
        label = self.view_menubutton.get_child()
        label.set_text(view2text[self.config.episode_list_view_mode])
        self.view_popover.popdown()

    def apply_podcast_list_hide_boring(self):
        if self.config.podcast_list_hide_boring:
            self.podcast_list_model.set_view_mode(self.config.episode_list_view_mode)
        else:
            self.podcast_list_model.set_view_mode(-1)

    def on_download_subscriptions_from_mygpo(self, action=None):
        def after_login():
            title = _('Subscriptions on %(server)s') \
                    % {'server': self.config.mygpo.server}
            dir = gPodderPodcastDirectory(self.gPodder,
                                          ui_folder=os.path.join(gpodder.ui_folders[0], '..', 'adaptive'),
                                          _config=self.config,
                                          custom_title=title,
                                          add_podcast_list=self.add_podcast_list,
                                          hide_url_entry=True)

            url = self.mygpo_client.get_download_user_subscriptions_url()
            dir.download_opml_file(url)

        title = _('Login to gpodder.net')
        message = _('Please login to download your subscriptions.')

        def on_register_button_clicked():
            util.open_website('http://gpodder.net/register/')

        success, (root_url, username, password) = self.show_login_dialog(title, message,
                self.config.mygpo.server,
                self.config.mygpo.username, self.config.mygpo.password,
                register_callback=on_register_button_clicked,
                ask_server=True)
        if not success:
            return

        self.config.mygpo.server = root_url
        self.config.mygpo.username = username
        self.config.mygpo.password = password

        util.idle_add(after_login)

    def on_itemAddChannel_activate(self, action=None, param=None):
        self._add_podcast_dialog = gPodderAddPodcast(self.gPodder,
                add_podcast_list=self.add_podcast_list)

    def on_itemEditChannel_activate(self, action, param=None):
        if self.active_channel is None:
            title = _('No podcast selected')
            message = _('Please select a podcast in the podcasts list to edit.')
            self.show_message(message, title, widget=self.treeChannels)
            return

        gPodderChannel(self.main_window,
                ui_folder=os.path.join(
                    gpodder.ui_folders[0], '..', 'gtk'),
                channel=self.active_channel,
                update_podcast_list_model=self.update_podcast_list_model,
                cover_downloader=self.cover_downloader,
                sections=set(c.section for c in self.channels),
                clear_cover_cache=self.podcast_list_model.clear_cover_cache,
                _config=self.config)

    def on_itemMassUnsubscribe_activate(self, action, param):
        columns = (
            ('title_markup', None, None, _('Podcast')),
        )

        # We're abusing the Episode Selector for selecting Podcasts here,
        # but it works and looks good, so why not? -- thp
        gPodderEpisodeSelector(self.main_window,
                ui_folder=os.path.join(gpodder.ui_folders[0], '..', 'adaptive'),
                title=_('Delete podcasts'),
                instructions=_('Select the podcast you want to delete.'),
                episodes=self.channels,
                columns=columns,
                size_attribute=None,
                ok_button=_('_Delete'),
                callback=self.remove_podcast_list,
                _config=self.config)

    def remove_podcast_list(self, channels, confirm=True):
        if not channels:
            return

        if len(channels) == 1:
            title = _('Deleting podcast')
            info = _('Please wait while the podcast is deleted')
            message = _('This podcast and all its episodes will be PERMANENTLY DELETED.\nAre you sure you want to continue?')
        else:
            title = _('Deleting podcasts')
            info = _('Please wait while the podcasts are deleted')
            message = _('These podcasts and all their episodes will be PERMANENTLY DELETED.\nAre you sure you want to continue?')

        message = self.format_delete_message(message, channels, 5, 60)

        if confirm and not self.show_confirmation(message, title):
            return

        progress = ProgressIndicator(title, info, parent=self.get_dialog_parent())

        def finish_deletion(select_url):
            # Upload subscription list changes to the web service
            self.mygpo_client.on_unsubscribe([c.url for c in channels])

            # Re-load the channels and select the desired new channel
            self.update_podcast_list_model(select_url=select_url)
            progress.on_finished()

        @util.run_in_background
        def thread_proc():
            select_url = None

            for idx, channel in enumerate(channels):
                # Update the UI for correct status messages
                progress.on_progress(idx / len(channels))
                progress.on_message(channel.title)

                # Delete downloaded episodes
                channel.remove_downloaded()

                # cancel any active downloads from this channel
                for episode in channel.get_all_episodes():
                    if episode.downloading:
                        episode.download_task.cancel()

                if len(channels) == 1:
                    # get the URL of the podcast we want to select next
                    if channel in self.channels:
                        position = self.channels.index(channel)
                    else:
                        position = -1

                    if position == len(self.channels) - 1:
                        # this is the last podcast, so select the URL
                        # of the item before this one (i.e. the "new last")
                        select_url = self.channels[position - 1].url
                    else:
                        # there is a podcast after the deleted one, so
                        # we simply select the one that comes after it
                        select_url = self.channels[position + 1].url

                # Remove the channel and clean the database entries
                channel.delete()

            # Clean up downloads and download directories
            common.clean_up_downloads()

            # The remaining stuff is to be done in the GTK main thread
            util.idle_add(finish_deletion, select_url)

    def on_itemRefreshCover_activate(self, widget, *args):
        assert self.active_channel is not None

        self.podcast_list_model.clear_cover_cache(self.active_channel.url)
        self.cover_downloader.replace_cover(self.active_channel, custom_url=False)

    def on_itemRemoveChannel_activate(self, widget, *args):
        if self.active_channel is None:
            title = _('No podcast selected')
            message = _('Please select a podcast in the podcasts list to remove.')
            self.show_message(message, title, widget=self.treeChannels)
            return

        self.remove_podcast_list([self.active_channel])

    def get_opml_filter(self):
        filter = Gtk.FileFilter()
        filter.add_pattern('*.opml')
        filter.add_pattern('*.xml')
        filter.set_name(_('OPML files') + ' (*.opml, *.xml)')
        return filter

    def on_item_import_from_file_activate(self, action, filename=None):
        if filename is None:
            dlg = Gtk.FileChooserDialog(title=_('Import from OPML'),
                    parent=self.main_window,
                    action=Gtk.FileChooserAction.OPEN)
            dlg.add_button(_('_Cancel'), Gtk.ResponseType.CANCEL)
            dlg.add_button(_('_Open'), Gtk.ResponseType.OK)
            dlg.set_filter(self.get_opml_filter())
            response = dlg.run()
            filename = None
            if response == Gtk.ResponseType.OK:
                filename = dlg.get_filename()
            dlg.destroy()

        if filename is not None:
            dir = gPodderPodcastDirectory(self.gPodder, _config=self.config,
                    ui_folder=os.path.join(gpodder.ui_folders[0], '..', 'adaptive'),
                    custom_title=_('Import podcasts from OPML file'),
                    add_podcast_list=self.add_podcast_list,
                    hide_url_entry=True)
            dir.download_opml_file(filename)

    def on_itemExportChannels_activate(self, widget, *args):
        if not self.channels:
            title = _('Nothing to export')
            message = _('Your list of podcast subscriptions is empty. '
                        'Please subscribe to some podcasts first before '
                        'trying to export your subscription list.')
            self.show_message(message, title, widget=self.treeChannels)
            return

        dlg = Gtk.FileChooserDialog(title=_('Export to OPML'),
                                    parent=self.gPodder,
                                    action=Gtk.FileChooserAction.SAVE)
        dlg.add_button(_('_Cancel'), Gtk.ResponseType.CANCEL)
        dlg.add_button(_('_Save'), Gtk.ResponseType.OK)
        dlg.set_filter(self.get_opml_filter())
        response = dlg.run()
        if response == Gtk.ResponseType.OK:
            filename = dlg.get_filename()
            dlg.destroy()
            exporter = opml.Exporter(filename)
            if filename is not None and exporter.write(self.channels):
                count = len(self.channels)
                title = N_('%(count)d subscription exported',
                           '%(count)d subscriptions exported',
                           count) % {'count': count}
                self.show_message(_('Your podcast list has been successfully '
                                    'exported.'),
                                  title, widget=self.treeChannels)
            else:
                self.show_message(_('Could not export OPML to file. '
                                    'Please check your permissions.'),
                                  _('OPML export failed'), important=True)
        else:
            dlg.destroy()

    def on_itemImportChannels_activate(self, widget, *args):
        self._podcast_directory = gPodderPodcastDirectory(self.main_window,
                ui_folder=os.path.join(gpodder.ui_folders[0], '..', 'adaptive'),
                _config=self.config,
                add_podcast_list=self.add_podcast_list)

    def on_homepage_activate(self, widget, *args):
        util.open_website(gpodder.__url__)

    def check_for_distro_updates(self):
        title = _('Managed by distribution')
        message = _('Please check your distribution for gPodder updates.')
        self.show_message(message, title, important=True)

    def check_for_updates(self, silent):
        """Check for updates and (optionally) show a message

        If silent=False, a message will be shown even if no updates are
        available (set silent=False when the check is manually triggered).
        """
        try:
            up_to_date, version, released, days = util.get_update_info()
        except Exception as e:
            if silent:
                logger.warning('Could not check for updates.', exc_info=True)
            else:
                title = _('Could not check for updates')
                message = _('Please try again later.')
                self.show_message(message, title, important=True)
            return

        if up_to_date and not silent:
            title = _('No updates available')
            message = _('You have the latest version of gPodder.')
            self.show_message(message, title, important=True)

        if not up_to_date:
            title = _('New version available')
            message = '\n'.join([
                _('Installed version: %s') % gpodder.__version__,
                _('Newest version: %s') % version,
                _('Release date: %s') % released,
                '',
                _('Download the latest version from gpodder.org?'),
            ])

            if self.show_confirmation(message, title):
                util.open_website('http://gpodder.org/downloads')

#            self.toolDownload.set_sensitive(False)
#            self.toolPause.set_sensitive(False)

    def on_treeChannels_row_activated(self, widget, path, *args):
        # double-click action of the podcast list or enter
        self.treeChannels.set_cursor(path)
        self.navigate_from_shownotes()
        self.leaflet.set_can_swipe_forward(True)
        epath, ecolumn = self.treeAvailable.get_cursor()
        have_eps = True
        if epath is None or epath[0] < 0:
            have_eps = TreeViewHelper.set_cursor_to_first(self.treeAvailable)
        else:
            self.treeAvailable.set_cursor(epath)
        if have_eps:
            self.deck.set_can_swipe_forward(True)
        self.treeAvailable.grab_focus()
        self.leaflet.navigate(Handy.NavigationDirection.FORWARD)
        return True

        # open channel settings
        channel = self.get_selected_channels()[0]
        if channel and not isinstance(channel, PodcastChannelProxy):
            self.on_itemEditChannel_activate(None)

    def get_selected_channels(self):
        """Get a list of selected channels from treeChannels"""
        selection = self.treeChannels.get_selection()
        model, paths = selection.get_selected_rows()

        channels = [model.get_value(model.get_iter(path), PodcastListModel.C_CHANNEL) for path in paths]
        channels = [c for c in channels if c is not None]
        return channels

    def on_treeChannels_cursor_changed(self, widget, *args):
        (model, iter) = self.treeChannels.get_selection().get_selected()

        if model is not None and iter is not None:
            old_active_channel = self.active_channel
            self.active_channel = model.get_value(iter, PodcastListModel.C_CHANNEL)

            if self.active_channel == old_active_channel:
                return

            # Dirty hack to check for "All episodes" or a section (see gpodder.gtkui.model)
            if isinstance(self.active_channel, PodcastChannelProxy):
                self.edit_channel_action.set_enabled(False)
            else:
                self.edit_channel_action.set_enabled(True)
        else:
            self.active_channel = None
            self.edit_channel_action.set_enabled(False)

        self.deck.set_can_swipe_forward(False)
        self.update_episode_list_model()

    def on_treeChannels_unselect_all(self, widget, *params):
        self.leaflet.set_can_swipe_forward(False)
        return True

    def on_channel_list_go_forward(self):
        path, column = self.treeChannels.get_cursor()
        self.on_treeChannels_row_activated(self.treeChannels, path)
        self.leaflet.navigate(Handy.NavigationDirection.FORWARD)
        self.treeAvailable.grab_focus()
        return True

    def on_btnEditChannel_clicked(self, widget, *args):
        self.on_itemEditChannel_activate(widget, args)

    def get_podcast_urls_from_selected_episodes(self):
        """Get a set of podcast URLs based on the selected episodes"""
        return set(episode.channel.url for episode in
                self.get_selected_episodes())

    def get_selected_episodes(self):
        """Get a list of selected episodes from treeAvailable"""
        selection = self.treeAvailable.get_selection()
        model, paths = selection.get_selected_rows()

        episodes = [model.get_value(model.get_iter(path), EpisodeListModel.C_EPISODE) for path in paths]
        episodes = [e for e in episodes if e is not None]
        return episodes

    def on_playback_selected_episodes(self, *params):
        self.playback_episodes(self.get_selected_episodes())

    def on_new_toggled(self, button, *params):
        self.episode_new_action.activate()
        return True

    def on_new_state_changed(self, action, *params):
        state = action.get_state().get_boolean()
        self.new_toggle.handler_block_by_func(self.on_new_toggled)
        self.new_toggle.set_active(state)
        self.new_toggle.handler_unblock_by_func(self.on_new_toggled)

    def on_new_action(self, action, *params):
        state = not action.get_state().get_boolean()
        if state:
            self.mark_selected_episodes_new()
        else:
            self.mark_selected_episodes_old()
        action.change_state(GLib.Variant.new_boolean(state))
        self.episodes_popover.popdown()
        return True

    def on_shownotes_selected_episodes(self, *params):
        episodes = self.get_selected_episodes()
        assert episodes
        self.shownotes_object.show_pane(episodes)
        ep = episodes[0]
        # New button
        self.new_toggle.set_active(ep.is_new)
        # Download / Delete button
        # First reset everything ...
        # FIXME: there must be a better way
        try:
            self.dl_del_button.disconnect_by_func(self.on_episode_delete_clicked)
        except TypeError:
            pass
        try:
            self.dl_del_button.disconnect_by_func(self.on_episode_download_clicked)
        except TypeError:
            pass
        self.dl_del_button.set_sensitive(True)
        # ... then connect the correct handler
        if ep.downloading:
            self.dl_del_label.set_text(_("Cancel"))
            self.dl_del_button.connect("clicked", self.on_episodes_cancel_download_activate)
        elif ep.was_downloaded(and_exists=True):
            self.dl_del_label.set_text(_("Delete"))
            self.dl_del_button.connect("clicked", self.on_episode_delete_clicked)
        else:
            self.dl_del_label.set_text(_("Download"))
            self.dl_del_button.connect("clicked", self.on_episode_download_clicked)
        # Play / Stream button
        if ep.was_downloaded(and_exists=True):
            self.play_button.set_label(_("Play"))
            self.play_button.set_sensitive(True)
        else:
            self.play_button.set_label(_("Stream"))
            self.play_button.set_sensitive(ep.can_stream(self.config))
        self.navigate_to_shownotes()
        return True

    def on_download_selected_episodes(self, action_or_widget, param=None):
        episodes = [e for e in self.get_selected_episodes() if e.can_download()]
        self.download_episode_list(episodes)
        self.update_downloads_list()

    def on_pause_selected_episodes(self, action_or_widget, param=None):
        for episode in self.get_selected_episodes():
            if episode.can_pause():
                episode.download_task.pause()
        self.update_downloads_list()

    def on_episode_download_clicked(self, button):
        self.dl_del_label.set_text("Downloading")
        self.dl_del_button.set_sensitive(False)
        self.on_download_selected_episodes(button)
        self.navigate_from_shownotes()
        return True

    def on_episode_delete_clicked(self, button, *args):
        self.on_btnDownloadedDelete_clicked(button, *args)
        self.navigate_from_shownotes()
        return True

    def on_treeAvailable_row_activated(self, widget, path, view_column):
        """Double-click/enter action handler for treeAvailable"""
        self.on_shownotes_selected_episodes(widget)
        self.deck.set_can_swipe_forward(True)
        return True

    def on_treeAvailable_unselect_all(self, widget, *params):
        self.deck.set_can_swipe_forward(False)
        return True

    def restart_auto_update_timer(self):
        if self._auto_update_timer_source_id is not None:
            logger.debug('Removing existing auto update timer.')
            GObject.source_remove(self._auto_update_timer_source_id)
            self._auto_update_timer_source_id = None

        if (self.config.auto_update_feeds and
                self.config.auto_update_frequency):
            interval = 60 * 1000 * self.config.auto_update_frequency
            logger.debug('Setting up auto update timer with interval %d.',
                    self.config.auto_update_frequency)
            self._auto_update_timer_source_id = GObject.timeout_add(
                    interval, self._on_auto_update_timer)

    def _on_auto_update_timer(self):
        if self.config.check_connection and not util.connection_available():
            logger.debug('Skipping auto update (no connection available)')
            return True

        logger.debug('Auto update timer fired.')
        self.update_feed_cache()

        # Ask web service for sub changes (if enabled)
        if self.mygpo_client.can_access_webservice():
            self.mygpo_client.flush()

        return True

    def on_treeDownloads_row_activated(self, widget, *args):
        # Use the standard way of working on the treeview
        selection = self.treeDownloads.get_selection()
        (model, paths) = selection.get_selected_rows()
        selected_tasks = [(Gtk.TreeRowReference.new(model, path), model.get_value(model.get_iter(path), 0)) for path in paths]

        for tree_row_reference, task in selected_tasks:
            with task:
                if task.status in (task.DOWNLOADING, task.QUEUED):
                    task.pause()
                elif task.status in (task.CANCELLED, task.PAUSED, task.FAILED):
                    self.download_queue_manager.queue_task(task)
                    self.set_download_list_state(gPodderSyncUI.DL_ONEOFF)
                elif task.status == task.DONE:
                    model.remove(model.get_iter(tree_row_reference.get_path()))

        self.play_or_download()

        # Update the tab title and downloads list
        self.update_downloads_list()

    def on_episodes_cancel_download_activate(self, *params, force=False):
        selection = self.treeAvailable.get_selection()
        (model, paths) = selection.get_selected_rows()
        urls = [model.get_value(model.get_iter(path),
                self.episode_list_model.C_URL) for path in paths]
        selected_tasks = [task for task in self.download_tasks_seen
                if task.url in urls]
        self.cancel_task_list(selected_tasks, force=force)

    def on_progress_cancel_download_activate(self, *params, force=False):
        selection = self.treeDownloads.get_selection()
        (model, paths) = selection.get_selected_rows()
        selected_tasks = [model.get_value(model.get_iter(path),
                self.download_status_model.C_TASK) for path in paths]
        self.cancel_task_list(selected_tasks, force=force)

    def on_btnCancelAll_clicked(self, widget, *args):
        self.cancel_task_list(self.download_tasks_seen)

    def on_btnDownloadedDelete_clicked(self, widget, *args):
        episodes = self.get_selected_episodes()
        self.delete_episode_list(episodes)

    def on_key_press(self, widget, event):
        views = {
            Gdk.KEY_1: 'VIEW_ALL',
            Gdk.KEY_2: 'VIEW_UNDELETED',
            Gdk.KEY_3: 'VIEW_DOWNLOADED',
            Gdk.KEY_4: 'VIEW_UNPLAYED',
        }
        sorts = {
            Gdk.KEY_7: 'SORT_PUBLISHED',
            Gdk.KEY_8: 'SORT_TOTAL_TIME',
            Gdk.KEY_9: 'SORT_TITLE',
        }
        if event.keyval == Gdk.KEY_Delete:
            if isinstance(widget.get_focus(), Gtk.Entry):
                logger.debug("Entry has focus, ignoring Delete")
            else:
                self.main_window.activate_action('delete')
                return True
        elif event.keyval == Gdk.KEY_plus:
            self.header_bar_plus_button.emit("clicked")
            return True
        elif event.state & Gdk.ModifierType.CONTROL_MASK:
            if event.keyval == Gdk.KEY_0:
                self.sortorder_button.emit("clicked")
            elif event.keyval in views.keys():
                self.gPodder.lookup_action('viewEpisodes').activate(
                    GLib.Variant.new_string(views[event.keyval]))
            elif event.keyval in sorts.keys():
                self.gPodder.lookup_action('sortEpisodes').activate(
                    GLib.Variant.new_string(sorts[event.keyval]))
            elif event.keyval == Gdk.KEY_e:
                self.gPodder.lookup_action('episodeNew').activate()
            elif event.keyval == Gdk.KEY_k:
                self.gPodder.lookup_action('removeOldEpisodes').activate()
            elif event.keyval == Gdk.KEY_l:
                self.gPodder.lookup_action('addChannel').activate()
            elif event.keyval == Gdk.KEY_m:
                self.application.lookup_action('menu').activate()
            elif event.keyval == Gdk.KEY_n:
                self.gPodder.lookup_action('downloadAllNew').activate()
            elif event.keyval == Gdk.KEY_r:
                self.gPodder.lookup_action('update').activate()
            elif event.keyval == Gdk.KEY_s:
                self.sort_popover.popup()
            elif event.keyval == Gdk.KEY_v:
                self.view_popover.popup()
            else:
                return False
            return True
        return False

    def uniconify_main_window(self):
        if self.is_iconified():
            # We need to hide and then show the window in WMs like Metacity
            # or KWin4 to move the window to the active workspace
            # (see http://gpodder.org/bug/1125)
            self.gPodder.hide()
            self.gPodder.show()
            self.gPodder.present()

    def iconify_main_window(self):
        if not self.is_iconified():
            self.gPodder.iconify()

    @dbus.service.method(gpodder.dbus_interface)
    def show_gui_window(self):
        parent = self.get_dialog_parent()
        parent.present()

    @dbus.service.method(gpodder.dbus_interface)
    def subscribe_to_url(self, url):
        # Strip leading application protocol, so these URLs work:
        # gpodder://example.com/episodes.rss
        # gpodder:https://example.org/podcast.xml
        if url.startswith('gpodder:'):
            url = url[len('gpodder:'):]
            while url.startswith('/'):
                url = url[1:]

        self._add_podcast_dialog = gPodderAddPodcast(self.gPodder,
                add_podcast_list=self.add_podcast_list,
                preset_url=url)

    @dbus.service.method(gpodder.dbus_interface)
    def mark_episode_played(self, filename):
        if filename is None:
            return False

        for channel in self.channels:
            for episode in channel.get_all_episodes():
                fn = episode.local_filename(create=False, check_only=True)
                if fn == filename:
                    episode.mark(is_played=True)
                    self.db.commit()
                    self.update_episode_list_icons([episode.url])
                    self.update_podcast_list_model([episode.channel.url])
                    return True

        return False

    def extensions_podcast_update_cb(self, podcast):
        logger.debug('extensions_podcast_update_cb(%s)', podcast)
        self.update_feed_cache(channels=[podcast],
                show_new_episodes_dialog=False)

    def extensions_episode_download_cb(self, episode):
        logger.debug('extension_episode_download_cb(%s)', episode)
        self.download_episode_list(episodes=[episode])

    def mount_volume_cb(self, file, res, mount_result):
        result = True
        try:
            file.mount_enclosing_volume_finish(res)
        except GLib.Error as err:
            if (not err.matches(Gio.io_error_quark(), Gio.IOErrorEnum.NOT_SUPPORTED) and
                    not err.matches(Gio.io_error_quark(), Gio.IOErrorEnum.ALREADY_MOUNTED)):
                logger.error('mounting volume %s failed: %s' % (file.get_uri(), err.message))
                result = False
        finally:
            mount_result["result"] = result
            Gtk.main_quit()

    def mount_volume_for_file(self, file):
        op = Gtk.MountOperation.new(self.main_window)
        result, message = util.mount_volume_for_file(file, op)
        if not result:
            logger.error('mounting volume %s failed: %s' % (file.get_uri(), message))
        return result

    def on_sync_to_device_activate(self, widget, episodes=None, force_played=True):
        self.sync_ui = gPodderSyncUI(self.config, self.notification,
                self.main_window,
                self.show_confirmation,
                self.application.on_itemPreferences_activate,
                self.channels,
                self.download_status_model,
                self.download_queue_manager,
                self.set_download_list_state,
                self.commit_changes_to_database,
                self.delete_episode_list,
                gPodderEpisodeSelector,
                self.mount_volume_for_file)

        def done_cb():
            self.set_download_list_state(gPodderSyncUI.DL_ONEOFF)
            util.idle_add(self.transfer_revealer.set_reveal_child, False)

        self.transfer_revealer.set_reveal_child(True)
        self.sync_ui.on_synchronize_episodes(self.channels, episodes, force_played,
                                             done_cb)

    def on_extension_enabled(self, extension):
        if getattr(extension, 'on_ui_object_available', None) is not None:
            extension.on_ui_object_available('gpodder-gtk', self)
        if getattr(extension, 'on_ui_initialized', None) is not None:
            extension.on_ui_initialized(self.model,
                    self.extensions_podcast_update_cb,
                    self.extensions_episode_download_cb)
        self.extensions_menu_helper.replace_entries(gpodder.user_extensions.on_create_menu())

    def on_extension_disabled(self, extension):
        self.extensions_menu_helper.replace_entries(gpodder.user_extensions.on_create_menu())<|MERGE_RESOLUTION|>--- conflicted
+++ resolved
@@ -3134,8 +3134,7 @@
             titles.append('+%(count)d more…' % {'count': len(things) - max_things})
         return '\n'.join(titles) + '\n\n' + message
 
-<<<<<<< HEAD
-    def delete_episode_list(self, episodes, confirm=True, callback=None, undownload=False):
+    def delete_episode_list(self, episodes, confirm=True, callback=None):
         #        if self.wNotebook.get_current_page() > 0:
         #            selection = self.treeDownloads.get_selection()
         #            (model, paths) = selection.get_selected_rows()
@@ -3145,18 +3144,6 @@
         #            self._for_each_task_set_status(selected_tasks, status=None, force_start=False)
         #            return
         #
-=======
-    def delete_episode_list(self, episodes, confirm=True, callback=None):
-        if self.wNotebook.get_current_page() > 0:
-            selection = self.treeDownloads.get_selection()
-            (model, paths) = selection.get_selected_rows()
-            selected_tasks = [(Gtk.TreeRowReference.new(model, path),
-                               model.get_value(model.get_iter(path),
-                               DownloadStatusModel.C_TASK)) for path in paths]
-            self._for_each_task_set_status(selected_tasks, status=None, force_start=False)
-            return
-
->>>>>>> 9e292497
         if not episodes:
             return False
 
