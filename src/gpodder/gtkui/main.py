--- conflicted
+++ resolved
@@ -264,24 +264,14 @@
         # Set up the first instance of MygPoClient
         self.mygpo_client = my.MygPoClient(self.config)
 
-<<<<<<< HEAD
         # Extensions section in app menu
         extensions_menu = Gio.Menu()
         self.application.app_menu.insert_section(2, "Extensions", extensions_menu)
         self.extensions_menu_helper = ExtensionMenuHelper(self.gPodder,
             extensions_menu, 'extensions.action_',
             lambda fun: lambda action, param: fun())
-        self.extensions_menu_helper.replace_entries(gpodder.user_extensions.on_create_menu())
-=======
-        # Extensions section in app menu and menubar Extras menu
-        extensions_menu = Gio.Menu()
-        self.application.menu_extras.append_section(_('Extensions'), extensions_menu)
-        self.extensions_menu_helper = ExtensionMenuHelper(self.gPodder,
-            extensions_menu, 'extensions.action_',
-            lambda fun: lambda action, param: fun())
         self.extensions_menu_helper.replace_entries(
             gpodder.user_extensions.on_create_menu())
->>>>>>> f200e2ae
 
         gpodder.user_extensions.on_ui_initialized(self.model,
                 self.extensions_podcast_update_cb,
@@ -471,7 +461,6 @@
             # Episodes
             ('play', self.on_playback_selected_episodes),
             ('open', self.on_playback_selected_episodes),
-<<<<<<< HEAD
             # Download list actions are moved to 'app' actions in adaptive
             # ('forceDownload', self.on_force_download_selected_episodes),
             # ('download', self.on_download_selected_episodes),
@@ -483,18 +472,6 @@
             ('delete', self.on_delete_activate),
 #            ('toggleEpisodeNew', self.on_item_toggle_played_activate),
 #            ('toggleEpisodeLock', self.on_item_toggle_lock_activate),
-=======
-            ('forceDownload', self.on_force_download_selected_episodes),
-            ('download', self.on_download_selected_episodes),
-            ('pause', self.on_pause_selected_episodes),
-            ('cancel', self.on_item_cancel_download_activate),
-            ('moveUp', self.on_move_selected_items_up),
-            ('moveDown', self.on_move_selected_items_down),
-            ('remove', self.on_remove_from_download_list),
-            ('delete', self.on_delete_activate),
-            ('toggleEpisodeNew', self.on_item_toggle_played_activate),
-            ('toggleEpisodeLock', self.on_item_toggle_lock_activate),
->>>>>>> f200e2ae
             ('openEpisodeDownloadFolder', self.on_open_episode_download_folder),
             ('openChannelDownloadFolder', self.on_open_download_folder),
             ('selectChannel', self.on_select_channel_of_episode),
@@ -522,19 +499,12 @@
         # Episodes
         self.play_action = g.lookup_action('play')
         self.open_action = g.lookup_action('open')
-<<<<<<< HEAD
         # Moved to app_actions in adaptive
         # self.force_download_action = g.lookup_action('forceDownload')
         # self.download_action = g.lookup_action('download')
         # self.pause_action = g.lookup_action('pause')
         # self.cancel_action = g.lookup_action('cancel')
-=======
-        self.force_download_action = g.lookup_action('forceDownload')
-        self.download_action = g.lookup_action('download')
-        self.pause_action = g.lookup_action('pause')
-        self.cancel_action = g.lookup_action('cancel')
-        self.remove_action = g.lookup_action('remove')
->>>>>>> f200e2ae
+        # self.remove_action = g.lookup_action('remove')
         self.delete_action = g.lookup_action('delete')
 #        self.toggle_episode_new_action = g.lookup_action('toggleEpisodeNew')
 #        self.toggle_episode_lock_action = g.lookup_action('toggleEpisodeLock')
@@ -547,7 +517,6 @@
 
         self.bluetooth_episodes_action.set_enabled(self.bluetooth_available)
 
-<<<<<<< HEAD
         # Add Progress window actions to application
         app = self.application
 
@@ -581,40 +550,6 @@
                 self.header_bar.set_subtitle("%s channels, %s episodes" % (chs, eps))
             else:
                 self.header_bar.set_subtitle(text)
-
-    def inject_extensions_menu(self):
-        """
-        Update Extras/Extensions menu.
-        Called at startup and when en/dis-abling extensions.
-        """
-        def gen_callback(label, callback):
-            return lambda action, param: callback()
-
-        for a in self.extensions_actions:
-            self.gPodder.remove_action(a.get_property('name'))
-        self.extensions_actions = []
-
-        if self.extensions_menu is None:
-            # insert menu section at startup (hides when empty)
-            self.extensions_menu = Gio.Menu.new()
-            self.application.menu_extras.append_section(_('Extensions'), self.extensions_menu)
-        else:
-            self.extensions_menu.remove_all()
-
-        extension_entries = gpodder.user_extensions.on_create_menu()
-        if extension_entries:
-            # populate menu
-            for i, (label, callback) in enumerate(extension_entries):
-                action_id = 'extensions.action_%d' % i
-                action = Gio.SimpleAction.new(action_id)
-                action.connect('activate', gen_callback(label, callback))
-                self.extensions_actions.append(action)
-                self.gPodder.add_action(action)
-                itm = Gio.MenuItem.new(label, 'win.' + action_id)
-                self.extensions_menu.append_item(itm)
-
-=======
->>>>>>> f200e2ae
     def on_resume_all_infobar_response(self, infobar, response_id):
         if response_id == Gtk.ResponseType.OK:
             selection = self.treeDownloads.get_selection()
@@ -711,13 +646,8 @@
 
         return None
 
-<<<<<<< HEAD
-    def in_downloads(self):
+    def in_downloads_list(self):
         return self.application.get_active_window() == self.progress_window
-=======
-    def in_downloads_list(self):
-        return self.wNotebook.get_current_page() == 1
->>>>>>> f200e2ae
 
     def on_played(self, start, end, total, file_uri):
         """Handle the "played" signal from a media player"""
@@ -1484,11 +1414,7 @@
         self.shownotes_object.set_episodes(eps)
 
     def on_download_list_selection_changed(self, selection):
-<<<<<<< HEAD
-        if self.in_downloads():
-=======
         if self.in_downloads_list():
->>>>>>> f200e2ae
             # Update the toolbar buttons
             self.play_or_download()
 
@@ -2650,15 +2576,8 @@
 
         self.episode_list_status_changed(episodes)
 
-<<<<<<< HEAD
-    def play_or_download(self, in_downloads=None):
-        if in_downloads is None:
-            in_downloads = self.in_downloads()
-        if not in_downloads:
-=======
     def play_or_download(self):
         if not self.in_downloads_list():
->>>>>>> f200e2ae
             (open_instead_of_play, can_play, can_preview, can_download,
              can_pause, can_cancel, can_delete, can_lock) = (False,) * 8
 
@@ -3367,11 +3286,7 @@
         return '\n'.join(titles) + '\n\n' + message
 
     def delete_episode_list(self, episodes, confirm=True, callback=None):
-<<<<<<< HEAD
-        if self.in_downloads():
-=======
         if self.in_downloads_list():
->>>>>>> f200e2ae
             selection = self.treeDownloads.get_selection()
             (model, paths) = selection.get_selected_rows()
             selected_tasks = [(Gtk.TreeRowReference.new(model, path),
@@ -4146,16 +4061,12 @@
                 util.open_website('http://gpodder.org/downloads')
 
     def on_wNotebook_switch_page(self, notebook, page, page_num):
-<<<<<<< HEAD
-        self.play_or_download(in_downloads=page_num > 0)
-=======
         # wNotebook.get_current_page() (called in in_downloads_list() via
         # play_or_download()) returns the previous notebook page number
         # when called during the handling of 'switch-page' signal.
         # Call play_or_download() in the main loop after the signal
         # handling has completed, so it sees the correct page number.
         util.idle_add(self.play_or_download)
->>>>>>> f200e2ae
 
     def on_treeChannels_row_activated(self, widget, path, *args):
         self.navigate_from_shownotes()
@@ -4219,7 +4130,6 @@
         self.deck.set_can_swipe_forward(False)
         self.update_episode_list_model()
 
-<<<<<<< HEAD
     def on_channel_list_go_forward(self):
         path, column = self.treeChannels.get_cursor()
         self.on_treeChannels_row_activated(self.treeChannels, path)
@@ -4227,8 +4137,6 @@
         self.treeAvailable.grab_focus()
         return True
 
-=======
->>>>>>> f200e2ae
     def get_podcast_urls_from_selected_episodes(self):
         """Get a set of podcast URLs based on the selected episodes"""
         return set(episode.channel.url for episode in
@@ -4311,11 +4219,7 @@
         return True
 
     def on_download_selected_episodes(self, action_or_widget, param=None):
-<<<<<<< HEAD
-        if not self.in_downloads():
-=======
         if not self.in_downloads_list():
->>>>>>> f200e2ae
             episodes = [e for e in self.get_selected_episodes() if e.can_download()]
             self.download_episode_list(episodes)
         else:
@@ -4327,11 +4231,7 @@
             self._for_each_task_set_status(selected_tasks, download.DownloadTask.QUEUED)
 
     def on_force_download_selected_episodes(self, action_or_widget, param=None):
-<<<<<<< HEAD
-        if self.in_downloads():
-=======
         if self.in_downloads_list():
->>>>>>> f200e2ae
             selection = self.treeDownloads.get_selection()
             (model, paths) = selection.get_selected_rows()
             selected_tasks = [(Gtk.TreeRowReference.new(model, path),
@@ -4340,11 +4240,7 @@
             self._for_each_task_set_status(selected_tasks, download.DownloadTask.QUEUED, True)
 
     def on_pause_selected_episodes(self, action_or_widget, param=None):
-<<<<<<< HEAD
-        if not self.in_downloads():
-=======
         if not self.in_downloads_list():
->>>>>>> f200e2ae
             selection = self.get_selected_episodes()
             selected_tasks = [(None, e.download_task) for e in selection if e.download_task is not None and e.can_pause()]
             self._for_each_task_set_status(selected_tasks, download.DownloadTask.PAUSING)
@@ -4458,11 +4354,7 @@
         self.update_downloads_list()
 
     def on_item_cancel_download_activate(self, *params, force=False):
-<<<<<<< HEAD
-        if not self.in_downloads():
-=======
         if not self.in_downloads_list():
->>>>>>> f200e2ae
             selection = self.treeAvailable.get_selection()
             (model, paths) = selection.get_selected_rows()
             urls = [model.get_value(model.get_iter(path),
@@ -4641,16 +4533,9 @@
             extension.on_ui_initialized(self.model,
                     self.extensions_podcast_update_cb,
                     self.extensions_episode_download_cb)
-<<<<<<< HEAD
-        self.extensions_menu_helper.replace_entries(gpodder.user_extensions.on_create_menu())
-
-    def on_extension_disabled(self, extension):
-        self.extensions_menu_helper.replace_entries(gpodder.user_extensions.on_create_menu())
-=======
         self.extensions_menu_helper.replace_entries(
             gpodder.user_extensions.on_create_menu())
 
     def on_extension_disabled(self, extension):
         self.extensions_menu_helper.replace_entries(
-            gpodder.user_extensions.on_create_menu())
->>>>>>> f200e2ae
+            gpodder.user_extensions.on_create_menu())