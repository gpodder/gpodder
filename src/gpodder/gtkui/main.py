--- conflicted
+++ resolved
@@ -1908,71 +1908,6 @@
             selected_tasks, can_queue, can_cancel, can_pause, can_remove, can_force = \
                     self.downloads_list_get_selection(model, paths)
 
-#            def make_menu_item(label, icon_name, tasks=None, status=None, sensitive=True, force_start=False, action=None):
-#                # This creates a menu item for selection-wide actions
-#                item = Gtk.ImageMenuItem.new_with_mnemonic(label)
-#                if icon_name is not None:
-#                    item.set_image(Gtk.Image.new_from_icon_name(icon_name, Gtk.IconSize.MENU))
-#                if action is not None:
-#                    item.connect('activate', action)
-#                else:
-#                    item.connect('activate', lambda item: self._for_each_task_set_status(tasks, status, force_start))
-#                item.set_sensitive(sensitive)
-#                return item
-#
-#            def move_selected_items_up(menu_item):
-#                selection = self.treeDownloads.get_selection()
-#                model, selected_paths = selection.get_selected_rows()
-#                for path in selected_paths:
-#                    index_above = path[0] - 1
-#                    if index_above < 0:
-#                        return
-#                    self.download_status_model.move_before(
-#                            model.get_iter(path),
-#                            model.get_iter((index_above,)))
-#
-#            def move_selected_items_down(menu_item):
-#                selection = self.treeDownloads.get_selection()
-#                model, selected_paths = selection.get_selected_rows()
-#                for path in reversed(selected_paths):
-#                    index_below = path[0] + 1
-#                    if index_below >= len(model):
-#                        return
-#                    self.download_status_model.move_after(
-#                            model.get_iter(path),
-#                            model.get_iter((index_below,)))
-#
-#            menu = Gtk.Menu()
-#
-#            if can_force:
-#                menu.append(make_menu_item(_('Start download now'), 'document-save',
-#                                           selected_tasks,
-#                                           download.DownloadTask.QUEUED,
-#                                           force_start=True))
-#            else:
-#                menu.append(make_menu_item(_('Download'), 'document-save',
-#                                           selected_tasks,
-#                                           download.DownloadTask.QUEUED,
-#                                           can_queue))
-#
-#            menu.append(make_menu_item(_('Cancel'), 'media-playback-stop',
-#                                       selected_tasks,
-#                                       download.DownloadTask.CANCELLED,
-#                                       can_cancel))
-#            menu.append(make_menu_item(_('Pause'), 'media-playback-pause',
-#                                       selected_tasks,
-#                                       download.DownloadTask.PAUSED, can_pause))
-#            menu.append(Gtk.SeparatorMenuItem())
-#            menu.append(make_menu_item(_('Move up'), 'go-up',
-#                                       action=move_selected_items_up))
-#            menu.append(make_menu_item(_('Move down'), 'go-down',
-#                                       action=move_selected_items_down))
-#            menu.append(Gtk.SeparatorMenuItem())
-#            menu.append(make_menu_item(_('Remove from list'), 'list-remove',
-#                                       selected_tasks, sensitive=can_remove))
-#
-#            menu.attach_to_widget(treeview)
-#            menu.show_all()
 
             def make_menu_item(label, action_name, tasks=None, status=None, sensitive=True, force_start=False):
                 self.application.remove_action(action_name)
@@ -1990,43 +1925,17 @@
                 item = make_menu_item(_('Start download now'), 'setDownloadQueued',
                     selected_tasks, download.DownloadTask.QUEUED, force_start=True)
             else:
-<<<<<<< HEAD
                 item = make_menu_item(_('Download'), 'setDownloadQueued',
                     selected_tasks, download.DownloadTask.QUEUED)
             menu.append_item(item)
             menu.append_item(make_menu_item(_('Cancel'), 'setDownloadCancelled',
-                selected_tasks, download.DownloadTask.CANCELLED))
+                selected_tasks, download.DownloadTask.CANCELLING))
             menu.append_item(make_menu_item(_('Pause'), 'setDownloadPaused',
-                selected_tasks, download.DownloadTask.PAUSED))
+                selected_tasks, download.DownloadTask.PAUSING))
             rmenu = Gio.Menu()
             rmenu.append_item(make_menu_item(_('Remove from list'), 'setDownloadRemove',
                 selected_tasks, sensitive=can_remove))
             menu.append_section(None, rmenu)
-=======
-                menu.append(make_menu_item(_('Download'), 'document-save',
-                                           selected_tasks,
-                                           download.DownloadTask.QUEUED,
-                                           can_queue))
-
-            menu.append(make_menu_item(_('Cancel'), 'media-playback-stop',
-                                       selected_tasks,
-                                       download.DownloadTask.CANCELLING,
-                                       can_cancel))
-            menu.append(make_menu_item(_('Pause'), 'media-playback-pause',
-                                       selected_tasks,
-                                       download.DownloadTask.PAUSING, can_pause))
-            menu.append(Gtk.SeparatorMenuItem())
-            menu.append(make_menu_item(_('Move up'), 'go-up',
-                                       action=move_selected_items_up))
-            menu.append(make_menu_item(_('Move down'), 'go-down',
-                                       action=move_selected_items_down))
-            menu.append(Gtk.SeparatorMenuItem())
-            menu.append(make_menu_item(_('Remove from list'), 'list-remove',
-                                       selected_tasks, sensitive=can_remove))
-
-            menu.attach_to_widget(treeview)
-            menu.show_all()
->>>>>>> 3d966b95
 
             if event is None:
                 func = TreeViewHelper.make_popup_position_func(treeview)
@@ -2036,7 +1945,7 @@
             self.context_popover_show(self.downloads_popover, x, y)
             return True
 
-    def on_mark_episodes_as_old(self, *args):
+    def on_mark_episodes_as_old(self, item):
         assert self.active_channel is not None
 
         for episode in self.active_channel.get_all_episodes():
