--- conflicted
+++ resolved
@@ -60,14 +60,10 @@
 
 import gi  # isort:skip
 gi.require_version('Gtk', '3.0')  # isort:skip
-<<<<<<< HEAD
 gi.require_version('Gdk', '3.0')  # isort:skip
 gi.require_version('Handy', '1')  # isort:skip
-from gi.repository import Gdk, GdkPixbuf, Gio, GLib, GObject, Gtk, Pango  # isort:skip
+from gi.repository import Gdk, GdkPixbuf, Gio, GLib, Gtk, Pango  # isort:skip
 from gi.repository import Handy  # isort:skip
-=======
-from gi.repository import Gdk, GdkPixbuf, Gio, GLib, Gtk, Pango  # isort:skip
->>>>>>> 89b4b6e7
 
 
 logger = logging.getLogger(__name__)
@@ -537,11 +533,7 @@
         if response_id == Gtk.ResponseType.OK:
             selection = self.treeDownloads.get_selection()
             selection.select_all()
-<<<<<<< HEAD
-            selected_tasks, _, _, _, _, _ = self.downloads_list_get_selection()
-=======
             selected_tasks = self.downloads_list_get_selection()[0]
->>>>>>> 89b4b6e7
             selection.unselect_all()
             self._for_each_task_set_status(selected_tasks, download.DownloadTask.QUEUED)
         self.resume_all_infobar.set_revealed(False)
@@ -567,17 +559,9 @@
         def finish_progress_callback(resumable_episodes):
             def offer_resuming():
                 if resumable_episodes:
-<<<<<<< HEAD
-                    self.download_episode_list_paused(resumable_episodes)
+                    self.download_episode_list_paused(resumable_episodes, hide_progress=True)
                     self.resume_all_infobar.set_revealed(True)
                     self.on_show_progress_activate()
-
-=======
-                    self.download_episode_list_paused(resumable_episodes, hide_progress=True)
-                    self.resume_all_infobar.set_revealed(True)
-                else:
-                    util.idle_add(self.wNotebook.set_current_page, 0)
->>>>>>> 89b4b6e7
                 logger.debug("find_partial_downloads done, calling extensions")
                 gpodder.user_extensions.on_find_partial_downloads_done()
 
@@ -1353,24 +1337,15 @@
         self.treeAvailable.connect('popup-menu',
             lambda _tv, *args: self.treeview_available_show_context_menu)
 
-<<<<<<< HEAD
 #        self.treeAvailable.enable_model_drag_source(Gdk.ModifierType.BUTTON1_MASK,
 #                (('text/uri-list', 0, 0),), Gdk.DragAction.COPY)
 #
 #        def drag_data_get(tree, context, selection_data, info, timestamp):
-#            uris = ['file://' + e.local_filename(create=False)
+#            uris = ['file://' + urllib.parse.quote(e.local_filename(create=False))
 #                    for e in self.get_selected_episodes()
 #                    if e.was_downloaded(and_exists=True)]
 #            selection_data.set_uris(uris)
 #        self.treeAvailable.connect('drag-data-get', drag_data_get)
-=======
-        def drag_data_get(tree, context, selection_data, info, timestamp):
-            uris = ['file://' + urllib.parse.quote(e.local_filename(create=False))
-                    for e in self.get_selected_episodes()
-                    if e.was_downloaded(and_exists=True)]
-            selection_data.set_uris(uris)
-        self.treeAvailable.connect('drag-data-get', drag_data_get)
->>>>>>> 89b4b6e7
 
         selection = self.treeAvailable.get_selection()
         selection.set_mode(Gtk.SelectionMode.MULTIPLE)
@@ -1728,11 +1703,8 @@
             # Force a update of the podcast list model
             self.update_podcast_list_model()
         elif name == 'ui.gtk.episode_list.columns':
-<<<<<<< HEAD
             # self.update_episode_list_columns_visibility()
             pass
-=======
-            self.update_episode_list_columns_visibility()
         elif name == 'limit.downloads.concurrent_max':
             # Do not allow value to be set below 1
             if new_value < 1:
@@ -1751,7 +1723,6 @@
             if self.config.clamp_range('limit.bandwidth.kbps', adjustment.get_lower(), adjustment.get_upper()):
                 return
             self.spinLimitDownloads.set_value(new_value)
->>>>>>> 89b4b6e7
 
     def on_treeview_query_tooltip(self, treeview, x, y, keyboard_tooltip, tooltip):
         # With get_bin_window, we get the window that contains the rows without
@@ -2422,12 +2393,11 @@
         episodes = self.get_selected_episodes() if is_episode_selected else []
 
         # play icon and label
-<<<<<<< HEAD
 #        if open_instead_of_play or not is_episode_selected:
-#            self.toolPlay.set_icon_name('document-open')
+#            self.toolPlay.set_icon_name('document-open-symbolic')
 #            self.toolPlay.set_label(_('Open'))
 #        else:
-#            self.toolPlay.set_icon_name('media-playback-start')
+#            self.toolPlay.set_icon_name('media-playback-start-symbolic')
 #
 #            downloaded = all(e.was_downloaded(and_exists=True) for e in episodes)
 #            downloading = any(e.downloading for e in episodes)
@@ -2438,23 +2408,6 @@
 #                self.toolPlay.set_label(_('Preview'))
 #            else:
 #                self.toolPlay.set_label(_('Stream'))
-=======
-        if open_instead_of_play or not is_episode_selected:
-            self.toolPlay.set_icon_name('document-open-symbolic')
-            self.toolPlay.set_label(_('Open'))
-        else:
-            self.toolPlay.set_icon_name('media-playback-start-symbolic')
-
-            downloaded = all(e.was_downloaded(and_exists=True) for e in episodes)
-            downloading = any(e.downloading for e in episodes)
-
-            if downloaded:
-                self.toolPlay.set_label(_('Play'))
-            elif downloading:
-                self.toolPlay.set_label(_('Preview'))
-            else:
-                self.toolPlay.set_label(_('Stream'))
->>>>>>> 89b4b6e7
 
         # toolbar
 #        self.toolPlay.set_sensitive(can_play)
@@ -3857,11 +3810,7 @@
 
             # Re-load the channels and select the desired new channel
             self.update_podcast_list_model(select_url=select_url)
-<<<<<<< HEAD
             self.update_header_bar_subtitle()
-=======
-
->>>>>>> 89b4b6e7
             progress.on_finished()
 
         @util.run_in_background
@@ -4035,15 +3984,7 @@
                 util.open_website('http://gpodder.org/downloads')
 
     def on_wNotebook_switch_page(self, notebook, page, page_num):
-<<<<<<< HEAD
         self.play_or_download(in_downloads=page_num > 0)
-        if page_num == 0:
-            # The infobar in the downloads tab should be hidden
-            # when the user switches away from the downloads tab
-            self.resume_all_infobar.set_revealed(False)
-=======
-        self.play_or_download(current_page=page_num)
->>>>>>> 89b4b6e7
 
     def on_treeChannels_row_activated(self, widget, path, *args):
         self.navigate_from_shownotes()
@@ -4214,15 +4155,11 @@
             selected_tasks = [(Gtk.TreeRowReference.new(model, path),
                                model.get_value(model.get_iter(path),
                                DownloadStatusModel.C_TASK)) for path in paths]
-<<<<<<< HEAD
-            self._for_each_task_set_status(selected_tasks, status=download.DownloadTask.QUEUED, force_start=False)
+            self._for_each_task_set_status(selected_tasks, download.DownloadTask.QUEUED)
         else:
             episodes = [e for e in self.get_selected_episodes() if e.can_download()]
             self.download_episode_list(episodes)
             self.update_downloads_list()
-=======
-            self._for_each_task_set_status(selected_tasks, download.DownloadTask.QUEUED)
->>>>>>> 89b4b6e7
 
     def on_pause_selected_episodes(self, action_or_widget, param=None):
         if self.in_downloads():
@@ -4231,8 +4168,7 @@
             selected_tasks = [(Gtk.TreeRowReference.new(model, path),
                                model.get_value(model.get_iter(path),
                                DownloadStatusModel.C_TASK)) for path in paths]
-<<<<<<< HEAD
-            self._for_each_task_set_status(selected_tasks, status=download.DownloadTask.PAUSING, force_start=False)
+            self._for_each_task_set_status(selected_tasks, download.DownloadTask.PAUSING)
         else:
             for episode in self.get_selected_episodes():
                 if episode.can_pause():
@@ -4282,9 +4218,6 @@
     def on_remove_from_download_list(self, action, *args):
         selected_tasks, x, x, x, x, x = self.downloads_list_get_selection()
         self._for_each_task_set_status(selected_tasks, None, False)
-=======
-            self._for_each_task_set_status(selected_tasks, download.DownloadTask.PAUSING)
->>>>>>> 89b4b6e7
 
     def on_treeAvailable_row_activated(self, widget, path, view_column):
         """Double-click/enter action handler for treeAvailable"""
