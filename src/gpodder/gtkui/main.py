--- conflicted
+++ resolved
@@ -394,14 +394,9 @@
             ('cancelFromEpisodes', self.on_episodes_cancel_download_activate),
             ('cancelFromProgress', self.on_progress_cancel_download_activate),
             ('delete', self.on_btnDownloadedDelete_clicked),
-<<<<<<< HEAD
             # ('toggleEpisodeNew', self.on_item_toggle_played_activate),
             # ('toggleEpisodeLock', self.on_item_toggle_lock_activate),
-=======
-            ('toggleEpisodeNew', self.on_item_toggle_played_activate),
-            ('toggleEpisodeLock', self.on_item_toggle_lock_activate),
             ('openEpisodeDownloadFolder', self.on_open_episode_download_folder),
->>>>>>> 3e827c77
             ('toggleShownotes', self.on_shownotes_selected_episodes),
             ('sync', self.on_sync_to_device_activate),
             ('findPodcast', self.on_find_podcast_activate),
@@ -426,16 +421,11 @@
         self.pause_action = g.lookup_action('pause')
         self.episodes_cancel_action = g.lookup_action('cancelFromEpisodes')
         self.delete_action = g.lookup_action('delete')
-<<<<<<< HEAD
 #        self.toggle_episode_new_action = g.lookup_action('toggleEpisodeNew')
 #        self.toggle_episode_lock_action = g.lookup_action('toggleEpisodeLock')
         self.episode_new_action = g.lookup_action('episodeNew')
+        self.open_episode_download_folder_action = g.lookup_action('openEpisodeDownloadFolder')
         self.episode_lock_action = g.lookup_action('episodeLock')
-=======
-        self.toggle_episode_new_action = g.lookup_action('toggleEpisodeNew')
-        self.toggle_episode_lock_action = g.lookup_action('toggleEpisodeLock')
-        self.open_episode_download_folder_action = g.lookup_action('openEpisodeDownloadFolder')
->>>>>>> 3e827c77
 
         action = Gio.SimpleAction.new_stateful(
             'showToolbar', None, GLib.Variant.new_boolean(self.config.show_toolbar))
@@ -2263,61 +2253,11 @@
                 menu.remove(5)
                 self.have_episode_menu_file_items = False
 
-<<<<<<< HEAD
-=======
-            # Ok, this probably makes sense to only display for downloaded files
-            if downloaded:
-                menu.append(Gtk.SeparatorMenuItem())
-                share_menu = self._add_sub_menu(menu, _('Send to'))
-
-                item = Gtk.ImageMenuItem(_('Local folder'))
-                item.set_image(Gtk.Image.new_from_icon_name('folder', Gtk.IconSize.MENU))
-                self._submenu_item_activate_hack(item, self.save_episodes_as_file, episodes)
-                share_menu.append(item)
-                if self.bluetooth_available:
-                    item = Gtk.ImageMenuItem(_('Bluetooth device'))
-                    item.set_image(Gtk.Image.new_from_icon_name('bluetooth', Gtk.IconSize.MENU))
-                    self._submenu_item_activate_hack(item, self.copy_episodes_bluetooth, episodes)
-                    share_menu.append(item)
-
-            menu.append(Gtk.SeparatorMenuItem())
-
-            item = Gtk.CheckMenuItem(_('New'))
-            item.set_active(any_new)
-            if any_new:
-                item.connect('activate', lambda w: self.mark_selected_episodes_old())
-            else:
-                item.connect('activate', lambda w: self.mark_selected_episodes_new())
-            menu.append(item)
-
-            if can_lock:
-                item = Gtk.CheckMenuItem(_('Archive'))
-                item.set_active(any_locked)
-                item.connect('activate',
-                             lambda w: self.on_item_toggle_lock_activate(
-                                 w, False, not any_locked))
-                menu.append(item)
-
-            menu.append(Gtk.SeparatorMenuItem())
-            # Single item, add episode information menu item
-            item = Gtk.ImageMenuItem(_('Episode details'))
-            item.set_image(Gtk.Image.new_from_icon_name('dialog-information',
-                                                        Gtk.IconSize.MENU))
-            item.set_action_name('win.toggleShownotes')
-            menu.append(item)
-
-            if len(self.get_selected_episodes()) == 1:
-                item = Gtk.MenuItem(_('Open download folder'))
-                item.connect('activate', self.on_open_episode_download_folder)
-                menu.append(item)
-
-            menu.attach_to_widget(treeview)
-            menu.show_all()
-            # Disable tooltips while we are showing the menu, so
-            # the tooltip will not appear over the menu
-            self.treeview_allow_tooltips(self.treeAvailable, False)
-            menu.connect('deactivate', lambda menushell: self.treeview_allow_tooltips(self.treeAvailable, True))
->>>>>>> 3e827c77
+#            if len(self.get_selected_episodes()) == 1:
+#                item = Gtk.MenuItem(_('Open download folder'))
+#                item.connect('activate', self.on_open_episode_download_folder)
+#                menu.append(item)
+
             if event is None:
                 func = TreeViewHelper.make_popup_position_func(treeview)
                 x, y, unused = func(None)
@@ -2331,14 +2271,12 @@
         episodes = self.get_selected_episodes() if is_episode_selected else []
 
         # play icon and label
-<<<<<<< HEAD
 #        if open_instead_of_play or not is_episode_selected:
 #            self.toolPlay.set_icon_name('document-open')
 #            self.toolPlay.set_label(_('Open'))
 #        else:
 #            self.toolPlay.set_icon_name('media-playback-start')
 #
-#            episodes = self.get_selected_episodes()
 #            downloaded = all(e.was_downloaded(and_exists=True) for e in episodes)
 #            downloading = any(e.downloading for e in episodes)
 #
@@ -2348,23 +2286,6 @@
 #                self.toolPlay.set_label(_('Preview'))
 #            else:
 #                self.toolPlay.set_label(_('Stream'))
-=======
-        if open_instead_of_play or not is_episode_selected:
-            self.toolPlay.set_icon_name('document-open')
-            self.toolPlay.set_label(_('Open'))
-        else:
-            self.toolPlay.set_icon_name('media-playback-start')
-
-            downloaded = all(e.was_downloaded(and_exists=True) for e in episodes)
-            downloading = any(e.downloading for e in episodes)
-
-            if downloaded:
-                self.toolPlay.set_label(_('Play'))
-            elif downloading:
-                self.toolPlay.set_label(_('Preview'))
-            else:
-                self.toolPlay.set_label(_('Stream'))
->>>>>>> 3e827c77
 
         # toolbar
 #        self.toolPlay.set_sensitive(can_play)
@@ -2379,16 +2300,10 @@
         self.pause_action.set_enabled(can_pause)
         self.episodes_cancel_action.set_enabled(can_cancel)
         self.delete_action.set_enabled(can_delete)
-<<<<<<< HEAD
 #        self.toggle_episode_new_action.set_enabled(is_episode_selected)
 #        self.toggle_episode_lock_action.set_enabled(can_lock)
-        self.episode_new_action.set_enabled(can_play)
         self.episode_lock_action.set_enabled(can_play)
-=======
-        self.toggle_episode_new_action.set_enabled(is_episode_selected)
-        self.toggle_episode_lock_action.set_enabled(can_lock)
         self.open_episode_download_folder_action.set_enabled(len(episodes) == 1)
->>>>>>> 3e827c77
 
     def set_title(self, new_title):
         self.default_title = new_title
@@ -3222,8 +3137,7 @@
             titles.append('+%(count)d more ...' % {'count': len(things) - max_things})
         return '\n'.join(titles) + '\n\n' + message
 
-<<<<<<< HEAD
-    def delete_episode_list(self, episodes, confirm=True, callback=None):
+    def delete_episode_list(self, episodes, confirm=True, callback=None, undownload=False):
 #        if self.wNotebook.get_current_page() > 0:
 #            selection = self.treeDownloads.get_selection()
 #            (model, paths) = selection.get_selected_rows()
@@ -3233,18 +3147,6 @@
 #            self._for_each_task_set_status(selected_tasks, status=None, force_start=False)
 #            return
 #
-=======
-    def delete_episode_list(self, episodes, confirm=True, callback=None, undownload=False):
-        if self.wNotebook.get_current_page() > 0:
-            selection = self.treeDownloads.get_selection()
-            (model, paths) = selection.get_selected_rows()
-            selected_tasks = [(Gtk.TreeRowReference.new(model, path),
-                               model.get_value(model.get_iter(path),
-                               DownloadStatusModel.C_TASK)) for path in paths]
-            self._for_each_task_set_status(selected_tasks, status=None, force_start=False)
-            return
-
->>>>>>> 3e827c77
         if not episodes:
             return False
 
