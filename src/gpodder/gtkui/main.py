--- conflicted
+++ resolved
@@ -59,14 +59,10 @@
 
 import gi  # isort:skip
 gi.require_version('Gtk', '3.0')  # isort:skip
-<<<<<<< HEAD
 gi.require_version('Gdk', '3.0')  # isort:skip
 gi.require_version('Handy', '1')  # isort:skip
-from gi.repository import Gdk, GdkPixbuf, Gio, GLib, Gtk, Pango  # isort:skip
+from gi.repository import Gdk, Gio, GLib, Gtk, Pango  # isort:skip
 from gi.repository import Handy  # isort:skip
-=======
-from gi.repository import Gdk, Gio, GLib, Gtk, Pango  # isort:skip
->>>>>>> 54c86d60
 
 
 logger = logging.getLogger(__name__)
@@ -146,10 +142,6 @@
         self.dl_del_label.set_max_width_chars(8)
 
         gpodder.user_extensions.on_ui_object_available('gpodder-gtk', self)
-<<<<<<< HEAD
-=======
-        self.toolbar.set_property('visible', self.config.ui.gtk.toolbar)
->>>>>>> 54c86d60
 
         self.bluetooth_available = util.bluetooth_available()
 
@@ -375,7 +367,6 @@
         action.connect('activate', self.on_item_view_show_podcast_sections_toggled)
         g.add_action(action)
 
-<<<<<<< HEAD
         action = Gio.SimpleAction.new_stateful(
             'episodeNew', None, GLib.Variant.new_boolean(False))
         action.connect('activate', self.on_episode_new_activate)
@@ -401,9 +392,6 @@
             'episodeLock', None, GLib.Variant.new_boolean(False))
         action.connect('activate', self.on_episode_lock_action)
         g.add_action(action)
-=======
-        # View Episode List
->>>>>>> 54c86d60
 
         value = EpisodeListModel.VIEWS[
             self.config.ui.gtk.episode_list.view_mode or EpisodeListModel.VIEW_ALL]
@@ -469,24 +457,17 @@
             # ('toggleEpisodeNew', self.on_item_toggle_played_activate),
             # ('toggleEpisodeLock', self.on_item_toggle_lock_activate),
             ('openEpisodeDownloadFolder', self.on_open_episode_download_folder),
-<<<<<<< HEAD
             ('openChannelDownloadFolder', self.on_open_download_folder),
-=======
             ('findEpisode', self.on_find_episode_activate),
->>>>>>> 54c86d60
             ('toggleShownotes', self.on_shownotes_selected_episodes),
             # Extras
             ('sync', self.on_sync_to_device_activate),
-<<<<<<< HEAD
             ('findPodcast', self.on_find_podcast_activate),
-            ('findEpisode', self.on_find_episode_activate),
             ('markEpisodesAsOld', self.on_mark_episodes_as_old),
             ('refreshImage', self.on_itemRefreshCover_activate),
             ('showProgress', self.on_show_progress_activate),
             ('saveEpisodes', self.on_save_episodes_activate),
             ('bluetoothEpisodes', self.on_bluetooth_episodes_activate),
-=======
->>>>>>> 54c86d60
         ]
 
         for name, callback in action_defs:
@@ -508,7 +489,7 @@
 #        self.toggle_episode_lock_action = g.lookup_action('toggleEpisodeLock')
         self.episode_new_action = g.lookup_action('episodeNew')
         self.open_episode_download_folder_action = g.lookup_action('openEpisodeDownloadFolder')
-<<<<<<< HEAD
+        # Extras
         self.auto_archive_action = g.lookup_action('channelAutoArchive')
         self.bluetooth_episodes_action = g.lookup_action('bluetoothEpisodes')
         self.episode_new_action = g.lookup_action('episodeNew')
@@ -546,9 +527,6 @@
                 self.header_bar.set_subtitle("%s channels, %s episodes" % (chs, eps))
             else:
                 self.header_bar.set_subtitle(text)
-=======
-        # Extras
->>>>>>> 54c86d60
 
     def inject_extensions_menu(self):
         # NOTE: Not used with popover menus in adaptive version
@@ -2391,15 +2369,8 @@
             any_new = any(e.is_new and e.state != gpodder.STATE_DELETED for e in episodes)
             downloaded = all(e.was_downloaded(and_exists=True) for e in episodes)
             downloading = any(e.downloading for e in episodes)
-<<<<<<< HEAD
-            (open_instead_of_play, can_play, can_download, can_pause, can_cancel, can_delete, can_lock) = self.play_or_download()
-=======
-
-            menu = Gtk.Menu()
-
             (open_instead_of_play, can_play, can_preview, can_download, can_pause,
              can_cancel, can_delete, can_lock) = self.play_or_download()
->>>>>>> 54c86d60
 
             menu = self.application.builder.get_object('episodes-context')
             psec = menu.get_item_link(0, Gio.MENU_LINK_SECTION)
@@ -2410,15 +2381,9 @@
                 psec.insert(0, _('Open'), 'win.play')
             else:
                 if downloaded:
-<<<<<<< HEAD
                     psec.insert(0, _('Play'), 'win.play')
-                elif downloading:
+                elif can_preview:
                     psec.insert(0, _('Preview'), 'win.play')
-=======
-                    item = Gtk.ImageMenuItem(_('Play'))
-                elif can_preview:
-                    item = Gtk.ImageMenuItem(_('Preview'))
->>>>>>> 54c86d60
                 else:
                     psec.insert(0, _('Stream'), 'win.play')
 
@@ -2643,20 +2608,12 @@
 
         self.episode_list_status_changed(episodes)
 
-<<<<<<< HEAD
     def play_or_download(self, in_downloads=None):
         if in_downloads is None:
             in_downloads = self.in_downloads()
         if not in_downloads:
-            (open_instead_of_play, can_play, can_download, can_pause, can_cancel, can_delete, can_lock) = (False,) * 7
-=======
-    def play_or_download(self, current_page=None):
-        if current_page is None:
-            current_page = self.wNotebook.get_current_page()
-        if current_page == 0:
             (open_instead_of_play, can_play, can_preview, can_download,
              can_pause, can_cancel, can_delete, can_lock) = (False,) * 8
->>>>>>> 54c86d60
 
             selection = self.treeAvailable.get_selection()
             if selection.count_selected_rows() > 0:
@@ -3782,7 +3739,6 @@
         self.episode_list_model.set_view_mode(self.config.ui.gtk.episode_list.view_mode)
         self.apply_podcast_list_hide_boring()
 
-<<<<<<< HEAD
     def relabel_view_menubutton(self, action, param):
         view2text = {
             EpisodeListModel.VIEW_ALL: 'All',
@@ -3791,9 +3747,9 @@
             EpisodeListModel.VIEW_UNPLAYED: 'Unplayed',
         }
         label = self.view_menubutton.get_child()
-        label.set_text(view2text[self.config.episode_list_view_mode])
+        label.set_text(view2text[self.config.ui.gtk.episode_list.view_mode])
         self.view_popover.popdown()
-=======
+
     def on_item_view_always_show_new_episodes_toggled(self, action, param):
         state = action.get_state()
         self.config.ui.gtk.episode_list.always_show_new = not state
@@ -3808,7 +3764,6 @@
         state = action.get_state()
         self.config.ui.gtk.episode_list.ctrl_click_to_sort = not state
         action.set_state(GLib.Variant.new_boolean(not state))
->>>>>>> 54c86d60
 
     def apply_podcast_list_hide_boring(self):
         if self.config.ui.gtk.podcast_list.hide_empty:
