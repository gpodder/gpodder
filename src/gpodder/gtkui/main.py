--- conflicted
+++ resolved
@@ -100,12 +100,8 @@
         self.extensions_actions = []
         self._search_podcasts = None
         self._search_episodes = None
-<<<<<<< HEAD
-        BuilderWidget.__init__(self, None, _builder_expose={'app': app}, **kwargs)
-=======
         BuilderWidget.__init__(self, None,
-            _gtk_properties={('gPodder', 'application'): app})
->>>>>>> 098c55a7
+            _gtk_properties={('gPodder', 'application'): app}, **kwargs)
 
         self.last_episode_date_refresh = None
         self.refresh_episode_dates()
@@ -2447,19 +2443,7 @@
             can_play = streaming_possible or (can_play and not can_cancel and not can_download)
             can_delete = not can_cancel
 
-<<<<<<< HEAD
         self.episodes_cancel_action.set_enabled(can_cancel)
-=======
-        if open_instead_of_play:
-            self.toolPlay.set_icon_name('document-open')
-        else:
-            self.toolPlay.set_icon_name('media-playback-start')
-        self.toolPlay.set_sensitive(can_play)
-        self.toolDownload.set_sensitive(can_download)
-        self.toolCancel.set_sensitive(can_cancel)
-
-        self.cancel_action.set_enabled(can_cancel)
->>>>>>> 098c55a7
         self.download_action.set_enabled(can_download)
         self.open_action.set_enabled(can_play and open_instead_of_play)
         self.play_action.set_enabled(can_play and not open_instead_of_play)
@@ -3204,11 +3188,7 @@
             ui_folder=os.path.join(gpodder.ui_folders[0], '..', 'adaptive'),
             instructions=instructions,
             episodes=episodes, selected=selected, columns=columns,
-<<<<<<< HEAD
-            stock_ok_button=_('Delete'), callback=self.delete_episode_list,
-=======
             ok_button=_('_Delete'), callback=self.delete_episode_list,
->>>>>>> 098c55a7
             selection_buttons=selection_buttons, _config=self.config)
 
     def on_selected_episodes_status_changed(self):
