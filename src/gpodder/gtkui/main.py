# -*- coding: utf-8 -*-
#
# gPodder - A media aggregator and podcast client
# Copyright (c) 2005-2018 The gPodder Team
#
# gPodder is free software; you can redistribute it and/or modify
# it under the terms of the GNU General Public License as published by
# the Free Software Foundation; either version 3 of the License, or
# (at your option) any later version.
#
# gPodder is distributed in the hope that it will be useful,
# but WITHOUT ANY WARRANTY; without even the implied warranty of
# MERCHANTABILITY or FITNESS FOR A PARTICULAR PURPOSE.  See the
# GNU General Public License for more details.
#
# You should have received a copy of the GNU General Public License
# along with this program.  If not, see <http://www.gnu.org/licenses/>.
#

import collections
import html
import logging
import os
import re
import shutil
import tempfile
import threading
import time
import urllib.parse

import dbus.service
import requests.exceptions
import urllib3.exceptions

import gpodder
from gpodder import (common, download, extensions, feedcore, my, opml, player,
                     util, youtube)
from gpodder.dbusproxy import DBusPodcastsProxy
from gpodder.model import Model, PodcastEpisode
from gpodder.syncui import gPodderSyncUI

from . import shownotes
from .adaptive.channel import gPodderChannel
from .adaptive.episodeselector import gPodderEpisodeSelector
from .desktop.exportlocal import gPodderExportToLocalFolder
from .desktop.podcastdirectory import gPodderPodcastDirectory
from .desktop.welcome import gPodderWelcome
from .desktopfile import UserAppsReader
from .download import DownloadStatusModel
from .draw import (cake_size_from_widget, draw_cake_pixbuf,
                   draw_text_box_centered)
from .interface.addpodcast import gPodderAddPodcast
from .interface.common import (BuilderWidget, TreeViewHelper,
                               ExtensionMenuHelper, Dummy)
from .interface.progress import ProgressIndicator
from .interface.searchtree import SearchTreeBar
from .model import EpisodeListModel, PodcastListModel
from .services import CoverDownloader
from .widgets import SimpleMessageArea

import gi  # isort:skip
gi.require_version('Gtk', '3.0')  # isort:skip
gi.require_version('Gdk', '3.0')  # isort:skip
gi.require_version('Handy', '1')  # isort:skip
from gi.repository import Gdk, GdkPixbuf, Gio, GLib, GObject, Gtk, Pango  # isort:skip
from gi.repository import Handy # isort:skip


logger = logging.getLogger(__name__)

_ = gpodder.gettext
N_ = gpodder.ngettext


class gPodder(BuilderWidget, dbus.service.Object):

    def __init__(self, app, bus_name, gpodder_core, options):
        Handy.init()
        self.menu2sort = {
            "SORT_PUBLISHED": EpisodeListModel.C_PUBLISHED,
            "SORT_TOTAL_TIME": EpisodeListModel.C_TOTAL_TIME,
            "SORT_TITLE": EpisodeListModel.C_TITLE,
        }
        self.sort2menu = { v: k for (k, v) in self.menu2sort.items() }
        dbus.service.Object.__init__(self, object_path=gpodder.dbus_gui_object_path, bus_name=bus_name)
        self.podcasts_proxy = DBusPodcastsProxy(lambda: self.channels,
                self.on_itemUpdate_activate,
                self.playback_episodes,
                self.download_episode_list,
                self.episode_object_by_uri,
                bus_name)
        self.application = app
        self.core = gpodder_core
        self.config = self.core.config
        self.db = self.core.db
        self.model = self.core.model
        self.options = options
        self.extensions_menu = None
        self.extensions_actions = []
        self._search_podcasts = None
        self._search_episodes = None
        BuilderWidget.__init__(self, None, _builder_expose={'app': app})

        self.last_episode_date_refresh = None
        self.refresh_episode_dates()

    def new(self):
        if self.application.want_headerbar:
            # Plus menu button
            self.header_bar_plus_button = Gtk.MenuButton.new()
            self.header_bar_plus_button.set_image(Gtk.Image.new_from_icon_name('list-add-symbolic', Gtk.IconSize.SMALL_TOOLBAR))
            self.header_bar_plus_button.set_use_popover(True)
            self.plus_popover = Gtk.Popover.new_from_model(self.header_bar_plus_button,
                self.application.builder.get_object('plus-menu'))
            self.header_bar_plus_button.set_popover(self.plus_popover)
            # Search button
            self.header_bar_search_button = Gtk.ToggleButton.new()
            self.header_bar_search_button.set_image(Gtk.Image.new_from_icon_name('system-search-symbolic', Gtk.IconSize.SMALL_TOOLBAR))

            self.header_bar.pack_end(self.application.header_bar_menu_button)
            self.header_bar.pack_start(self.application.header_bar_refresh_button)
            self.header_bar.pack_start(self.header_bar_plus_button)
            self.header_bar.pack_end(self.header_bar_search_button)
            self.header_bar.set_show_close_button(True)
            self.header_bar.show_all()

        self.transfer_button = Gtk.Button.new_with_label("Progress")
        self.transfer_button.connect("clicked", self.on_show_progress_activate)
        self.labelDownloads = self.transfer_button.get_child()
        self.transfer_revealer = Gtk.Revealer()
        self.transfer_revealer.set_property("halign", Gtk.Align.END)
        self.transfer_revealer.set_property("valign", Gtk.Align.END)
        self.transfer_revealer.add(self.transfer_button)
        self.transfer_revealer.set_reveal_child(False)
        self.transfer_revealer.show_all()
        self.main_overlay.add_overlay(self.transfer_revealer)
        self.main_overlay.set_overlay_pass_through(self.transfer_revealer, True)

        self.dl_del_label = self.dl_del_button.get_child()
        self.dl_del_label.set_ellipsize(Pango.EllipsizeMode.MIDDLE)
        self.dl_del_label.set_max_width_chars(8)

        gpodder.user_extensions.on_ui_object_available('gpodder-gtk', self)

        self.bluetooth_available = util.bluetooth_available()

        self.config.connect_gtk_window(self.main_window, 'main_window')

        self.progress_window.connect("delete-event", self.on_progress_close_button_clicked)
        self.progress_window.hide()
        self.application.add_window(self.progress_window)

        self.main_window.show()

        self.player_receiver = player.MediaPlayerDBusReceiver(self.on_played)

        self.gPodder.connect('key-press-event', self.on_key_press)

#        self.episode_columns_menu = None
        self.config.add_observer(self.on_config_changed)

        def on_key_press_shownotes(widget, event):
            if event.keyval in (Gdk.KEY_Escape, Gdk.KEY_BackSpace, Gdk.KEY_Left, Gdk.KEY_h):
                self.deck.navigate(Handy.NavigationDirection.BACK)
                self.treeAvailable.grab_focus()
            elif event.keyval in (Gdk.KEY_p, Gdk.KEY_s):
                self.play_button.emit("clicked")
            elif event.keyval in (Gdk.KEY_c, Gdk.KEY_d):
                self.dl_del_button.emit("clicked")
            elif event.keyval == Gdk.KEY_n:
                self.episode_new_action.activate()

#        self.shownotes_pane = Gtk.Box()
        self.shownotes_object = shownotes.get_shownotes(self.config.ui.gtk.html_shownotes, self.shownotes_box, on_key_press_shownotes)

        self.detailsbox.connect('key-press-event', on_key_press_shownotes)

#        # Vertical paned for the episode list and shownotes
#        self.vpaned = Gtk.Paned(orientation=Gtk.Orientation.VERTICAL)
#        paned = self.vbox_episode_list.get_parent()
#        self.vbox_episode_list.reparent(self.vpaned)
#        self.vpaned.child_set_property(self.vbox_episode_list, 'resize', True)
#        self.vpaned.child_set_property(self.vbox_episode_list, 'shrink', False)
#        self.vpaned.pack2(self.shownotes_pane, resize=False, shrink=False)
#        self.vpaned.show()
#
#        # Minimum height for both episode list and shownotes
#        self.vbox_episode_list.set_size_request(-1, 100)
#        self.shownotes_pane.set_size_request(-1, 100)
#
#        self.config.connect_gtk_paned('ui.gtk.state.main_window.episode_list_size',
#                self.vpaned)
#        paned.add2(self.vpaned)
#
        self.new_episodes_window = None

        self.download_status_model = DownloadStatusModel()
        self.download_queue_manager = download.DownloadQueueManager(self.config, self.download_status_model)

        self.config.connect_gtk_spinbutton('limit.downloads.concurrent', self.spinMaxDownloads,
                                           self.config.limit.downloads.concurrent_max)
        self.config.connect_gtk_togglebutton('max_downloads_enabled', self.cbMaxDownloads)
        self.config.connect_gtk_spinbutton('limit_rate_value', self.spinLimitDownloads)
        self.config.connect_gtk_togglebutton('limit_rate', self.cbLimitDownloads)

        # When the amount of maximum downloads changes, notify the queue manager
        def changed_cb(spinbutton):
            return self.download_queue_manager.update_max_downloads()

        self.spinMaxDownloads.connect('value-changed', changed_cb)
        self.cbMaxDownloads.connect('toggled', changed_cb)

        # Keep a reference to the last add podcast dialog instance
        self._add_podcast_dialog = None

        self.default_title = None
        self.set_title(_('gPodder'))

        self.cover_downloader = CoverDownloader()

        # Generate list models for podcasts and their episodes
        self.podcast_list_model = PodcastListModel(self.cover_downloader)
        self.apply_podcast_list_hide_boring()

        self.cover_downloader.register('cover-available', self.cover_download_finished)

        # Source IDs for timeouts for search-as-you-type
        self._podcast_list_search_timeout = None
        self._episode_list_search_timeout = None

        # Subscribed channels
        self.active_channel = None
        self.channels = self.model.get_podcasts()

        # For loading the list model
        self.episode_list_model = EpisodeListModel(self.config, self.on_episode_list_filter_changed)

        self.create_actions()

        # Init the treeviews that we use
        self.init_podcast_list_treeview()
        self.init_episode_list_treeview()
        self.init_download_list_treeview()

        if self.leaflet.get_folded():
            self.leaflet.set_visible_child(self.channelsbox)
            self.channel_list_forward.set_visible(True)
        else:
            self.header_bar.set_show_close_button(False)
            self.channel_list_forward.set_visible(False)
            self.leaflet.set_visible_child(self.contentbox)

        self.download_tasks_seen = set()
        self.download_list_update_enabled = False
        self.download_task_monitors = set()

        # Set up the first instance of MygPoClient
        self.mygpo_client = my.MygPoClient(self.config)

        # Extensions section in app menu
        extensions_menu = Gio.Menu()
        self.application.app_menu.insert_section(2, "Extensions", extensions_menu)
        self.extensions_menu_helper = ExtensionMenuHelper(self.gPodder,
            extensions_menu, 'extensions.action_',
            lambda fun: lambda action, param: fun())
        self.extensions_menu_helper.replace_entries(gpodder.user_extensions.on_create_menu())

        gpodder.user_extensions.on_ui_initialized(self.model,
                self.extensions_podcast_update_cb,
                self.extensions_episode_download_cb)

        gpodder.user_extensions.on_application_started()

        # load list of user applications for audio playback
        self.user_apps_reader = UserAppsReader(['audio', 'video'])
        util.run_in_background(self.user_apps_reader.read)

        # Now, update the feed cache, when everything's in place
        self.feed_cache_update_cancelled = False
        self.update_podcast_list_model()

        self.message_area = None

        self.partial_downloads_indicator = None
        util.run_in_background(self.find_partial_downloads)

        # Start the auto-update procedure
        self._auto_update_timer_source_id = None
        if self.config.auto_update_feeds:
            self.restart_auto_update_timer()

        # Find expired (old) episodes and delete them
        old_episodes = list(common.get_expired_episodes(self.channels, self.config))
        if len(old_episodes) > 0:
            self.delete_episode_list(old_episodes, confirm=False)
            updated_urls = set(e.channel.url for e in old_episodes)
            self.update_podcast_list_model(updated_urls)

        # Do the initial sync with the web service
        if self.mygpo_client.can_access_webservice():
            util.idle_add(self.mygpo_client.flush, True)

        self.treeChannels.grab_focus()

        # First-time users should be asked if they want to see the OPML
        if self.options.subscribe:
            util.idle_add(self.subscribe_to_url, self.options.subscribe)
        elif not self.channels:
            self.on_itemUpdate_activate()
        elif self.config.software_update.check_on_startup:
            # Check for software updates from gpodder.org
            diff = time.time() - self.config.software_update.last_check
            if diff > (60 * 60 * 24) * self.config.software_update.interval:
                self.config.software_update.last_check = int(time.time())
                self.check_for_updates(silent=True)

    def create_actions(self):
        g = self.gPodder

        action = Gio.SimpleAction.new_stateful(
            'showEpisodeDescription', None, GLib.Variant.new_boolean(self.config.episode_list_descriptions))
        action.connect('activate', self.on_itemShowDescription_activate)
        g.add_action(action)

        action = Gio.SimpleAction.new_stateful(
            'viewHideBoringPodcasts', None, GLib.Variant.new_boolean(self.config.podcast_list_hide_boring))
        action.connect('activate', self.on_item_view_hide_boring_podcasts_toggled)
        g.add_action(action)

        action = Gio.SimpleAction.new_stateful(
            'viewAlwaysShowNewEpisodes', None, GLib.Variant.new_boolean(self.config.ui.gtk.episode_list.always_show_new))
        action.connect('activate', self.on_item_view_always_show_new_episodes_toggled)
        g.add_action(action)

        action = Gio.SimpleAction.new_stateful(
            'searchAlwaysVisible', None, GLib.Variant.new_boolean(self.config.ui.gtk.search_always_visible))
        action.connect('activate', self.on_item_view_search_always_visible_toggled)
        g.add_action(action)

        action = Gio.SimpleAction.new_stateful(
            'episodeNew', None, GLib.Variant.new_boolean(False))
        action.connect('activate', self.on_new_action)
        action.connect("notify::state", self.on_new_state_changed)
        g.add_action(action)

        action = Gio.SimpleAction.new_stateful(
            'episodeLock', None, GLib.Variant.new_boolean(False))
        action.connect('activate', self.on_episode_lock_action)
        g.add_action(action)

        value = EpisodeListModel.VIEWS[
            self.config.episode_list_view_mode or EpisodeListModel.VIEW_ALL]
        action = Gio.SimpleAction.new_stateful(
            'viewEpisodes', GLib.VariantType.new('s'),
            GLib.Variant.new_string(value))
        action.connect('activate', self.on_item_view_episodes_changed)
        action.connect('activate', self.relabel_view_menubutton)
        g.add_action(action)

        value = self.sort2menu.get(self.config.ui.gtk.state.main_window.episode_column_sort_id, "SORT_PUBLISHED")
        action = Gio.SimpleAction.new_stateful('sortEpisodes', GLib.VariantType.new('s'),
            GLib.Variant.new_string(value))
        action.connect('activate', self.on_episode_list_sort_changed)
        action.connect('activate', self.relabel_sort_menubutton)
        g.add_action(action)

        action_defs = [
            ('update', self.on_itemUpdate_activate),
            ('downloadAllNew', self.on_itemDownloadAllNew_activate),
            ('removeOldEpisodes', self.on_itemRemoveOldEpisodes_activate),
            ('discover', self.on_itemImportChannels_activate),
            ('addChannel', self.on_itemAddChannel_activate),
            ('removeChannel', self.on_itemRemoveChannel_activate),
            ('massUnsubscribe', self.on_itemMassUnsubscribe_activate),
            ('updateChannel', self.on_itemUpdateChannel_activate),
            ('editChannel', self.on_itemEditChannel_activate),
            ('importFromFile', self.on_item_import_from_file_activate),
            ('exportChannels', self.on_itemExportChannels_activate),
            ('play', self.on_playback_selected_episodes),
            ('open', self.on_playback_selected_episodes),
            ('download', self.on_download_selected_episodes),
            ('cancelFromEpisodes', self.on_episodes_cancel_download_activate),
            ('cancelFromProgress', self.on_progress_cancel_download_activate),
            ('delete', self.on_btnDownloadedDelete_clicked),
#            ('toggleEpisodeNew', self.on_item_toggle_played_activate),
#            ('toggleEpisodeLock', self.on_item_toggle_lock_activate),
            ('toggleShownotes', self.on_shownotes_selected_episodes),
            ('sync', self.on_sync_to_device_activate),
            ('findPodcast', self.on_find_podcast_activate),
            ('findEpisode', self.on_find_episode_activate),
            ('showProgress', self.on_show_progress_activate),
            ('markAsOld', self.on_mark_episodes_as_old),
            ('saveEpisodes', self.on_save_episodes_activate),
            ('bluetoothEpisodes', self.on_bluetooth_episodes_activate),
        ]

        for name, callback in action_defs:
            action = Gio.SimpleAction.new(name, None)
            action.connect('activate', callback)
            g.add_action(action)

        self.update_action = g.lookup_action('update')
        self.update_channel_action = g.lookup_action('updateChannel')
        self.edit_channel_action = g.lookup_action('editChannel')
        self.play_action = g.lookup_action('play')
        self.open_action = g.lookup_action('open')
        self.download_action = g.lookup_action('download')
        self.episodes_cancel_action = g.lookup_action('cancelFromEpisodes')
        self.delete_action = g.lookup_action('delete')
#        self.toggle_episode_new_action = g.lookup_action('toggleEpisodeNew')
#        self.toggle_episode_lock_action = g.lookup_action('toggleEpisodeLock')
        self.episode_new_action = g.lookup_action('episodeNew')
        self.episode_lock_action = g.lookup_action('episodeLock')

        action = Gio.SimpleAction.new_stateful(
            'showToolbar', None, GLib.Variant.new_boolean(self.config.show_toolbar))
        action.connect('activate', self.on_itemShowToolbar_activate)
        g.add_action(action)

    def inject_extensions_menu(self):
        # NOTE: Not used with popover menus in adaptive version
        """
        Update Extras/Extensions menu.
        Called at startup and when en/dis-abling extenstions.
        """
        def gen_callback(label, callback):
            return lambda action, param: callback()

        for a in self.extensions_actions:
            self.gPodder.remove_action(a.get_property('name'))
        self.extensions_actions = []

        if self.extensions_menu is None:
            # insert menu section at startup (hides when empty)
            self.extensions_menu = Gio.Menu.new()
            menubar = self.application.get_menubar()
            for i in range(0, menubar.get_n_items()):
                menu = menubar.do_get_item_link(menubar, i, Gio.MENU_LINK_SUBMENU)
                menuname = menubar.get_item_attribute_value(i, Gio.MENU_ATTRIBUTE_LABEL, None)
                if menuname is not None and menuname.get_string() == _('E_xtras'):
                    menu.append_section(_('Extensions'), self.extensions_menu)
        else:
            self.extensions_menu.remove_all()

        extension_entries = gpodder.user_extensions.on_create_menu()
        if extension_entries:
            # populate menu
            for i, (label, callback) in enumerate(extension_entries):
                action_id = 'extensions.action_%d' % i
                action = Gio.SimpleAction.new(action_id)
                action.connect('activate', gen_callback(label, callback))
                self.extensions_actions.append(action)
                self.gPodder.add_action(action)
                itm = Gio.MenuItem.new(label, 'win.' + action_id)
                self.extensions_menu.append_item(itm)

    def find_partial_downloads(self):
        def start_progress_callback(count):
            if count:
                self.partial_downloads_indicator = ProgressIndicator(
                        _('Loading incomplete downloads'),
                        _('Some episodes have not finished downloading in a previous session.'),
                        False, self.get_dialog_parent())
                self.partial_downloads_indicator.on_message(N_(
                    '%(count)d partial file', '%(count)d partial files',
                    count) % {'count': count})

                self.on_show_progress_activate()

        def progress_callback(title, progress):
            self.partial_downloads_indicator.on_message(title)
            self.partial_downloads_indicator.on_progress(progress)

        def finish_progress_callback(resumable_episodes):
            def offer_resuming():
                if resumable_episodes:
                    self.download_episode_list_paused(resumable_episodes)
                    resume_all = Gtk.Button(_('Resume all'))

                    def on_resume_all(button):
                        selection = self.treeDownloads.get_selection()
                        selection.select_all()
                        selected_tasks, _, _, _, _, _ = self.downloads_list_get_selection()
                        selection.unselect_all()
                        self._for_each_task_set_status(selected_tasks, download.DownloadTask.QUEUED)
                        self.message_area.hide()
                    resume_all.connect('clicked', on_resume_all)

                    self.message_area = SimpleMessageArea(
                            _('Incomplete downloads from a previous session were found.'),
                            (resume_all,))
                    self.vboxDownloadStatusWidgets.attach(self.message_area, 0, -1, 1, 1)
                    self.message_area.show_all()
                    self.on_show_progress_activate()
                logger.debug("find_partial_downloads done, calling extensions")
                gpodder.user_extensions.on_find_partial_downloads_done()

            if self.partial_downloads_indicator:
                util.idle_add(self.partial_downloads_indicator.on_finished)
                self.partial_downloads_indicator = None
            util.idle_add(offer_resuming)

        common.find_partial_downloads(self.channels,
                start_progress_callback,
                progress_callback,
                finish_progress_callback)

    def episode_object_by_uri(self, uri):
        """Get an episode object given a local or remote URI

        This can be used to quickly access an episode object
        when all we have is its download filename or episode
        URL (e.g. from external D-Bus calls / signals, etc..)
        """
        if uri.startswith('/'):
            uri = 'file://' + urllib.parse.quote(uri)

        prefix = 'file://' + urllib.parse.quote(gpodder.downloads)

        # By default, assume we can't pre-select any channel
        # but can match episodes simply via the download URL

        def is_channel(c):
            return True

        def is_episode(e):
            return e.url == uri

        if uri.startswith(prefix):
            # File is on the local filesystem in the download folder
            # Try to reduce search space by pre-selecting the channel
            # based on the folder name of the local file

            filename = urllib.parse.unquote(uri[len(prefix):])
            file_parts = [_f for _f in filename.split(os.sep) if _f]

            if len(file_parts) != 2:
                return None

            foldername, filename = file_parts

            def is_channel(c):
                return c.download_folder == foldername

            def is_episode(e):
                return e.download_filename == filename

        # Deep search through channels and episodes for a match
        for channel in filter(is_channel, self.channels):
            for episode in filter(is_episode, channel.get_all_episodes()):
                return episode

        return None

    def on_played(self, start, end, total, file_uri):
        """Handle the "played" signal from a media player"""
        if start == 0 and end == 0 and total == 0:
            # Ignore bogus play event
            return
        elif end < start + 5:
            # Ignore "less than five seconds" segments,
            # as they can happen with seeking, etc...
            return

        logger.debug('Received play action: %s (%d, %d, %d)', file_uri, start, end, total)
        episode = self.episode_object_by_uri(file_uri)

        if episode is not None:
            file_type = episode.file_type()

            now = time.time()
            if total > 0:
                episode.total_time = total
            elif total == 0:
                # Assume the episode's total time for the action
                total = episode.total_time

            assert (episode.current_position_updated is None or
                    now >= episode.current_position_updated)

            episode.current_position = end
            episode.current_position_updated = now
            episode.mark(is_played=True)
            episode.save()
            self.episode_list_status_changed([episode])

            # Submit this action to the webservice
            self.mygpo_client.on_playback_full(episode, start, end, total)

    def on_add_remove_podcasts_mygpo(self):
        actions = self.mygpo_client.get_received_actions()
        if not actions:
            return False

        existing_urls = [c.url for c in self.channels]

        # Columns for the episode selector window - just one...
        columns = (
            ('description', None, None, _('Action')),
        )

        # A list of actions that have to be chosen from
        changes = []

        # Actions that are ignored (already carried out)
        ignored = []

        for action in actions:
            if action.is_add and action.url not in existing_urls:
                changes.append(my.Change(action))
            elif action.is_remove and action.url in existing_urls:
                podcast_object = None
                for podcast in self.channels:
                    if podcast.url == action.url:
                        podcast_object = podcast
                        break
                changes.append(my.Change(action, podcast_object))
            else:
                ignored.append(action)

        # Confirm all ignored changes
        self.mygpo_client.confirm_received_actions(ignored)

        def execute_podcast_actions(selected):
            # In the future, we might retrieve the title from gpodder.net here,
            # but for now, we just use "None" to use the feed-provided title
            title = None
            add_list = [(title, c.action.url)
                    for c in selected if c.action.is_add]
            remove_list = [c.podcast for c in selected if c.action.is_remove]

            # Apply the accepted changes locally
            self.add_podcast_list(add_list)
            self.remove_podcast_list(remove_list, confirm=False)

            # All selected items are now confirmed
            self.mygpo_client.confirm_received_actions(c.action for c in selected)

            # Revert the changes on the server
            rejected = [c.action for c in changes if c not in selected]
            self.mygpo_client.reject_received_actions(rejected)

        def ask():
            # We're abusing the Episode Selector again ;) -- thp
            gPodderEpisodeSelector(self.main_window,
                    title=_('Confirm changes from gpodder.net'),
                    instructions=_('Select the actions you want to carry out.'),
                    episodes=changes,
                    columns=columns,
                    size_attribute=None,
                    stock_ok_button=Gtk.STOCK_APPLY,
                    callback=execute_podcast_actions,
                    _config=self.config)

        # There are some actions that need the user's attention
        if changes:
            util.idle_add(ask)
            return True

        # We have no remaining actions - no selection happens
        return False

    def rewrite_urls_mygpo(self):
        # Check if we have to rewrite URLs since the last add
        rewritten_urls = self.mygpo_client.get_rewritten_urls()
        changed = False

        for rewritten_url in rewritten_urls:
            if not rewritten_url.new_url:
                continue

            for channel in self.channels:
                if channel.url == rewritten_url.old_url:
                    logger.info('Updating URL of %s to %s', channel,
                            rewritten_url.new_url)
                    channel.url = rewritten_url.new_url
                    channel.save()
                    changed = True
                    break

        if changed:
            util.idle_add(self.update_episode_list_model)

    def on_send_full_subscriptions(self):
        # Send the full subscription list to the gpodder.net client
        # (this will overwrite the subscription list on the server)
        indicator = ProgressIndicator(_('Uploading subscriptions'),
                _('Your subscriptions are being uploaded to the server.'),
                False, self.get_dialog_parent())

        try:
            self.mygpo_client.set_subscriptions([c.url for c in self.channels])
            util.idle_add(self.show_message, _('List uploaded successfully.'))
        except Exception as e:
            def show_error(e):
                message = str(e)
                if not message:
                    message = e.__class__.__name__
                self.show_message(html.escape(message),
                        _('Error while uploading'),
                        important=True)
            util.idle_add(show_error, e)

        util.idle_add(indicator.on_finished)

    def on_button_subscribe_clicked(self, button):
        self.on_itemImportChannels_activate(button)

    def on_button_downloads_clicked(self, widget):
        self.downloads_window.show()

    def on_treeview_button_pressed(self, treeview, event):
        if event.window != treeview.get_bin_window():
            return False

        role = getattr(treeview, TreeViewHelper.ROLE)
        if role == TreeViewHelper.ROLE_EPISODES and event.button == 1:
            # Toggle episode "new" status by clicking the icon (bug 1432)
            result = treeview.get_path_at_pos(int(event.x), int(event.y))
            if result is not None:
                path, column, x, y = result
                # The user clicked the icon if she clicked in the first column
                # and the x position is in the area where the icon resides
                if (x < self.EPISODE_LIST_ICON_WIDTH and
                        column == treeview.get_columns()[0]):
                    model = treeview.get_model()
                    cursor_episode = model.get_value(model.get_iter(path),
                            EpisodeListModel.C_EPISODE)

                    new_value = cursor_episode.is_new
                    selected_episodes = self.get_selected_episodes()

                    # Avoid changing anything if the clicked episode is not
                    # selected already - otherwise update all selected
                    if cursor_episode in selected_episodes:
                        for episode in selected_episodes:
                            episode.mark(is_played=new_value)

                        self.update_episode_list_icons(selected=True)
                        self.update_podcast_list_model(selected=True)
                        return True

        return event.button == 3

    def context_popover_show(self, popover, x, y):
        rec = Gdk.Rectangle()
        rec.x, rec.y = x, y
        popover.set_pointing_to(rec)
        popover.popup()

    def on_treeview_podcasts_button_released(self, treeview, event):
        if event.window != treeview.get_bin_window():
            return False
        if event.button == 3:
            return self.treeview_channels_show_context_menu(treeview, event)
        else:
            return False

    def on_treeview_podcasts_long_press(self, gesture, x, y, treeview):
        ev = Dummy(x=x, y=y, button=3)
        return self.treeview_channels_show_context_menu(treeview, ev)

    def on_treeview_episodes_button_released(self, treeview, event):
        if event.window != treeview.get_bin_window():
            return False

        if event.button == 3:
            return self.treeview_available_show_context_menu(treeview, event)
        else:
            return False

    def on_treeview_episodes_long_press(self, gesture, x, y, treeview):
        ev = Dummy(x=x, y=y, button=3, time=Gtk.get_current_event_time())
        return self.treeview_available_show_context_menu(treeview, ev)

    def on_treeview_downloads_button_released(self, treeview, event):
        if event.window != treeview.get_bin_window():
            return False

        return self.treeview_downloads_show_context_menu(treeview, event)

    def on_treeview_downloads_long_press(self, gesture, x, y, treeview):
        ev = Dummy(x=x, y=y, button=3)
        return self.treeview_downloads_show_context_menu(treeview, ev)

    def on_find_podcast_activate(self, *args):
        if self._search_podcasts:
            self._search_podcasts.show_search()

    def init_podcast_list_treeview(self):
        size = cake_size_from_widget(self.treeChannels) * 2
        self.podcast_list_model.set_max_image_size(size)
        # Set up podcast channel tree view widget
        column = Gtk.TreeViewColumn('')
        iconcell = Gtk.CellRendererPixbuf()
        iconcell.set_property('width', size + 10)
        column.pack_start(iconcell, False)
        column.add_attribute(iconcell, 'pixbuf', PodcastListModel.C_COVER)
        column.add_attribute(iconcell, 'visible', PodcastListModel.C_COVER_VISIBLE)

        namecell = Gtk.CellRendererText()
        namecell.set_property('ellipsize', Pango.EllipsizeMode.END)
        column.pack_start(namecell, True)
        column.add_attribute(namecell, 'markup', PodcastListModel.C_DESCRIPTION)

        iconcell = Gtk.CellRendererPixbuf()
        iconcell.set_property('xalign', 1.0)
        column.pack_start(iconcell, False)
        column.add_attribute(iconcell, 'pixbuf', PodcastListModel.C_PILL)
        column.add_attribute(iconcell, 'visible', PodcastListModel.C_PILL_VISIBLE)

        self.treeChannels.append_column(column)

        self.treeChannels.set_model(self.podcast_list_model.get_filtered_model())
        self.podcast_list_model.widget = self.treeChannels

        # When no podcast is selected, clear the episode list model
        selection = self.treeChannels.get_selection()

        # Set up context menu
        menu = self.application.builder.get_object('channels-context')
        # extensions section, updated in signal handler
        extmenu = Gio.Menu()
        menu.insert_section(3, None, extmenu)
        self.channel_context_menu_helper = ExtensionMenuHelper(
            self.gPodder, extmenu, 'channel_context_action_')
        self.channels_popover = Gtk.Popover.new_from_model(self.treeChannels, menu)
        self.channels_popover.set_position(Gtk.PositionType.BOTTOM)

        # Long press gesture
        lp = Gtk.GestureLongPress.new(self.treeChannels)
        lp.set_touch_only(True)
        lp.set_propagation_phase(Gtk.PropagationPhase.CAPTURE)
        lp.connect("pressed", self.on_treeview_podcasts_long_press, self.treeChannels)
        setattr(self.treeChannels, "long-press-gesture", lp)

        def select_function(selection, model, path, path_currently_selected):
            url = model.get_value(model.get_iter(path), PodcastListModel.C_URL)
            return (url != '-')
        selection.set_select_function(select_function)  # full=True)

        # Set up type-ahead find for the podcast list
        def on_key_press(treeview, event):
            if event.get_state() & Gdk.ModifierType.CONTROL_MASK:
                # Don't handle type-ahead when control is pressed (so shortcuts
                # with the Ctrl key still work, e.g. Ctrl+A, ...)
                return True
            elif event.keyval in (Gdk.KEY_Right, Gdk.KEY_Return, Gdk.KEY_l) :
                path, column = self.treeChannels.get_cursor()
                self.on_treeChannels_row_activated(self.treeChannels, path)
            elif event.keyval in (Gdk.KEY_Up, Gdk.KEY_Down, Gdk.KEY_j, Gdk.KEY_k):
                # If section markers exist in the treeview, we want to
                # "jump over" them when moving the cursor up and down
                if event.keyval in (Gdk.KEY_Up, Gdk.KEY_k):
                    step = -1
                else:
                    step = 1

                selection = self.treeChannels.get_selection()
                model, it = selection.get_selected()
                if it is None:
                    it = model.get_iter_first()
                    if it is None:
                        return False
                    step = 1

                path = model.get_path(it)
                while True:
                    path = (path[0] + step,)

                    if path[0] < 0:
                        # Valid paths must have a value >= 0
                        return True

                    try:
                        it = model.get_iter(path)
                    except ValueError:
                        # Already at the end of the list
                        return True

                    if model.get_value(it, PodcastListModel.C_URL) != '-':
                        break

                self.treeChannels.set_cursor(path)
            elif event.keyval == Gdk.KEY_Escape:
                self._search_podcasts.hide_search()
            elif event.keyval == Gdk.KEY_Delete:
                return False
            elif event.keyval == Gdk.KEY_BackSpace and self._search_podcasts.search_box.get_property('visible'):
                self._search_podcasts.search_entry.grab_focus_without_selecting()
            else:
                unicode_char_id = Gdk.keyval_to_unicode(event.keyval)
                # < 32 to intercept Delete and Tab events
                if unicode_char_id < 32:
                    return False
                input_char = chr(unicode_char_id)
                self._search_podcasts.show_search(input_char)
            return True

        self.channelsbox.connect('key-press-event', on_key_press)

        self.treeChannels.connect('popup-menu', self.treeview_channels_show_context_menu)

        # Enable separators to the podcast list to separate special podcasts
        # from others (this is used for the "all episodes" view)
        self.treeChannels.set_row_separator_func(PodcastListModel.row_separator_func)

        TreeViewHelper.set(self.treeChannels, TreeViewHelper.ROLE_PODCASTS)

        self._search_podcasts = SearchTreeBar(self.channels_search_bar,
                                           self.entry_search_channels,
                                           self.treeChannels,
                                           self.podcast_list_model,
                                           self.config,
                                           toggle_button=self.header_bar_search_button,
                                           return_cb=lambda: self.on_channel_list_forward_clicked(None))
        if self.config.ui.gtk.search_always_visible:
            self._search_podcasts.show_search(grab_focus=False)
        else:
            self._search_podcasts.hide_search()

    def on_entry_search_icon_release(self, entry, icon_pos, event):
        """Delete icon on search entry clicked"""
        if icon_pos == Gtk.EntryIconPosition.SECONDARY:
            entry.set_text("")
        return False

    def on_find_episode_activate(self, *args):
        if self._search_episodes:
            self._search_episodes.show_search()

    def set_episode_list_column(self, index, new_value):
        mask = (1 << index)
        if new_value:
            self.config.episode_list_columns |= mask
        else:
            self.config.episode_list_columns &= ~mask

    def update_episode_list_columns_visibility(self):
        columns = TreeViewHelper.get_columns(self.treeAvailable)
        for index, column in enumerate(columns):
            visible = bool(self.config.episode_list_columns & (1 << index))
            column.set_visible(visible)
            self.view_column_actions[index].set_state(GLib.Variant.new_boolean(visible))
        self.treeAvailable.columns_autosize()

    def on_episode_list_header_reordered(self, treeview):
        self.config.ui.gtk.state.main_window.episode_column_order = \
            [column.get_sort_column_id() for column in treeview.get_columns()]

    def on_episode_list_header_sorted(self, column):
        self.config.ui.gtk.state.main_window.episode_column_sort_id = column.get_sort_column_id()
        self.config.ui.gtk.state.main_window.episode_column_sort_order = \
            (column.get_sort_order() is Gtk.SortType.ASCENDING)

    def episode_list_update_sort(self):
        column_id = self.config.ui.gtk.state.main_window.episode_column_sort_id
        sorttype = Gtk.SortType.ASCENDING if self.config.ui.gtk.state.main_window.episode_column_sort_order else Gtk.SortType.DESCENDING
        self.episode_list_model._sorter.set_sort_column_id(column_id, sorttype)

    def on_episode_list_sort_changed(self, action, param):
        column_id = self.menu2sort.get(param.get_string(), EpisodeListModel.C_PUBLISHED)
        prev_id = self.config.ui.gtk.state.main_window.episode_column_sort_id
        order = self.config.ui.gtk.state.main_window.episode_column_sort_order
        if EpisodeListModel.C_PUBLISHED in [column_id, prev_id] and column_id != prev_id:
            order = not order
        self.config.ui.gtk.state.main_window.episode_column_sort_id = column_id
        self.config.ui.gtk.state.main_window.episode_column_sort_order = order
        action.set_state(param)
        self.episode_list_update_sort()
        return True

    def relabel_sort_menubutton(self, action, param):
        sort2text = {
            EpisodeListModel.C_PUBLISHED: 'by date',
            EpisodeListModel.C_TOTAL_TIME: 'by length',
            EpisodeListModel.C_TITLE: 'by title',
        }
        label = self.sort_menubutton.get_child()
        label.set_text(sort2text.get(
            self.config.ui.gtk.state.main_window.episode_column_sort_id, 'by (unknown)'))
        self.sort_popover.popdown()

    def set_sortorder_button_image(self):
        order = self.config.ui.gtk.state.main_window.episode_column_sort_order
        column_id = self.config.ui.gtk.state.main_window.episode_column_sort_id
        order = not order if (column_id == EpisodeListModel.C_PUBLISHED) else order
        image = self.sortorder_button.get_child()
        icon = "view-sort-ascending-symbolic" if order else "view-sort-descending-symbolic"
        image.set_from_icon_name(icon, Gtk.IconSize.BUTTON)

    def on_episode_list_sortorder_clicked(self, button):
        order = not self.config.ui.gtk.state.main_window.episode_column_sort_order
        self.config.ui.gtk.state.main_window.episode_column_sort_order = order
        self.set_sortorder_button_image()
        self.episode_list_update_sort()
        return True

    def on_episode_list_header_clicked(self, button, event):
        if event.button != 3:
            return False

        if self.episode_columns_menu is not None:
            self.episode_columns_menu.popup(None, None, None, None, event.button, event.time)

        return False

    def init_episode_list_treeview(self):
        # connect the swipe hack
        self.deck.connect("notify::visible-child", self.on_deck_notify_visible_child)

        self.episode_list_model.set_view_mode(self.config.episode_list_view_mode)

        self.view_popover = Gtk.Popover.new_from_model(self.view_menubutton,
            self.application.builder.get_object('view-menu'))
        self.view_menubutton.set_popover(self.view_popover)
        self.relabel_view_menubutton(None, None)

        self.sort_popover = Gtk.Popover.new_from_model(self.sort_menubutton,
            self.application.builder.get_object('sort-menu'))
        self.sort_menubutton.set_popover(self.sort_popover)
        self.relabel_sort_menubutton(None, None)

        # Set up context menu
        menu = self.application.builder.get_object('episodes-context')
        # extensions section, updated in signal handler
        extmenu = Gio.Menu()
        menu.insert_section(3, None, extmenu)
        self.episode_context_menu_helper = ExtensionMenuHelper(
            self.gPodder, extmenu, 'episode_context_action_')
        self.episodes_popover = Gtk.Popover.new_from_model(self.treeAvailable, menu)
        self.episodes_popover.set_position(Gtk.PositionType.BOTTOM)
        self.have_episode_menu_file_items = False

        # Long press gesture
        lp = Gtk.GestureLongPress.new(self.treeAvailable)
        lp.set_touch_only(True)
        lp.set_propagation_phase(Gtk.PropagationPhase.CAPTURE)
        lp.connect("pressed", self.on_treeview_episodes_long_press, self.treeAvailable)
        setattr(self.treeAvailable, "long-press-gesture", lp)

        # Initialize progress icons
        cake_size = cake_size_from_widget(self.treeAvailable)
        for i in range(EpisodeListModel.PROGRESS_STEPS + 1):
            pixbuf = draw_cake_pixbuf(i /
                   EpisodeListModel.PROGRESS_STEPS, size=cake_size)
            icon_name = 'gpodder-progress-%d' % i
            Gtk.IconTheme.add_builtin_icon(icon_name, cake_size, pixbuf)

        self.treeAvailable.set_model(self.episode_list_model.get_filtered_model())

        TreeViewHelper.set(self.treeAvailable, TreeViewHelper.ROLE_EPISODES)

        iconcell = Gtk.CellRendererPixbuf()
        episode_list_icon_size = Gtk.icon_size_register('episode-list',
            cake_size, cake_size)
        iconcell.set_property('stock-size', episode_list_icon_size)
        iconcell.set_fixed_size(cake_size + 20, -1)
        self.EPISODE_LIST_ICON_WIDTH = cake_size

        namecell = Gtk.CellRendererText()
        namecell.set_property('ellipsize', Pango.EllipsizeMode.END)
        namecolumn = Gtk.TreeViewColumn(_('Episode'))
        namecolumn.pack_start(iconcell, False)
        namecolumn.add_attribute(iconcell, 'icon-name', EpisodeListModel.C_STATUS_ICON)
        namecolumn.pack_start(namecell, True)
        namecolumn.add_attribute(namecell, 'markup', EpisodeListModel.C_DESCRIPTION)
        namecolumn.set_sort_column_id(EpisodeListModel.C_DESCRIPTION)
        namecolumn.set_sizing(Gtk.TreeViewColumnSizing.AUTOSIZE)
        namecolumn.set_resizable(True)
        namecolumn.set_expand(True)

        lockcell = Gtk.CellRendererPixbuf()
        lockcell.set_fixed_size(40, -1)
        lockcell.set_property('stock-size', Gtk.IconSize.MENU)
        lockcell.set_property('icon-name', 'emblem-readonly')
        namecolumn.pack_start(lockcell, False)
        namecolumn.add_attribute(lockcell, 'visible', EpisodeListModel.C_LOCKED)

#        sizecell = Gtk.CellRendererText()
#        sizecell.set_property('xalign', 1)
#        sizecolumn = Gtk.TreeViewColumn(_('Size'), sizecell, text=EpisodeListModel.C_FILESIZE_TEXT)
#        sizecolumn.set_sort_column_id(EpisodeListModel.C_FILESIZE)

#        timecell = Gtk.CellRendererText()
#        timecell.set_property('xalign', 1)
#        timecolumn = Gtk.TreeViewColumn(_('Duration'), timecell, text=EpisodeListModel.C_TIME)
#        timecolumn.set_sort_column_id(EpisodeListModel.C_TOTAL_TIME)

        releasecell = Gtk.CellRendererText()
#        releasecolumn = Gtk.TreeViewColumn(_('Released'), releasecell, text=EpisodeListModel.C_PUBLISHED_TEXT)
#        releasecolumn.set_sort_column_id(EpisodeListModel.C_PUBLISHED)
        namecolumn.pack_end(releasecell, True)
        namecolumn.add_attribute(releasecell, 'text', EpisodeListModel.C_TIME_AND_PUBLISHED_TEXT)

        namecolumn.set_sizing(Gtk.TreeViewColumnSizing.AUTOSIZE)
        namecolumn.set_resizable(True)
        namecolumn.set_expand(True)
        namecolumn.set_reorderable(True)
        self.treeAvailable.append_column(namecolumn)

        # EpisodeListModel.C_PUBLISHED is not available in config.py, set it here on first run
        if not self.config.ui.gtk.state.main_window.episode_column_sort_id:
            self.config.ui.gtk.state.main_window.episode_column_sort_id = EpisodeListModel.C_PUBLISHED

#        for itemcolumn in (sizecolumn, timecolumn, releasecolumn):
#            itemcolumn.set_reorderable(True)
#            self.treeAvailable.append_column(itemcolumn)
#            TreeViewHelper.register_column(self.treeAvailable, itemcolumn)
#
#        # Add context menu to all tree view column headers
#        for column in self.treeAvailable.get_columns():
#            label = Gtk.Label(label=column.get_title())
#            label.show_all()
#            column.set_widget(label)
#
#            w = column.get_widget()
#            while w is not None and not isinstance(w, Gtk.Button):
#                w = w.get_parent()
#
#            w.connect('button-release-event', self.on_episode_list_header_clicked)
#
#            # Restore column sorting
#            if column.get_sort_column_id() == self.config.ui.gtk.state.main_window.episode_column_sort_id:
#                self.episode_list_model._sorter.set_sort_column_id(Gtk.TREE_SORTABLE_UNSORTED_SORT_COLUMN_ID,
#                    Gtk.SortType.DESCENDING)
#                self.episode_list_model._sorter.set_sort_column_id(column.get_sort_column_id(),
#                    Gtk.SortType.ASCENDING if self.config.ui.gtk.state.main_window.episode_column_sort_order
#                        else Gtk.SortType.DESCENDING)
#            # Save column sorting when user clicks column headers
#            column.connect('clicked', self.on_episode_list_header_sorted)

        # Restore column sorting
        self.episode_list_model._sorter.set_sort_column_id(Gtk.TREE_SORTABLE_UNSORTED_SORT_COLUMN_ID,
            Gtk.SortType.DESCENDING)
        self.relabel_sort_menubutton(None, None)
        self.set_sortorder_button_image()
        self.episode_list_update_sort()

        # Restore column ordering
        prev_column = None
        for col in self.config.ui.gtk.state.main_window.episode_column_order:
            for column in self.treeAvailable.get_columns():
                if col is column.get_sort_column_id():
                    break
            else:
                # Column ID not found, abort
                # Manually re-ordering columns should fix the corrupt setting
                break
            self.treeAvailable.move_column_after(column, prev_column)
            prev_column = column
#        # Save column ordering when user drags column headers
#        self.treeAvailable.connect('columns-changed', self.on_episode_list_header_reordered)
#
#        # For each column that can be shown/hidden, add a menu item
#        self.view_column_actions = []
#        columns = TreeViewHelper.get_columns(self.treeAvailable)
#
#        def on_visible_toggled(action, param, index):
#            state = action.get_state()
#            self.set_episode_list_column(index, not state)
#            action.set_state(GLib.Variant.new_boolean(not state))
#
#        for index, column in enumerate(columns):
#            name = 'showColumn%i' % index
#            action = Gio.SimpleAction.new_stateful(
#                name, None, GLib.Variant.new_boolean(False))
#            action.connect('activate', on_visible_toggled, index)
#            self.main_window.add_action(action)
#            self.view_column_actions.append(action)
#            self.application.menu_view_columns.insert(index, column.get_title(), 'win.' + name)
#
#        self.episode_columns_menu = Gtk.Menu.new_from_model(self.application.menu_view_columns)
#        self.episode_columns_menu.attach_to_widget(self.main_window)
#        # Update the visibility of the columns and the check menu items
#        self.update_episode_list_columns_visibility()

        # Set up type-ahead find for the episode list
        def on_key_press(treeview, event):
            if event.get_state() & Gdk.ModifierType.CONTROL_MASK:
                # Don't handle type-ahead when control is pressed (so shortcuts
                # with the Ctrl key still work, e.g. Ctrl+A, ...)
                return False
            elif event.keyval in (Gdk.KEY_Left, Gdk.KEY_Escape, Gdk.KEY_BackSpace, Gdk.KEY_h):
                if event.keyval == Gdk.KEY_Escape and self._search_episodes.search_box.get_property('visible'):
                    self._search_episodes.hide_search()
                elif event.keyval == Gdk.KEY_BackSpace and self._search_episodes.search_box.get_property('visible'):
                    self._search_episodes.search_entry.grab_focus_without_selecting()
                else:
                    self.treeChannels.grab_focus()
                    self.leaflet.navigate(Handy.NavigationDirection.BACK)
            elif event.keyval in (Gdk.KEY_Right, Gdk.KEY_Return, Gdk.KEY_l):
                path, column = self.treeAvailable.get_cursor()
                self.on_treeAvailable_row_activated(self.treeAvailable, path, column)
            elif event.keyval in (Gdk.KEY_Up, Gdk.KEY_Down, Gdk.KEY_j, Gdk.KEY_k):
                path, column = self.treeAvailable.get_cursor()
                step = -1 if event.keyval in (Gdk.KEY_Up, Gdk.KEY_k) else 1
                model = self.treeAvailable.get_model()
                if path is None:
                    if model is None or model.get_iter_first() is None:
                        return True
                    else:
                        path = (0,)
                else:
                    path = (path[0] + step,)
                if path[0] < 0:
                    return True
                try:
                    it = model.get_iter(path)
                except ValueError:
                    return True
                self.treeAvailable.set_cursor(path)
            else:
                unicode_char_id = Gdk.keyval_to_unicode(event.keyval)
                # < 32 to intercept Delete and Tab events
                if unicode_char_id < 32:
                    return False
                input_char = chr(unicode_char_id)
                self._search_episodes.show_search(input_char)
            return True

        self.episodesbox.connect('key-press-event', on_key_press)

        self.treeAvailable.connect('popup-menu', self.treeview_available_show_context_menu)

        self.treeAvailable.enable_model_drag_source(Gdk.ModifierType.BUTTON1_MASK,
                (('text/uri-list', 0, 0),), Gdk.DragAction.COPY)

        def drag_data_get(tree, context, selection_data, info, timestamp):
            uris = ['file://' + e.local_filename(create=False)
                    for e in self.get_selected_episodes()
                    if e.was_downloaded(and_exists=True)]
            selection_data.set_uris(uris)
        self.treeAvailable.connect('drag-data-get', drag_data_get)

        selection = self.treeAvailable.get_selection()
        selection.set_mode(Gtk.SelectionMode.MULTIPLE)
        self.selection_handler_id = selection.connect('changed', self.on_episode_list_selection_changed)

        self._search_episodes = SearchTreeBar(self.episodes_search_bar,
                                           self.entry_search_episodes,
                                           self.treeAvailable,
                                           self.episode_list_model,
                                           self.config,
                                           toggle_button=self.episode_search_toggle,
                                           return_cb=lambda: self.on_episode_list_forward_clicked(None))
        if self.config.ui.gtk.search_always_visible:
            self._search_episodes.show_search(grab_focus=False)
        else:
            self._search_episodes.hide_search()

    def on_episode_list_selection_changed(self, selection):
        # Update the toolbar buttons
        self.play_or_download()
        # and the shownotes
        eps = self.get_selected_episodes()
        if len(eps) > 1:
            self.deck.set_can_swipe_forward(False)
            self.episode_list_forward.set_sensitive(False)
        self.shownotes_object.set_episodes(eps)

    def init_download_list_treeview(self):
        # enable multiple selection support
        self.treeDownloads.get_selection().set_mode(Gtk.SelectionMode.MULTIPLE)
        self.treeDownloads.set_search_equal_func(TreeViewHelper.make_search_equal_func(DownloadStatusModel))

        # columns and renderers for "download progress" tab
        # First column: [ICON] Episodename
        column = Gtk.TreeViewColumn(_('Episode'))

        cell = Gtk.CellRendererPixbuf()
        cell.set_property('stock-size', Gtk.IconSize.BUTTON)
        column.pack_start(cell, False)
        column.add_attribute(cell, 'icon-name',
                DownloadStatusModel.C_ICON_NAME)

        cell = Gtk.CellRendererText()
        cell.set_property('ellipsize', Pango.EllipsizeMode.END)
        column.pack_start(cell, True)
        column.add_attribute(cell, 'markup', DownloadStatusModel.C_NAME)
        column.set_sizing(Gtk.TreeViewColumnSizing.AUTOSIZE)
        column.set_expand(True)
        self.treeDownloads.append_column(column)

        # Second column: Progress
        cell = Gtk.CellRendererProgress()
        cell.set_property('yalign', .5)
        cell.set_property('ypad', 6)
        column = Gtk.TreeViewColumn(_('Progress'), cell,
                value=DownloadStatusModel.C_PROGRESS,
                text=DownloadStatusModel.C_PROGRESS_TEXT)
        column.set_sizing(Gtk.TreeViewColumnSizing.AUTOSIZE)
        column.set_expand(False)
        self.treeDownloads.append_column(column)
        column.set_property('min-width', 150)
        column.set_property('max-width', 150)

        self.treeDownloads.set_model(self.download_status_model)
        TreeViewHelper.set(self.treeDownloads, TreeViewHelper.ROLE_DOWNLOADS)

        # Set up context menu
        menu = self.application.builder.get_object('downloads-context')
        self.downloads_popover = Gtk.Popover.new_from_model(self.treeDownloads, menu)
        self.downloads_popover.set_position(Gtk.PositionType.BOTTOM)

        # Long press gesture
        lp = Gtk.GestureLongPress.new(self.treeDownloads)
        lp.set_touch_only(True)
        lp.set_propagation_phase(Gtk.PropagationPhase.CAPTURE)
        lp.connect("pressed", self.on_treeview_downloads_long_press, self.treeDownloads)
        setattr(self.treeDownloads, "long-press-gesture", lp)

        self.treeDownloads.connect('popup-menu', self.treeview_downloads_show_context_menu)

    def on_treeview_expose_event(self, treeview, ctx):
        model = treeview.get_model()
        if (model is not None and model.get_iter_first() is not None):
            return False

        role = getattr(treeview, TreeViewHelper.ROLE, None)
        if role is None:
            return False

        width = treeview.get_allocated_width()
        height = treeview.get_allocated_height()

        if role == TreeViewHelper.ROLE_EPISODES:
            if self.config.episode_list_view_mode != EpisodeListModel.VIEW_ALL:
                text = _('No episodes in current view')
            else:
                text = _('No episodes available')
        elif role == TreeViewHelper.ROLE_PODCASTS:
            if self.config.episode_list_view_mode != \
                    EpisodeListModel.VIEW_ALL and \
                    self.config.podcast_list_hide_boring and \
                    len(self.channels) > 0:
                text = _('No podcasts in this view')
            else:
                text = _('No subscriptions')
        elif role == TreeViewHelper.ROLE_DOWNLOADS:
            text = _('No active tasks')
        else:
            raise Exception('on_treeview_expose_event: unknown role')

        draw_text_box_centered(ctx, treeview, width, height, text, None, None)
        return True

    def on_show_progress_activate(self, *args):
        self.progress_window.show_all()
        self.progress_window.present()

    def on_progress_close_button_clicked(self, *args):
        self.progress_window.hide()
        return True

    def enable_download_list_update(self):
        if not self.download_list_update_enabled:
            self.update_downloads_list()
            GObject.timeout_add(1500, self.update_downloads_list)
            self.download_list_update_enabled = True

    def cleanup_downloads(self):
        model = self.download_status_model

        all_tasks = [(Gtk.TreeRowReference.new(model, row.path), row[0]) for row in model]
        changed_episode_urls = set()
        for row_reference, task in all_tasks:
            if task.status in (task.DONE, task.CANCELLED):
                model.remove(model.get_iter(row_reference.get_path()))
                try:
                    # We don't "see" this task anymore - remove it;
                    # this is needed, so update_episode_list_icons()
                    # below gets the correct list of "seen" tasks
                    self.download_tasks_seen.remove(task)
                except KeyError as key_error:
                    pass
                changed_episode_urls.add(task.url)
                # Tell the task that it has been removed (so it can clean up)
                task.removed_from_list()

        # Tell the podcasts tab to update icons for our removed podcasts
        self.update_episode_list_icons(changed_episode_urls)

        # Update the downloads list one more time
        self.update_downloads_list(can_call_cleanup=False)

    def on_tool_downloads_toggled(self, toolbutton):
        if toolbutton.get_active():
            self.wNotebook.set_current_page(1)
        else:
            self.wNotebook.set_current_page(0)

    def add_download_task_monitor(self, monitor):
        self.download_task_monitors.add(monitor)
        model = self.download_status_model
        if model is None:
            model = ()
        for row in model:
            task = row[self.download_status_model.C_TASK]
            monitor.task_updated(task)

    def remove_download_task_monitor(self, monitor):
        self.download_task_monitors.remove(monitor)

    def set_download_progress(self, progress):
        gpodder.user_extensions.on_download_progress(progress)

    def update_downloads_list(self, can_call_cleanup=True):
        try:
            model = self.download_status_model

            downloading, synchronizing, failed, finished, queued, paused, others = 0, 0, 0, 0, 0, 0, 0
            total_speed, total_size, done_size = 0, 0, 0

            # Keep a list of all download tasks that we've seen
            download_tasks_seen = set()

            # Do not go through the list of the model is not (yet) available
            if model is None:
                model = ()

            for row in model:
                self.download_status_model.request_update(row.iter)

                task = row[self.download_status_model.C_TASK]
                speed, size, status, progress, activity = task.speed, task.total_size, task.status, task.progress, task.activity

                # Let the download task monitors know of changes
                for monitor in self.download_task_monitors:
                    monitor.task_updated(task)

                total_size += size
                done_size += size * progress

                download_tasks_seen.add(task)

                if (status == download.DownloadTask.DOWNLOADING and
                        activity == download.DownloadTask.ACTIVITY_DOWNLOAD):
                    downloading += 1
                    total_speed += speed
                elif (status == download.DownloadTask.DOWNLOADING and
                        activity == download.DownloadTask.ACTIVITY_SYNCHRONIZE):
                    synchronizing += 1
                elif status == download.DownloadTask.FAILED:
                    failed += 1
                elif status == download.DownloadTask.DONE:
                    finished += 1
                elif status == download.DownloadTask.QUEUED:
                    queued += 1
                elif status == download.DownloadTask.PAUSED:
                    paused += 1
                else:
                    others += 1

            # Remember which tasks we have seen after this run
            self.download_tasks_seen = download_tasks_seen

            text = [_('Progress')]
            if downloading + failed + queued + synchronizing > 0:
                s = []
                if downloading > 0:
                    s.append(N_('%(count)d active', '%(count)d active', downloading) % {'count': downloading})
                if synchronizing > 0:
                    s.append(N_('%(count)d active', '%(count)d active', synchronizing) % {'count': synchronizing})
                if failed > 0:
                    s.append(N_('%(count)d failed', '%(count)d failed', failed) % {'count': failed})
                if queued > 0:
                    s.append(N_('%(count)d queued', '%(count)d queued', queued) % {'count': queued})
                text.append(' (' + ', '.join(s) + ')')
                self.labelDownloads.set_text(''.join(text))
                self.transfer_revealer.set_reveal_child(True)
            else:
                # Try to change progress text after revealer transition
                util.idle_add(self.labelDownloads.set_text, ''.join(text))
                self.transfer_revealer.set_reveal_child(False)
            self.progress_window.set_title(''.join(text))

            title = [self.default_title]

            # Accessing task.status_changed has the side effect of re-setting
            # the changed flag, but we only do it once here so that's okay
            channel_urls = [task.podcast_url for task in
                    self.download_tasks_seen if task.status_changed]
            episode_urls = [task.url for task in self.download_tasks_seen]

            if downloading > 0:
                title.append(N_('downloading %(count)d file',
                                'downloading %(count)d files',
                                downloading) % {'count': downloading})

                if total_size > 0:
                    percentage = 100.0 * done_size / total_size
                else:
                    percentage = 0.0
                self.set_download_progress(percentage / 100)
                total_speed = util.format_filesize(total_speed)
                title[1] += ' (%d%%, %s/s)' % (percentage, total_speed)
            if synchronizing > 0:
                title.append(N_('synchronizing %(count)d file',
                                'synchronizing %(count)d files',
                                synchronizing) % {'count': synchronizing})
            if queued > 0:
                title.append(N_('%(queued)d task queued',
                                '%(queued)d tasks queued',
                                queued) % {'queued': queued})
            if (downloading + synchronizing + queued) == 0:
                self.set_download_progress(1.)
                self.downloads_finished(self.download_tasks_seen)
                gpodder.user_extensions.on_all_episodes_downloaded()
                logger.info('All tasks have finished.')

                # Remove finished episodes
                if self.config.ui.gtk.download_list.remove_finished and can_call_cleanup:
                    self.cleanup_downloads()

                # Stop updating the download list here
                self.download_list_update_enabled = False

            self.gPodder.set_title(' - '.join(title))

            self.update_episode_list_icons(episode_urls)
            self.play_or_download()
            if channel_urls:
                self.update_podcast_list_model(channel_urls)

            return self.download_list_update_enabled
        except Exception as e:
            logger.error('Exception happened while updating download list.', exc_info=True)
            self.show_message(
                '%s\n\n%s' % (_('Please report this problem and restart gPodder:'), html.escape(str(e))),
                _('Unhandled exception'), important=True)
            # We return False here, so the update loop won't be called again,
            # that's why we require the restart of gPodder in the message.
            return False

    def on_config_changed(self, *args):
        util.idle_add(self._on_config_changed, *args)

    def _on_config_changed(self, name, old_value, new_value):
        if name == 'ui.gtk.toolbar':
#            self.toolbar.set_property('visible', new_value)
            pass
        elif name in ('ui.gtk.episode_list.descriptions',
                'ui.gtk.episode_list.always_show_new'):
            self.update_episode_list_model()
        elif name in ('auto.update.enabled', 'auto.update.frequency'):
            self.restart_auto_update_timer()
        elif name in ('ui.gtk.podcast_list.all_episodes',
                'ui.gtk.podcast_list.sections'):
            # Force a update of the podcast list model
            self.update_podcast_list_model()
        elif name == 'ui.gtk.episode_list.columns':
#            self.update_episode_list_columns_visibility()
            pass

    def on_treeview_query_tooltip(self, treeview, x, y, keyboard_tooltip, tooltip):
        # With get_bin_window, we get the window that contains the rows without
        # the header. The Y coordinate of this window will be the height of the
        # treeview header. This is the amount we have to subtract from the
        # event's Y coordinate to get the coordinate to pass to get_path_at_pos
        (x_bin, y_bin) = treeview.get_bin_window().get_position()
        x -= x_bin
        y -= y_bin
        (path, column, rx, ry) = treeview.get_path_at_pos(x, y) or (None,) * 4

        if not getattr(treeview, TreeViewHelper.CAN_TOOLTIP) or x > 50 or (column is not None and column != treeview.get_columns()[0]):
            setattr(treeview, TreeViewHelper.LAST_TOOLTIP, None)
            return False

        if path is not None:
            model = treeview.get_model()
            iter = model.get_iter(path)
            role = getattr(treeview, TreeViewHelper.ROLE)

            if role == TreeViewHelper.ROLE_EPISODES:
                id = model.get_value(iter, EpisodeListModel.C_URL)
            elif role == TreeViewHelper.ROLE_PODCASTS:
                id = model.get_value(iter, PodcastListModel.C_URL)
                if id == '-':
                    # Section header - no tooltip here (for now at least)
                    return False

            last_tooltip = getattr(treeview, TreeViewHelper.LAST_TOOLTIP)
            if last_tooltip is not None and last_tooltip != id:
                setattr(treeview, TreeViewHelper.LAST_TOOLTIP, None)
                return False
            setattr(treeview, TreeViewHelper.LAST_TOOLTIP, id)

            if role == TreeViewHelper.ROLE_EPISODES:
                description = model.get_value(iter, EpisodeListModel.C_TOOLTIP)
                if description:
                    tooltip.set_text(description)
                else:
                    return False
            elif role == TreeViewHelper.ROLE_PODCASTS:
                channel = model.get_value(iter, PodcastListModel.C_CHANNEL)
                if channel is None or not hasattr(channel, 'title'):
                    return False
                error_str = model.get_value(iter, PodcastListModel.C_ERROR)
                if error_str:
                    error_str = _('Feedparser error: %s') % html.escape(error_str.strip())
                    error_str = '<span foreground="#ff0000">%s</span>' % error_str

                box = Gtk.Box(orientation=Gtk.Orientation.VERTICAL, spacing=5)
                box.set_border_width(5)

                heading = Gtk.Label()
                heading.set_max_width_chars(60)
                heading.set_alignment(0, 1)
                heading.set_markup('<b><big>%s</big></b>\n<small>%s</small>' % (html.escape(channel.title), html.escape(channel.url)))
                box.add(heading)

                box.add(Gtk.HSeparator())

                if channel._update_error is not None:
                    description = _('ERROR: %s') % channel._update_error
                elif len(channel.description) < 500:
                    description = channel.description
                else:
                    pos = channel.description.find('\n\n')
                    if pos == -1 or pos > 500:
                        description = channel.description[:498] + '[...]'
                    else:
                        description = channel.description[:pos]

                description = Gtk.Label(label=description)
                description.set_max_width_chars(60)
                if error_str:
                    description.set_markup(error_str)
                description.set_alignment(0, 0)
                description.set_line_wrap(True)
                box.add(description)

                box.show_all()
                tooltip.set_custom(box)

            return True

        setattr(treeview, TreeViewHelper.LAST_TOOLTIP, None)
        return False

    def treeview_allow_tooltips(self, treeview, allow):
        setattr(treeview, TreeViewHelper.CAN_TOOLTIP, allow)

    def treeview_handle_context_menu_click(self, treeview, event):
        if event is None:
            selection = treeview.get_selection()
            return selection.get_selected_rows()

        x, y = int(event.x), int(event.y)
        path, column, rx, ry = treeview.get_path_at_pos(x, y) or (None,) * 4

        selection = treeview.get_selection()
        model, paths = selection.get_selected_rows()

        if path is None or (path not in paths and
                event.button == 3):
            # We have right-clicked, but not into the selection,
            # assume we don't want to operate on the selection
            paths = []

        if (path is not None and not paths and
                event.button == 3):
            # No selection or clicked outside selection;
            # select the single item where we clicked
            treeview.grab_focus()
            treeview.set_cursor(path, column, 0)
            paths = [path]

        if not paths:
            # Unselect any remaining items (clicked elsewhere)
            if not treeview.is_rubber_banding_active():
                selection.unselect_all()

        return model, paths

    def downloads_list_get_selection(self, model=None, paths=None):
        if model is None and paths is None:
            selection = self.treeDownloads.get_selection()
            model, paths = selection.get_selected_rows()

        can_queue, can_cancel, can_pause, can_remove, can_force = (True,) * 5
        selected_tasks = [(Gtk.TreeRowReference.new(model, path),
                           model.get_value(model.get_iter(path),
                           DownloadStatusModel.C_TASK)) for path in paths]

        for row_reference, task in selected_tasks:
            if task.status != download.DownloadTask.QUEUED:
                can_force = False
            if task.status not in (download.DownloadTask.PAUSED,
                    download.DownloadTask.FAILED,
                    download.DownloadTask.CANCELLED):
                can_queue = False
            if task.status not in (download.DownloadTask.PAUSED,
                    download.DownloadTask.QUEUED,
                    download.DownloadTask.DOWNLOADING,
                    download.DownloadTask.FAILED):
                can_cancel = False
            if task.status not in (download.DownloadTask.QUEUED,
                    download.DownloadTask.DOWNLOADING):
                can_pause = False
            if task.status not in (download.DownloadTask.CANCELLED,
                    download.DownloadTask.FAILED,
                    download.DownloadTask.DONE):
                can_remove = False

        return selected_tasks, can_queue, can_cancel, can_pause, can_remove, can_force

    def downloads_finished(self, download_tasks_seen):
        # Separate tasks into downloads & syncs
        # Since calling notify_as_finished or notify_as_failed clears the flag,
        # need to iterate through downloads & syncs separately, else all sync
        # tasks will have their flags cleared if we do downloads first

        def filter_by_activity(activity, tasks):
            return [task for task in tasks if task.activity == activity]

        download_tasks = filter_by_activity(download.DownloadTask.ACTIVITY_DOWNLOAD,
                download_tasks_seen)

        finished_downloads = [str(task)
                for task in download_tasks if task.notify_as_finished()]
        failed_downloads = ['%s (%s)' % (task, task.error_message)
                for task in download_tasks if task.notify_as_failed()]

        sync_tasks = filter_by_activity(download.DownloadTask.ACTIVITY_SYNCHRONIZE,
                download_tasks_seen)

        finished_syncs = [task for task in sync_tasks if task.notify_as_finished()]
        failed_syncs = [task for task in sync_tasks if task.notify_as_failed()]

        # Note that 'finished_ / failed_downloads' is a list of strings
        # Whereas 'finished_ / failed_syncs' is a list of SyncTask objects

        if finished_downloads and failed_downloads:
            message = self.format_episode_list(finished_downloads, 5)
            message += '\n\n<i>%s</i>\n' % _('Could not download some episodes:')
            message += self.format_episode_list(failed_downloads, 5)
            self.show_message(message, _('Downloads finished'))
        elif finished_downloads:
            message = self.format_episode_list(finished_downloads)
            self.show_message(message, _('Downloads finished'))
        elif failed_downloads:
            message = self.format_episode_list(failed_downloads)
            self.show_message(message, _('Downloads failed'))

        if finished_syncs and failed_syncs:
            message = self.format_episode_list(list(map((
                lambda task: str(task)), finished_syncs)), 5)
            message += '\n\n<i>%s</i>\n' % _('Could not sync some episodes:')
            message += self.format_episode_list(list(map((
                lambda task: str(task)), failed_syncs)), 5)
            self.show_message(message, _('Device synchronization finished'), True)
        elif finished_syncs:
            message = self.format_episode_list(list(map((
                lambda task: str(task)), finished_syncs)))
            self.show_message(message, _('Device synchronization finished'))
        elif failed_syncs:
            message = self.format_episode_list(list(map((
                lambda task: str(task)), failed_syncs)))
            self.show_message(message, _('Device synchronization failed'), True)

        # Do post-sync processing if required
        for task in finished_syncs:
            if self.config.device_sync.after_sync.mark_episodes_played:
                logger.info('Marking as played on transfer: %s', task.episode.url)
                task.episode.mark(is_played=True)

            if self.config.device_sync.after_sync.delete_episodes:
                logger.info('Removing episode after transfer: %s', task.episode.url)
                task.episode.delete_from_disk()

            self.sync_ui.device.close()

        # Update icon list to show changes, if any
        self.update_episode_list_icons(all=True)
        self.update_podcast_list_model()

    def format_episode_list(self, episode_list, max_episodes=10):
        """
        Format a list of episode names for notifications

        Will truncate long episode names and limit the amount of
        episodes displayed (max_episodes=10).

        The episode_list parameter should be a list of strings.
        """
        MAX_TITLE_LENGTH = 100

        result = []
        for title in episode_list[:min(len(episode_list), max_episodes)]:
            # Bug 1834: make sure title is a unicode string,
            # so it may be cut correctly on UTF-8 char boundaries
            title = util.convert_bytes(title)
            if len(title) > MAX_TITLE_LENGTH:
                middle = (MAX_TITLE_LENGTH // 2) - 2
                title = '%s...%s' % (title[0:middle], title[-middle:])
            result.append(html.escape(title))
            result.append('\n')

        more_episodes = len(episode_list) - max_episodes
        if more_episodes > 0:
            result.append('(...')
            result.append(N_('%(count)d more episode',
                             '%(count)d more episodes',
                             more_episodes) % {'count': more_episodes})
            result.append('...)')

        return (''.join(result)).strip()

    def _for_each_task_set_status(self, tasks, status, force_start=False):
        episode_urls = set()
        model = self.treeDownloads.get_model()
        for row_reference, task in tasks:
            if status == download.DownloadTask.QUEUED:
                # Only queue task when its paused/failed/cancelled (or forced)
                if task.status in (task.PAUSED, task.FAILED, task.CANCELLED) or force_start:
                    if force_start:
                        self.download_queue_manager.force_start_task(task)
                    else:
                        self.download_queue_manager.queue_task(task)
                    self.enable_download_list_update()
            elif status == download.DownloadTask.CANCELLED:
                # Cancelling a download allowed when downloading/queued
                if task.status in (task.QUEUED, task.DOWNLOADING):
                    task.status = status
                # Cancelling paused/failed downloads requires a call to .run()
                elif task.status in (task.PAUSED, task.FAILED):
                    task.status = status
                    # Call run, so the partial file gets deleted
                    task.run()
            elif status == download.DownloadTask.PAUSED:
                # Pausing a download only when queued/downloading
                if task.status in (task.DOWNLOADING, task.QUEUED):
                    task.status = status
            elif status is None:
                # Remove the selected task - cancel downloading/queued tasks
                if task.status in (task.QUEUED, task.DOWNLOADING):
                    task.status = task.CANCELLED
                model.remove(model.get_iter(row_reference.get_path()))
                # Remember the URL, so we can tell the UI to update
                try:
                    # We don't "see" this task anymore - remove it;
                    # this is needed, so update_episode_list_icons()
                    # below gets the correct list of "seen" tasks
                    self.download_tasks_seen.remove(task)
                except KeyError as key_error:
                    pass
                episode_urls.add(task.url)
                # Tell the task that it has been removed (so it can clean up)
                task.removed_from_list()
            else:
                # We can (hopefully) simply set the task status here
                task.status = status
        # Tell the podcasts tab to update icons for our removed podcasts
        self.update_episode_list_icons(episode_urls)
        # Update the tab title and downloads list
        self.update_downloads_list()

    def treeview_downloads_show_context_menu(self, treeview, event=None):
        model, paths = self.treeview_handle_context_menu_click(treeview, event)
        if not paths:
            return not treeview.is_rubber_banding_active()

        if event is None or event.button == 3:
            selected_tasks, can_queue, can_cancel, can_pause, can_remove, can_force = \
                    self.downloads_list_get_selection(model, paths)

#            def make_menu_item(label, icon_name, tasks=None, status=None, sensitive=True, force_start=False, action=None):
#                # This creates a menu item for selection-wide actions
#                item = Gtk.ImageMenuItem.new_with_mnemonic(label)
#                if icon_name is not None:
#                    item.set_image(Gtk.Image.new_from_icon_name(icon_name, Gtk.IconSize.MENU))
#                if action is not None:
#                    item.connect('activate', action)
#                else:
#                    item.connect('activate', lambda item: self._for_each_task_set_status(tasks, status, force_start))
#                item.set_sensitive(sensitive)
#                return item
#
#            def move_selected_items_up(menu_item):
#                selection = self.treeDownloads.get_selection()
#                model, selected_paths = selection.get_selected_rows()
#                for path in selected_paths:
#                    index_above = path[0] - 1
#                    if index_above < 0:
#                        return
#                    task = model.get_value(
#                            model.get_iter(path),
#                            DownloadStatusModel.C_TASK)
#                    model.move_before(
#                            model.get_iter(path),
#                            model.get_iter((index_above,)))
#
#            def move_selected_items_down(menu_item):
#                selection = self.treeDownloads.get_selection()
#                model, selected_paths = selection.get_selected_rows()
#                for path in reversed(selected_paths):
#                    index_below = path[0] + 1
#                    if index_below >= len(model):
#                        return
#                    task = model.get_value(
#                            model.get_iter(path),
#                            DownloadStatusModel.C_TASK)
#                    model.move_after(
#                            model.get_iter(path),
#                            model.get_iter((index_below,)))
#
#            menu = Gtk.Menu()
#
#            if can_force:
#                menu.append(make_menu_item(_('Start download now'), 'document-save',
#                                           selected_tasks,
#                                           download.DownloadTask.QUEUED,
#                                           force_start=True))
#            else:
#                menu.append(make_menu_item(_('Download'), 'document-save',
#                                           selected_tasks,
#                                           download.DownloadTask.QUEUED,
#                                           can_queue))
#
#            menu.append(make_menu_item(_('Cancel'), 'media-playback-stop',
#                                       selected_tasks,
#                                       download.DownloadTask.CANCELLED,
#                                       can_cancel))
#            menu.append(make_menu_item(_('Pause'), 'media-playback-pause',
#                                       selected_tasks,
#                                       download.DownloadTask.PAUSED, can_pause))
#            menu.append(Gtk.SeparatorMenuItem())
#            menu.append(make_menu_item(_('Move up'), 'go-up',
#                                       action=move_selected_items_up))
#            menu.append(make_menu_item(_('Move down'), 'go-down',
#                                       action=move_selected_items_down))
#            menu.append(Gtk.SeparatorMenuItem())
#            menu.append(make_menu_item(_('Remove from list'), 'list-remove',
#                                       selected_tasks, sensitive=can_remove))
#
#            menu.attach_to_widget(treeview)
#            menu.show_all()

            def make_menu_item(label, action_name, tasks=None, status=None, sensitive=True, force_start=False):
                self.application.remove_action(action_name)
                action = Gio.SimpleAction.new(action_name)
                action.connect("activate", 
                        lambda _a, _b: self._for_each_task_set_status(
                            tasks, status, force_start=force_start))
                self.application.add_action(action)
                action.set_enabled(sensitive)
                return Gio.MenuItem.new(label, 'app.' + action_name)

            menu = self.application.builder.get_object('downloads-context')
            menu.remove_all()
            if can_force:
                item = make_menu_item(_('Start download now'), 'setDownloadQueued',
                    selected_tasks, download.DownloadTask.QUEUED, force_start=True)
            else:
                item = make_menu_item(_('Download'), 'setDownloadQueued',
                    selected_tasks, download.DownloadTask.QUEUED)
            menu.append_item(item)
            menu.append_item(make_menu_item(_('Cancel'), 'setDownloadCancelled',
                selected_tasks, download.DownloadTask.CANCELLED))
            menu.append_item(make_menu_item(_('Pause'), 'setDownloadPaused',
                selected_tasks, download.DownloadTask.PAUSED))
            rmenu = Gio.Menu()
            rmenu.append_item(make_menu_item(_('Remove from list'), 'setDownloadRemove',
                selected_tasks, sensitive=can_remove))
            menu.append_section(None, rmenu)

            if event is None:
                func = TreeViewHelper.make_popup_position_func(treeview)
                x, y, unused = func(None)
            else:
                x, y = event.x, event.y
            self.context_popover_show(self.downloads_popover, x, y)
            return True

    def on_mark_episodes_as_old(self, *args):
        assert self.active_channel is not None

        for episode in self.active_channel.get_all_episodes():
            if not episode.was_downloaded(and_exists=True):
                episode.mark(is_played=True)

        self.update_podcast_list_model(selected=True)
        self.update_episode_list_icons(all=True)

    def on_open_download_folder(self, item):
        assert self.active_channel is not None
        util.gui_open(self.active_channel.save_dir)

    def treeview_channels_show_context_menu(self, treeview, event=None):
        model, paths = self.treeview_handle_context_menu_click(treeview, event)
        if not paths:
            return True

        # Check for valid channel id, if there's no id then
        # assume that it is a proxy channel or equivalent
        # and cannot be operated with right click
        if self.active_channel.id is None:
            return True

        if event is None or event.button == 3:
<<<<<<< HEAD
            entries = [(label, lambda a, b: func(self.active_channel))
                for label, func in list(gpodder.user_extensions.on_channel_context_menu(self.active_channel) or [])]
            self.channel_context_menu_helper.replace_entries(entries)
=======
            menu = Gtk.Menu()

            item = Gtk.ImageMenuItem(_('Update podcast'))
            item.set_image(Gtk.Image.new_from_icon_name('view-refresh', Gtk.IconSize.MENU))
            item.set_action_name('win.updateChannel')
            menu.append(item)

            menu.append(Gtk.SeparatorMenuItem())

            item = Gtk.MenuItem(_('Open download folder'))
            item.connect('activate', self.on_open_download_folder)
            menu.append(item)

            menu.append(Gtk.SeparatorMenuItem())

            item = Gtk.MenuItem(_('Mark episodes as old'))
            item.connect('activate', self.on_mark_episodes_as_old)
            menu.append(item)

            item = Gtk.CheckMenuItem(_('Archive'))
            item.set_active(self.active_channel.auto_archive_episodes)
            item.connect('activate', self.on_channel_toggle_lock_activate)
            menu.append(item)

            item = Gtk.ImageMenuItem(_('Delete podcast'))
            item.set_image(Gtk.Image.new_from_icon_name('edit-delete', Gtk.IconSize.MENU))
            item.connect('activate', self.on_itemRemoveChannel_activate)
            menu.append(item)

            result = gpodder.user_extensions.on_channel_context_menu(self.active_channel)
            if result:
                menu.append(Gtk.SeparatorMenuItem())
                for label, callback in result:
                    item = Gtk.MenuItem(label)
                    if callback:
                        item.connect('activate', lambda item, callback: callback(self.active_channel), callback)
                    else:
                        item.set_sensitive(False)
                    menu.append(item)

            menu.append(Gtk.SeparatorMenuItem())

            item = Gtk.ImageMenuItem(_('Podcast settings'))
            item.set_image(Gtk.Image.new_from_icon_name('document-properties', Gtk.IconSize.MENU))
            item.set_action_name('win.editChannel')
            menu.append(item)

            menu.attach_to_widget(treeview)
            menu.show_all()
            # Disable tooltips while we are showing the menu, so
            # the tooltip will not appear over the menu
            self.treeview_allow_tooltips(self.treeChannels, False)
            menu.connect('deactivate', lambda menushell: self.treeview_allow_tooltips(self.treeChannels, True))
>>>>>>> 43a82d64

            if event is None:
                func = TreeViewHelper.make_popup_position_func(treeview)
                x, y, unused = func(None)
            else:
                x, y = event.x, event.y
            self.context_popover_show(self.channels_popover, x, y)
            return True

#        if event is None or event.button == 3:
#            menu = Gtk.Menu()
#
#            item = Gtk.ImageMenuItem(_('Update podcast'))
#            item.set_image(Gtk.Image.new_from_icon_name('view-refresh', Gtk.IconSize.MENU))
#            item.set_action_name('win.updateChannel')
#            menu.append(item)
#
#            menu.append(Gtk.SeparatorMenuItem())
#
#            item = Gtk.MenuItem(_('Open download folder'))
#            item.connect('activate', self.on_open_download_folder)
#            menu.append(item)
#
#            menu.append(Gtk.SeparatorMenuItem())
#
#            item = Gtk.MenuItem(_('Mark episodes as old'))
#            item.connect('activate', self.on_mark_episodes_as_old)
#            menu.append(item)
#
#            item = Gtk.CheckMenuItem(_('Archive'))
#            item.set_active(self.active_channel.auto_archive_episodes)
#            item.connect('activate', self.on_channel_toggle_lock_activate)
#            menu.append(item)
#
#            item = Gtk.ImageMenuItem(_('Delete podcast'))
#            item.set_image(Gtk.Image.new_from_icon_name('edit-delete', Gtk.IconSize.MENU))
#            item.connect('activate', self.on_itemRemoveChannel_activate)
#            menu.append(item)
#
#            result = gpodder.user_extensions.on_channel_context_menu(self.active_channel)
#            if result:
#                menu.append(Gtk.SeparatorMenuItem())
#                for label, callback in result:
#                    item = Gtk.MenuItem(label)
#                    item.connect('activate', lambda item, callback: callback(self.active_channel), callback)
#                    menu.append(item)
#
#            menu.append(Gtk.SeparatorMenuItem())
#
#            item = Gtk.ImageMenuItem(_('Podcast settings'))
#            item.set_image(Gtk.Image.new_from_icon_name('document-properties', Gtk.IconSize.MENU))
#            item.set_action_name('win.editChannel')
#            menu.append(item)
#
#            menu.attach_to_widget(treeview)
#            menu.show_all()
#            # Disable tooltips while we are showing the menu, so
#            # the tooltip will not appear over the menu
#            self.treeview_allow_tooltips(self.treeChannels, False)
#            menu.connect('deactivate', lambda menushell: self.treeview_allow_tooltips(self.treeChannels, True))
#
#            if event is None:
#                func = TreeViewHelper.make_popup_position_func(treeview)
#                menu.popup(None, None, func, None, 3, Gtk.get_current_event_time())
#            else:
#                menu.popup(None, None, None, None, event.button, event.time)
#
#            return True
#
    def cover_download_finished(self, channel, pixbuf):
        """
        The Cover Downloader calls this when it has finished
        downloading (or registering, if already downloaded)
        a new channel cover, which is ready for displaying.
        """
        util.idle_add(self.podcast_list_model.add_cover_by_channel,
                channel, pixbuf)

    @staticmethod
    def build_filename(filename, extension):
        filename, extension = util.sanitize_filename_ext(
            filename,
            extension,
            PodcastEpisode.MAX_FILENAME_LENGTH,
            PodcastEpisode.MAX_FILENAME_WITH_EXT_LENGTH)
        if not filename.endswith(extension):
            filename += extension
        return filename

    def on_save_episodes_activate(self, action, *args):
        episodes = self.get_selected_episodes()
        util.idle_add(self.save_episodes_as_file, episodes)

    def save_episodes_as_file(self, episodes):
        def do_save_episode(copy_from, copy_to):
            if os.path.exists(copy_to):
                logger.warn(copy_from)
                logger.warn(copy_to)
                title = _('File already exist')
                d = {'filename': os.path.basename(copy_to)}
                message = _('A file named "%(filename)s" already exist. Do you want to replace it?') % d
                if not self.show_confirmation(message, title):
                    return
            try:
                shutil.copyfile(copy_from, copy_to)
            except (OSError, IOError) as e:
                logger.warn('Error copying from %s to %s: %r', copy_from, copy_to, e, exc_info=True)
                folder, filename = os.path.split(copy_to)
                # Remove characters not supported by VFAT (#282)
                new_filename = re.sub(r"[\"*/:<>?\\|]", "_", filename)
                destination = os.path.join(folder, new_filename)
                if (copy_to != destination):
                    shutil.copyfile(copy_from, destination)
                else:
                    raise

        PRIVATE_FOLDER_ATTRIBUTE = '_save_episodes_as_file_folder'
        folder = getattr(self, PRIVATE_FOLDER_ATTRIBUTE, None)
        allRemainingDefault = False
        remaining = len(episodes)
        dialog = gPodderExportToLocalFolder(self.main_window,
                                            _config=self.config)
        for episode in episodes:
            remaining -= 1
            if episode.was_downloaded(and_exists=True):
                copy_from = episode.local_filename(create=False)
                assert copy_from is not None

                base, extension = os.path.splitext(copy_from)
                filename = self.build_filename(episode.sync_filename(), extension)

                try:
                    if allRemainingDefault:
                        do_save_episode(copy_from, os.path.join(folder, filename))
                    else:
                        (notCancelled, folder, dest_path, allRemainingDefault) = dialog.save_as(folder, filename, remaining)
                        if notCancelled:
                            do_save_episode(copy_from, dest_path)
                        else:
                            break
                except (OSError, IOError) as e:
                    if remaining:
                        msg = _('Error saving to local folder: %(error)r.\n'
                                'Would you like to continue?') % dict(error=e)
                        if not self.show_confirmation(msg, _('Error saving to local folder')):
                            logger.warn("Save to Local Folder cancelled following error")
                            break
                    else:
                        self.notification(_('Error saving to local folder: %(error)r') % dict(error=e),
                                          _('Error saving to local folder'), important=True)

        setattr(self, PRIVATE_FOLDER_ATTRIBUTE, folder)

    def on_bluetooth_episodes_activate(self, action, *args):
        episodes = self.get_selected_episodes()
        util.idle_add(self.copy_episodes_bluetooth, episodes)

    def copy_episodes_bluetooth(self, episodes):
        episodes_to_copy = [e for e in episodes if e.was_downloaded(and_exists=True)]

        def convert_and_send_thread(episode):
            for episode in episodes:
                filename = episode.local_filename(create=False)
                assert filename is not None
                (base, ext) = os.path.splitext(filename)
                destfile = self.build_filename(episode.sync_filename(), ext)
                destfile = os.path.join(tempfile.gettempdir(), destfile)

                try:
                    shutil.copyfile(filename, destfile)
                    util.bluetooth_send_file(destfile)
                except:
                    logger.error('Cannot copy "%s" to "%s".', filename, destfile)
                    self.notification(_('Error converting file.'), _('Bluetooth file transfer'), important=True)

                util.delete_file(destfile)

        util.run_in_background(lambda: convert_and_send_thread(episodes_to_copy))

    def _add_sub_menu(self, menu, label):
        root_item = Gtk.MenuItem(label)
        menu.append(root_item)
        sub_menu = Gtk.Menu()
        root_item.set_submenu(sub_menu)
        return sub_menu

    def _submenu_item_activate_hack(self, item, callback, *args):
        # See http://stackoverflow.com/questions/5221326/submenu-item-does-not-call-function-with-working-solution
        # Note that we can't just call the callback on button-press-event, as
        # it might be blocking (see http://gpodder.org/bug/1778), so we run
        # this in the GUI thread at a later point in time (util.idle_add).
        # Also, we also have to connect to the activate signal, as this is the
        # only signal that is fired when keyboard navigation is used.

        # It can happen that both (button-release-event and activate) signals
        # are fired, and we must avoid calling the callback twice. We do this
        # using a semaphore and only acquiring (but never releasing) it, making
        # sure that the util.idle_add() call below is only ever called once.
        only_once = threading.Semaphore(1)

        def handle_event(item, event=None):
            if only_once.acquire(False):
                util.idle_add(callback, *args)

        item.connect('button-press-event', handle_event)
        item.connect('activate', handle_event)

    def treeview_available_show_context_menu(self, treeview, event=None):
        model, paths = self.treeview_handle_context_menu_click(treeview, event)
        if not paths:
            return not treeview.is_rubber_banding_active()

        if event is None or event.button == 3:
            episodes = self.get_selected_episodes()
            any_locked = any(e.archive for e in episodes)
            any_new = any(e.is_new for e in episodes)
            downloaded = all(e.was_downloaded(and_exists=True) for e in episodes)
            downloading = any(e.downloading for e in episodes)
            (can_play, can_download, can_cancel, can_delete, open_instead_of_play) = self.play_or_download()
            menu = self.application.builder.get_object('episodes-context')

            # Play
            menu.remove(0)
            if downloaded:
                menu.insert(0, _('Play'), 'win.play')
            else:
                if downloading:
                    menu.insert(0, _('Preview'), 'win.play')
                else:
<<<<<<< HEAD
                    menu.insert(0, _('Stream'), 'win.play')

            # Delete
            self.gPodder.lookup_action('delete').set_enabled(downloaded)

            # New
            self.gPodder.lookup_action('episodeNew').change_state(GLib.Variant.new_boolean(any_new))

            # Extensions section
            entries = [(label, lambda a, b: func(episodes))
                for label, func in list(gpodder.user_extensions.on_episodes_context_menu(episodes) or [])]
            self.episode_context_menu_helper.replace_entries(entries)

            if downloaded and not self.have_episode_menu_file_items:
                # Send to submenu
                menu.insert_submenu(3, _('Send to'),
                    self.application.builder.get_object('episodes-context-send'))
                # Archive checkbox
                item = Gio.MenuItem.new(_('Archive'), 'win.episodeLock')
                action = self.gPodder.lookup_action('episodeLock')
                action.change_state(GLib.Variant.new_boolean(any_locked))
                menu.insert_item(6, item)
                self.have_episode_menu_file_items = True
            elif not downloaded and self.have_episode_menu_file_items:
                menu.remove(3)
                menu.remove(5)
                self.have_episode_menu_file_items = False
=======
                    item = Gtk.ImageMenuItem(_('Stream'))
                item.set_image(Gtk.Image.new_from_icon_name('media-playback-start', Gtk.IconSize.MENU))

            item.set_sensitive(can_play)
            item.connect('activate', self.on_playback_selected_episodes)
            menu.append(item)

            if not can_cancel:
                item = Gtk.ImageMenuItem(_('Download'))
                item.set_image(Gtk.Image.new_from_icon_name('document-save', Gtk.IconSize.MENU))
                item.set_action_name('win.download')
                menu.append(item)
            else:
                item = Gtk.ImageMenuItem.new_with_mnemonic(_('_Cancel'))
                item.set_action_name('win.cancel')
                menu.append(item)

            item = Gtk.ImageMenuItem.new_with_mnemonic(_('_Delete'))
            item.set_image(Gtk.Image.new_from_icon_name('edit-delete', Gtk.IconSize.MENU))
            item.set_action_name('win.delete')
            menu.append(item)

            result = gpodder.user_extensions.on_episodes_context_menu(episodes)
            if result:
                menu.append(Gtk.SeparatorMenuItem())
                submenus = {}
                for label, callback in result:
                    key, sep, title = label.rpartition('/')
                    item = Gtk.ImageMenuItem(title)
                    if callback:
                        self._submenu_item_activate_hack(item, callback, episodes)
                    else:
                        item.set_sensitive(False)
                    if key:
                        if key not in submenus:
                            sub_menu = self._add_sub_menu(menu, key)
                            submenus[key] = sub_menu
                        else:
                            sub_menu = submenus[key]
                        sub_menu.append(item)
                    else:
                        menu.append(item)

            # Ok, this probably makes sense to only display for downloaded files
            if downloaded:
                menu.append(Gtk.SeparatorMenuItem())
                share_menu = self._add_sub_menu(menu, _('Send to'))

                item = Gtk.ImageMenuItem(_('Local folder'))
                item.set_image(Gtk.Image.new_from_icon_name('folder', Gtk.IconSize.MENU))
                self._submenu_item_activate_hack(item, self.save_episodes_as_file, episodes)
                share_menu.append(item)
                if self.bluetooth_available:
                    item = Gtk.ImageMenuItem(_('Bluetooth device'))
                    item.set_image(Gtk.Image.new_from_icon_name('bluetooth', Gtk.IconSize.MENU))
                    self._submenu_item_activate_hack(item, self.copy_episodes_bluetooth, episodes)
                    share_menu.append(item)

            menu.append(Gtk.SeparatorMenuItem())

            item = Gtk.CheckMenuItem(_('New'))
            item.set_active(any_new)
            if any_new:
                item.connect('activate', lambda w: self.mark_selected_episodes_old())
            else:
                item.connect('activate', lambda w: self.mark_selected_episodes_new())
            menu.append(item)
>>>>>>> 43a82d64

            if event is None:
                func = TreeViewHelper.make_popup_position_func(treeview)
                x, y, unused = func(None)
            else:
                x, y = event.x, event.y
            self.context_popover_show(self.episodes_popover, x, y)
            return True

#            menu = Gtk.Menu()
#
#            (can_play, can_download, can_cancel, can_delete, open_instead_of_play) = self.play_or_download()
#
#            if open_instead_of_play:
#                item = Gtk.ImageMenuItem(Gtk.STOCK_OPEN)
#            elif downloaded:
#                item = Gtk.ImageMenuItem(_('Play'))
#                item.set_image(Gtk.Image.new_from_icon_name('media-playback-start', Gtk.IconSize.MENU))
#            else:
#                if downloading:
#                    item = Gtk.ImageMenuItem(_('Preview'))
#                else:
#                    item = Gtk.ImageMenuItem(_('Stream'))
#                item.set_image(Gtk.Image.new_from_icon_name('media-playback-start', Gtk.IconSize.MENU))
#
#            item.set_sensitive(can_play)
#            item.connect('activate', self.on_playback_selected_episodes)
#            menu.append(item)
#
#            if not can_cancel:
#                item = Gtk.ImageMenuItem(_('Download'))
#                item.set_image(Gtk.Image.new_from_icon_name('document-save', Gtk.IconSize.MENU))
#                item.set_action_name('win.download')
#                menu.append(item)
#            else:
#                item = Gtk.ImageMenuItem.new_with_mnemonic(_('_Cancel'))
#                item.set_action_name('win.cancel')
#                menu.append(item)
#
#            item = Gtk.ImageMenuItem.new_with_mnemonic(_('_Delete'))
#            item.set_image(Gtk.Image.new_from_icon_name('edit-delete', Gtk.IconSize.MENU))
#            item.set_action_name('win.delete')
#            menu.append(item)
#
#            result = gpodder.user_extensions.on_episodes_context_menu(episodes)
#            if result:
#                menu.append(Gtk.SeparatorMenuItem())
#                submenus = {}
#                for label, callback in result:
#                    key, sep, title = label.rpartition('/')
#                    item = Gtk.ImageMenuItem(title)
#                    self._submenu_item_activate_hack(item, callback, episodes)
#                    if key:
#                        if key not in submenus:
#                            sub_menu = self._add_sub_menu(menu, key)
#                            submenus[key] = sub_menu
#                        else:
#                            sub_menu = submenus[key]
#                        sub_menu.append(item)
#                    else:
#                        menu.append(item)
#
#            # Ok, this probably makes sense to only display for downloaded files
#            if downloaded:
#                menu.append(Gtk.SeparatorMenuItem())
#                share_menu = self._add_sub_menu(menu, _('Send to'))
#
#                item = Gtk.ImageMenuItem(_('Local folder'))
#                item.set_image(Gtk.Image.new_from_icon_name('folder', Gtk.IconSize.MENU))
#                self._submenu_item_activate_hack(item, self.save_episodes_as_file, episodes)
#                share_menu.append(item)
#                if self.bluetooth_available:
#                    item = Gtk.ImageMenuItem(_('Bluetooth device'))
#                    item.set_image(Gtk.Image.new_from_icon_name('bluetooth', Gtk.IconSize.MENU))
#                    self._submenu_item_activate_hack(item, self.copy_episodes_bluetooth, episodes)
#                    share_menu.append(item)
#
#            menu.append(Gtk.SeparatorMenuItem())
#
#            item = Gtk.CheckMenuItem(_('New'))
#            item.set_active(any_new)
#            if any_new:
#                item.connect('activate', lambda w: self.mark_selected_episodes_old())
#            else:
#                item.connect('activate', lambda w: self.mark_selected_episodes_new())
#            menu.append(item)
#
#            if downloaded:
#                item = Gtk.CheckMenuItem(_('Archive'))
#                item.set_active(any_locked)
#                item.connect('activate',
#                             lambda w: self.on_item_toggle_lock_activate(
#                                 w, False, not any_locked))
#                menu.append(item)
#
#            menu.append(Gtk.SeparatorMenuItem())
#            # Single item, add episode information menu item
#            item = Gtk.ImageMenuItem(_('Episode details'))
#            item.set_image(Gtk.Image.new_from_icon_name('dialog-information',
#                                                        Gtk.IconSize.MENU))
#            item.set_action_name('win.toggleShownotes')
#            menu.append(item)
#
#            menu.attach_to_widget(treeview)
#            menu.show_all()
#            # Disable tooltips while we are showing the menu, so
#            # the tooltip will not appear over the menu
#            self.treeview_allow_tooltips(self.treeAvailable, False)
#            menu.connect('deactivate', lambda menushell: self.treeview_allow_tooltips(self.treeAvailable, True))
#            if event is None:
#                func = TreeViewHelper.make_popup_position_func(treeview)
#                menu.popup(None, None, func, None, 3, Gtk.get_current_event_time())
#            else:
#                menu.popup(None, None, None, None, event.button, event.time)
#
#            return True

    def set_title(self, new_title):
        self.default_title = new_title
        self.gPodder.set_title(new_title)

    def update_episode_list_icons(self, urls=None, selected=False, all=False):
        """
        Updates the status icons in the episode list.

        If urls is given, it should be a list of URLs
        of episodes that should be updated.

        If urls is None, set ONE OF selected, all to
        True (the former updates just the selected
        episodes and the latter updates all episodes).
        """
        descriptions = self.config.episode_list_descriptions

        if urls is not None:
            # We have a list of URLs to walk through
            self.episode_list_model.update_by_urls(urls, descriptions)
        elif selected and not all:
            # We should update all selected episodes
            selection = self.treeAvailable.get_selection()
            model, paths = selection.get_selected_rows()
            for path in reversed(paths):
                iter = model.get_iter(path)
                self.episode_list_model.update_by_filter_iter(iter, descriptions)
        elif all and not selected:
            # We update all (even the filter-hidden) episodes
            self.episode_list_model.update_all(descriptions)
        else:
            # Wrong/invalid call - have to specify at least one parameter
            raise ValueError('Invalid call to update_episode_list_icons')

    def episode_list_status_changed(self, episodes):
        self.update_episode_list_icons(set(e.url for e in episodes))
        self.update_podcast_list_model(set(e.channel.url for e in episodes))
        self.db.commit()

    def episode_player(self, episode):
        file_type = episode.file_type()
        if file_type == 'video' and self.config.videoplayer and \
                self.config.videoplayer != 'default':
            player = self.config.videoplayer
        elif file_type == 'audio' and self.config.player and \
                self.config.player != 'default':
            player = self.config.player
        else:
            player = 'default'
        return player

    def streaming_possible(self, episode=None):
        """
        Don't try streaming if the user has not defined a player
        or else we would probably open the browser when giving a URL to xdg-open.
        If an episode is given, we look at the audio or video player depending on its file type.
        :return bool: if streaming is possible
        """
        if episode:
            player = self.episode_player(episode)
        else:
            player = self.config.player
        return player and player != 'default'

    def playback_episodes_for_real(self, episodes):
        groups = collections.defaultdict(list)
        for episode in episodes:
            player = self.episode_player(episode)

            # Mark episode as played in the database
            episode.playback_mark()
            self.mygpo_client.on_playback([episode])

            allow_partial = (player != 'default')
            filename = episode.get_playback_url(self.config, allow_partial)

            # Determine the playback resume position - if the file
            # was played 100%, we simply start from the beginning
            resume_position = episode.current_position
            if resume_position == episode.total_time:
                resume_position = 0

            # If Panucci is configured, use D-Bus to call it
            if player == 'panucci':
                try:
                    PANUCCI_NAME = 'org.panucci.panucciInterface'
                    PANUCCI_PATH = '/panucciInterface'
                    PANUCCI_INTF = 'org.panucci.panucciInterface'
                    o = gpodder.dbus_session_bus.get_object(PANUCCI_NAME, PANUCCI_PATH)
                    i = dbus.Interface(o, PANUCCI_INTF)

                    def on_reply(*args):
                        pass

                    def error_handler(filename, err):
                        logger.error('Exception in D-Bus call: %s', str(err))

                        # Fallback: use the command line client
                        for command in util.format_desktop_command('panucci',
                                [filename]):
                            logger.info('Executing: %s', repr(command))
                            util.Popen(command, close_fds=True)

                    def on_error(err):
                        return error_handler(filename, err)

                    # This method only exists in Panucci > 0.9 ('new Panucci')
                    i.playback_from(filename, resume_position,
                            reply_handler=on_reply, error_handler=on_error)

                    continue  # This file was handled by the D-Bus call
                except Exception as e:
                    logger.error('Calling Panucci using D-Bus', exc_info=True)

            groups[player].append(filename)

        # Open episodes with system default player
        if 'default' in groups:
            for filename in groups['default']:
                logger.debug('Opening with system default: %s', filename)
                util.gui_open(filename)
            del groups['default']

        # For each type now, go and create play commands
        for group in groups:
            for command in util.format_desktop_command(group, groups[group], resume_position):
                logger.debug('Executing: %s', repr(command))
                util.Popen(command, close_fds=True)

        # Persist episode status changes to the database
        self.db.commit()

        # Flush updated episode status
        if self.mygpo_client.can_access_webservice():
            self.mygpo_client.flush()

    def playback_episodes(self, episodes):
        # We need to create a list, because we run through it more than once
        episodes = list(Model.sort_episodes_by_pubdate(e for e in episodes if
               e.was_downloaded(and_exists=True) or self.streaming_possible(e)))

        try:
            self.playback_episodes_for_real(episodes)
        except Exception as e:
            logger.error('Error in playback!', exc_info=True)
            self.show_message(_('Please check your media player settings in the preferences dialog.'),
                    _('Error opening player'))

        self.episode_list_status_changed(episodes)

    def play_or_download(self, current_page=None):
        (can_play, can_download, can_cancel, can_delete) = (False,) * 4
        (is_played, is_locked) = (False,) * 2

        open_instead_of_play = False

        selection = self.treeAvailable.get_selection()
        if selection.count_selected_rows() > 0:
            (model, paths) = selection.get_selected_rows()
            streaming_possible = self.streaming_possible()

            for path in paths:
                try:
                    episode = model.get_value(model.get_iter(path), EpisodeListModel.C_EPISODE)
                    if episode is None:
                        logger.info('Invalid episode at path %s', str(path))
                        continue
                except TypeError as te:
                    logger.error('Invalid episode at path %s', str(path))
                    continue

                if episode.file_type() not in ('audio', 'video'):
                    open_instead_of_play = True

                if episode.was_downloaded():
                    can_play = episode.was_downloaded(and_exists=True)
                    is_played = not episode.is_new
                    is_locked = episode.archive
                    if not can_play:
                        can_download = True
                else:
                    if episode.downloading:
                        can_cancel = True
                    else:
                        streaming_possible |= self.streaming_possible(episode)
                        can_download = True

            can_download = can_download and not can_cancel
            can_play = streaming_possible or (can_play and not can_cancel and not can_download)
            can_delete = not can_cancel

        self.episodes_cancel_action.set_enabled(can_cancel)
        self.download_action.set_enabled(can_download)
        self.open_action.set_enabled(can_play and open_instead_of_play)
        self.play_action.set_enabled(can_play and not open_instead_of_play)
        self.delete_action.set_enabled(can_delete)
#        self.toggle_episode_new_action.set_enabled(can_play)
#        self.toggle_episode_lock_action.set_enabled(can_play)
        self.episode_new_action.set_enabled(can_play)
        self.episode_lock_action.set_enabled(can_play)

        return (can_play, can_download, can_cancel, can_delete, open_instead_of_play)

    def on_cbMaxDownloads_toggled(self, widget, *args):
        self.spinMaxDownloads.set_sensitive(self.cbMaxDownloads.get_active())

    def on_cbLimitDownloads_toggled(self, widget, *args):
        self.spinLimitDownloads.set_sensitive(self.cbLimitDownloads.get_active())

    def episode_new_status_changed(self, urls):
        self.update_podcast_list_model()
        self.update_episode_list_icons(urls)

    def refresh_episode_dates(self):
        t = time.localtime()
        current_day = t[:3]
        if self.last_episode_date_refresh is not None and self.last_episode_date_refresh != current_day:
            # update all episodes in current view
            for row in self.episode_list_model:
                row[EpisodeListModel.C_PUBLISHED_TEXT] = row[EpisodeListModel.C_EPISODE].cute_pubdate()

        self.last_episode_date_refresh = current_day

        remaining_seconds = 86400 - 3600 * t.tm_hour - 60 * t.tm_min - t.tm_sec
        if remaining_seconds > 3600:
            # timeout an hour early in the event daylight savings changes the clock forward
            remaining_seconds = remaining_seconds - 3600
        GObject.timeout_add(remaining_seconds * 1000, self.refresh_episode_dates)

    def update_podcast_list_model(self, urls=None, selected=False, select_url=None,
            sections_changed=False):
        """Update the podcast list treeview model

        If urls is given, it should list the URLs of each
        podcast that has to be updated in the list.

        If selected is True, only update the model contents
        for the currently-selected podcast - nothing more.

        The caller can optionally specify "select_url",
        which is the URL of the podcast that is to be
        selected in the list after the update is complete.
        This only works if the podcast list has to be
        reloaded; i.e. something has been added or removed
        since the last update of the podcast list).
        """
        selection = self.treeChannels.get_selection()
        model, iter = selection.get_selected()

        def is_section(r):
            return r[PodcastListModel.C_URL] == '-'

        def is_separator(r):
            return r[PodcastListModel.C_SEPARATOR]

        sections_active = any(is_section(x) for x in self.podcast_list_model)

        if self.config.podcast_list_view_all:
            # Update "all episodes" view in any case (if enabled)
            self.podcast_list_model.update_first_row()
            # List model length minus 1, because of "All"
            list_model_length = len(self.podcast_list_model) - 1
        else:
            list_model_length = len(self.podcast_list_model)

        force_update = (sections_active != self.config.podcast_list_sections or
                sections_changed)

        # Filter items in the list model that are not podcasts, so we get the
        # correct podcast list count (ignore section headers and separators)

        def is_not_podcast(r):
            return is_section(r) or is_separator(r)

        list_model_length -= len(list(filter(is_not_podcast, self.podcast_list_model)))

        if selected and not force_update:
            # very cheap! only update selected channel
            if iter is not None:
                # If we have selected the "all episodes" view, we have
                # to update all channels for selected episodes:
                if self.config.podcast_list_view_all and \
                        self.podcast_list_model.iter_is_first_row(iter):
                    urls = self.get_podcast_urls_from_selected_episodes()
                    self.podcast_list_model.update_by_urls(urls)
                else:
                    # Otherwise just update the selected row (a podcast)
                    self.podcast_list_model.update_by_filter_iter(iter)

                if self.config.podcast_list_sections:
                    self.podcast_list_model.update_sections()
        elif list_model_length == len(self.channels) and not force_update:
            # we can keep the model, but have to update some
            if urls is None:
                # still cheaper than reloading the whole list
                self.podcast_list_model.update_all()
            else:
                # ok, we got a bunch of urls to update
                self.podcast_list_model.update_by_urls(urls)
                if self.config.podcast_list_sections:
                    self.podcast_list_model.update_sections()
        else:
            if model and iter and select_url is None:
                # Get the URL of the currently-selected podcast
                select_url = model.get_value(iter, PodcastListModel.C_URL)

            # Update the podcast list model with new channels
            self.podcast_list_model.set_channels(self.db, self.config, self.channels)

            try:
                selected_iter = model.get_iter_first()
                # Find the previously-selected URL in the new
                # model if we have an URL (else select first)
                if select_url is not None:
                    pos = model.get_iter_first()
                    while pos is not None:
                        url = model.get_value(pos, PodcastListModel.C_URL)
                        if url == select_url:
                            selected_iter = pos
                            break
                        pos = model.iter_next(pos)

                if selected_iter is not None:
                    selection.select_iter(selected_iter)
                self.on_treeChannels_cursor_changed(self.treeChannels)
            except:
                logger.error('Cannot select podcast in list', exc_info=True)

    def on_episode_list_filter_changed(self, has_episodes):
        self.play_or_download()

    def on_episode_list_back_clicked(self, widget):
        self.leaflet.navigate(Handy.NavigationDirection.BACK)
        self.channel_list_forward.grab_focus()
        return True

    def on_deck_back_clicked(self, widget):
        self.deck.navigate(Handy.NavigationDirection.BACK)
        self.episode_list_forward.grab_focus()
        return True

    def on_deck_notify_visible_child(self, deck, value):
        """HACK: Fix libhandy swipe logic when multipile swipable widgets
        are folded on top of each other.
        """
        if self.deck.get_visible_child() == self.detailsbox:
            self.leaflet.set_can_swipe_back(False)
        else:
            self.leaflet.set_can_swipe_back(True)
            self.treeAvailable.grab_focus()
        return True

    def update_episode_list_model(self):
        if self.channels and self.active_channel is not None:
            if self.treeAvailable.get_realized():
                self.treeAvailable.get_selection().unselect_all()
                self.treeAvailable.scroll_to_point(0, 0)

            descriptions = self.config.episode_list_descriptions
            with self.treeAvailable.get_selection().handler_block(self.selection_handler_id):
                # have to block the on_episode_list_selection_changed handler because
                # when selecting any channel from All Episodes, on_episode_list_selection_changed
                # is called once per episode (4k time in my case), causing episode shownotes
                # to be updated as many time, resulting in UI freeze for 10 seconds.
                self.episode_list_model.replace_from_channel(self.active_channel, descriptions)
        else:
            self.episode_list_model.clear()

    @dbus.service.method(gpodder.dbus_interface)
    def offer_new_episodes(self, channels=None):
        new_episodes = self.get_new_episodes(channels)
        if new_episodes:
            self.new_episodes_show(new_episodes)
            return True
        return False

    def add_podcast_list(self, podcasts, auth_tokens=None):
        """Subscribe to a list of podcast given (title, url) pairs

        If auth_tokens is given, it should be a dictionary
        mapping URLs to (username, password) tuples."""

        if auth_tokens is None:
            auth_tokens = {}

        existing_urls = set(podcast.url for podcast in self.channels)

        # For a given URL, the desired title (or None)
        title_for_url = {}

        # Sort and split the URL list into five buckets
        queued, failed, existing, worked, authreq = [], [], [], [], []
        for input_title, input_url in podcasts:
            url = util.normalize_feed_url(input_url)

            # Check if it's a YouTube channel, user, or playlist and resolves it to its feed if that's the case
            url = youtube.parse_youtube_url(url)

            if url is None:
                # Fail this one because the URL is not valid
                failed.append(input_url)
            elif url in existing_urls:
                # A podcast already exists in the list for this URL
                existing.append(url)
                # XXX: Should we try to update the title of the existing
                # subscription from input_title here if it is different?
            else:
                # This URL has survived the first round - queue for add
                title_for_url[url] = input_title
                queued.append(url)
                if url != input_url and input_url in auth_tokens:
                    auth_tokens[url] = auth_tokens[input_url]

        error_messages = {}
        redirections = {}

        progress = ProgressIndicator(_('Adding podcasts'),
                _('Please wait while episode information is downloaded.'),
                parent=self.get_dialog_parent())

        def on_after_update():
            progress.on_finished()
            # Report already-existing subscriptions to the user
            if existing:
                title = _('Existing subscriptions skipped')
                message = _('You are already subscribed to these podcasts:') \
                    + '\n\n' + '\n'.join(html.escape(url) for url in existing)
                self.show_message(message, title, widget=self.treeChannels)

            # Report subscriptions that require authentication
            retry_podcasts = {}
            if authreq:
                for url in authreq:
                    title = _('Podcast requires authentication')
                    message = _('Please login to %s:') % (html.escape(url),)
                    success, auth_tokens = self.show_login_dialog(title, message)
                    if success:
                        retry_podcasts[url] = auth_tokens
                    else:
                        # Stop asking the user for more login data
                        retry_podcasts = {}
                        for url in authreq:
                            error_messages[url] = _('Authentication failed')
                            failed.append(url)
                        break

            # Report website redirections
            for url in redirections:
                title = _('Website redirection detected')
                message = _('The URL %(url)s redirects to %(target)s.') \
                    + '\n\n' + _('Do you want to visit the website now?')
                message = message % {'url': url, 'target': redirections[url]}
                if self.show_confirmation(message, title):
                    util.open_website(url)
                else:
                    break

            # Report failed subscriptions to the user
            if failed:
                title = _('Could not add some podcasts')
                message = _('Some podcasts could not be added to your list:') \
                    + '\n\n' + '\n'.join(
                        html.escape('%s: %s' % (
                            url, error_messages.get(url, _('Unknown')))) for url in failed)
                self.show_message(message, title, important=True)

            # Upload subscription changes to gpodder.net
            self.mygpo_client.on_subscribe(worked)

            # Fix URLs if mygpo has rewritten them
            self.rewrite_urls_mygpo()

            # If only one podcast was added, select it after the update
            if len(worked) == 1:
                url = worked[0]
            else:
                url = None

            # Update the list of subscribed podcasts
            self.update_podcast_list_model(select_url=url)

            # If we have authentication data to retry, do so here
            if retry_podcasts:
                podcasts = [(title_for_url.get(url), url)
                        for url in list(retry_podcasts.keys())]
                self.add_podcast_list(podcasts, retry_podcasts)
                # This will NOT show new episodes for podcasts that have
                # been added ("worked"), but it will prevent problems with
                # multiple dialogs being open at the same time ;)
                return

            # Offer to download new episodes
            episodes = []
            for podcast in self.channels:
                if podcast.url in worked:
                    episodes.extend(podcast.get_all_episodes())

            if episodes:
                episodes = list(Model.sort_episodes_by_pubdate(episodes,
                        reverse=True))
                self.new_episodes_show(episodes,
                        selected=[e.check_is_new() for e in episodes])

        @util.run_in_background
        def thread_proc():
            # After the initial sorting and splitting, try all queued podcasts
            length = len(queued)
            for index, url in enumerate(queued):
                title = title_for_url.get(url)
                progress.on_progress(float(index) / float(length))
                progress.on_message(title or url)
                try:
                    # The URL is valid and does not exist already - subscribe!
                    channel = self.model.load_podcast(url=url, create=True,
                            authentication_tokens=auth_tokens.get(url, None),
                            max_episodes=self.config.max_episodes_per_feed)

                    try:
                        username, password = util.username_password_from_url(url)
                    except ValueError as ve:
                        username, password = (None, None)

                    if title is not None:
                        # Prefer title from subscription source (bug 1711)
                        channel.title = title

                    if username is not None and channel.auth_username is None and \
                            password is not None and channel.auth_password is None:
                        channel.auth_username = username
                        channel.auth_password = password

                    channel.save()

                    self._update_cover(channel)
                except feedcore.AuthenticationRequired as e:
                    # use e.url because there might have been a redirection (#571)
                    if e.url in auth_tokens:
                        # Fail for wrong authentication data
                        error_messages[e.url] = _('Authentication failed')
                        failed.append(e.url)
                    else:
                        # Queue for login dialog later
                        authreq.append(e.url)
                    continue
                except feedcore.WifiLogin as error:
                    redirections[url] = error.data
                    failed.append(url)
                    error_messages[url] = _('Redirection detected')
                    continue
                except Exception as e:
                    logger.error('Subscription error: %s', e, exc_info=True)
                    error_messages[url] = str(e)
                    failed.append(url)
                    continue

                assert channel is not None
                worked.append(channel.url)

            util.idle_add(on_after_update)

    def find_episode(self, podcast_url, episode_url):
        """Find an episode given its podcast and episode URL

        The function will return a PodcastEpisode object if
        the episode is found, or None if it's not found.
        """
        for podcast in self.channels:
            if podcast_url == podcast.url:
                for episode in podcast.get_all_episodes():
                    if episode_url == episode.url:
                        return episode

        return None

    def process_received_episode_actions(self):
        """Process/merge episode actions from gpodder.net

        This function will merge all changes received from
        the server to the local database and update the
        status of the affected episodes as necessary.
        """
        indicator = ProgressIndicator(_('Merging episode actions'),
                _('Episode actions from gpodder.net are merged.'),
                False, self.get_dialog_parent())

        Gtk.main_iteration()

        self.mygpo_client.process_episode_actions(self.find_episode)

        indicator.on_finished()
        self.db.commit()

    def _update_cover(self, channel):
        if channel is not None:
            self.cover_downloader.request_cover(channel)

    def show_update_feeds_buttons(self):
        # Make sure that the buttons for updating feeds
        # appear - this should happen after a feed update
        self.update_action.set_enabled(True)
        self.update_channel_action.set_enabled(True)

    def on_btnCancelFeedUpdate_clicked(self, widget):
        if not self.feed_cache_update_cancelled:
            self.pbFeedUpdate.set_text(_('Cancelling...'))
            self.feed_cache_update_cancelled = True
            self.btnCancelFeedUpdate.set_sensitive(False)
        else:
            self.show_update_feeds_buttons()

    def update_feed_cache(self, channels=None,
                          show_new_episodes_dialog=True):
        if not util.connection_available():
            self.show_message(_('Please connect to a network, then try again.'),
                    _('No network connection'), important=True)
            return

        # Fix URLs if mygpo has rewritten them
        self.rewrite_urls_mygpo()

        if channels is None:
            # Only update podcasts for which updates are enabled
            channels = [c for c in self.channels if not c.pause_subscription]

        self.update_action.set_enabled(False)
        self.update_channel_action.set_enabled(False)

        self.feed_cache_update_cancelled = False
        self.btnCancelFeedUpdate.show()
        self.btnCancelFeedUpdate.set_sensitive(True)
        self.btnCancelFeedUpdate.set_image(Gtk.Image.new_from_icon_name('process-stop', Gtk.IconSize.BUTTON))
        self.update_revealer.set_reveal_child(True)

        count = len(channels)
        text = N_('Updating %(count)d feed...', 'Updating %(count)d feeds...',
                  count) % {'count': count}

        self.pbFeedUpdate.set_text(text)
        self.pbFeedUpdate.set_fraction(0)

        @util.run_in_background
        def update_feed_cache_proc():
            updated_channels = []
            nr_update_errors = 0
            for updated, channel in enumerate(channels):
                if self.feed_cache_update_cancelled:
                    break

                def indicate_updating_podcast(channel):
                    d = {'podcast': channel.title, 'position': updated + 1, 'total': count}
                    progression = _('Updating %(podcast)s (%(position)d/%(total)d)') % d
                    logger.info(progression)
                    self.pbFeedUpdate.set_text(progression)

                try:
                    channel._update_error = None
                    util.idle_add(indicate_updating_podcast, channel)
                    channel.update(max_episodes=self.config.max_episodes_per_feed)
                    self._update_cover(channel)
                except Exception as e:
                    message = str(e)
                    if message:
                        channel._update_error = message
                    else:
                        channel._update_error = '?'
                    nr_update_errors += 1
                    logger.error('Error: %s', message, exc_info=(e.__class__ not in [
                        gpodder.feedcore.BadRequest,
                        gpodder.feedcore.AuthenticationRequired,
                        gpodder.feedcore.Unsubscribe,
                        gpodder.feedcore.NotFound,
                        gpodder.feedcore.InternalServerError,
                        gpodder.feedcore.UnknownStatusCode,
                        requests.exceptions.ConnectionError,
                        requests.exceptions.RetryError,
                        urllib3.exceptions.MaxRetryError,
                        urllib3.exceptions.ReadTimeoutError,
                    ]))

                updated_channels.append(channel)

                def update_progress(channel):
                    self.update_podcast_list_model([channel.url])

                    # If the currently-viewed podcast is updated, reload episodes
                    if self.active_channel is not None and \
                            self.active_channel == channel:
                        logger.debug('Updated channel is active, updating UI')
                        self.update_episode_list_model()

                    self.pbFeedUpdate.set_fraction(float(updated + 1) / float(count))

                util.idle_add(update_progress, channel)

            if nr_update_errors > 0:
                self.notification(
                    N_('%(count)d channel failed to update',
                       '%(count)d channels failed to update',
                       nr_update_errors) % {'count': nr_update_errors},
                    _('Error while updating feeds'), widget=self.treeChannels)

            def update_feed_cache_finish_callback():
                # Process received episode actions for all updated URLs
                self.process_received_episode_actions()

                # If we are currently viewing "All episodes", update its episode list now
                if self.active_channel is not None and \
                        getattr(self.active_channel, 'ALL_EPISODES_PROXY', False):
                    self.update_episode_list_model()

                if self.feed_cache_update_cancelled:
                    # The user decided to abort the feed update
                    self.show_update_feeds_buttons()

                # Only search for new episodes in podcasts that have been
                # updated, not in other podcasts (for single-feed updates)
                episodes = self.get_new_episodes([c for c in updated_channels])

                if self.config.downloads.chronological_order:
                    # download older episodes first
                    episodes = list(Model.sort_episodes_by_pubdate(episodes))

                if not episodes:
                    # Nothing new here - but inform the user
                    self.pbFeedUpdate.set_fraction(1.0)
                    self.pbFeedUpdate.set_text(_('No new episodes'))
                    self.feed_cache_update_cancelled = True
                    self.btnCancelFeedUpdate.show()
                    self.btnCancelFeedUpdate.set_sensitive(True)
                    self.update_action.set_enabled(True)
                    self.btnCancelFeedUpdate.set_image(Gtk.Image.new_from_icon_name('edit-clear', Gtk.IconSize.BUTTON))
                else:
                    count = len(episodes)
                    # New episodes are available
                    self.pbFeedUpdate.set_fraction(1.0)

                    if self.config.auto_download == 'download':
                        self.download_episode_list(episodes)
                        title = N_('Downloading %(count)d new episode.',
                                   'Downloading %(count)d new episodes.',
                                   count) % {'count': count}
                        self.show_message(title, _('New episodes available'))
                    elif self.config.auto_download == 'queue':
                        self.download_episode_list_paused(episodes)
                        title = N_(
                            '%(count)d new episode added to download list.',
                            '%(count)d new episodes added to download list.',
                            count) % {'count': count}
                        self.show_message(title, _('New episodes available'))
                    else:
                        if (show_new_episodes_dialog and
                                self.config.auto_download == 'show'):
                            self.new_episodes_show(episodes, notification=True)
                        else:  # !show_new_episodes_dialog or auto_download == 'ignore'
                            message = N_('%(count)d new episode available',
                                         '%(count)d new episodes available',
                                         count) % {'count': count}
                            self.pbFeedUpdate.set_text(message)

                    self.show_update_feeds_buttons()

                def hide_update():
                    self.update_revealer.set_reveal_child(False)
                    return False

                GLib.timeout_add(2000, hide_update)

            util.idle_add(update_feed_cache_finish_callback)

    def on_gPodder_delete_event(self, *args):
        """Called when the GUI wants to close the window
        Displays a confirmation dialog (and closes/hides gPodder)
        """

        if self.confirm_quit():
            self.close_gpodder()

        return True

    def confirm_quit(self):
        """Called when the GUI wants to close the window
        Displays a confirmation dialog
        """

        downloading = self.download_status_model.are_downloads_in_progress()

        if downloading:
            dialog = Gtk.MessageDialog(self.gPodder, Gtk.DialogFlags.MODAL, Gtk.MessageType.QUESTION, Gtk.ButtonsType.NONE)
            dialog.add_button(Gtk.STOCK_CANCEL, Gtk.ResponseType.CANCEL)
            quit_button = dialog.add_button(Gtk.STOCK_QUIT, Gtk.ResponseType.CLOSE)

            title = _('Quit gPodder')
            message = _('You are downloading episodes. You can resume downloads the next time you start gPodder. Do you want to quit now?')

            dialog.set_title(title)
            dialog.set_markup('<span weight="bold" size="larger">%s</span>\n\n%s' % (title, message))

            quit_button.grab_focus()
            result = dialog.run()
            dialog.destroy()

            return result == Gtk.ResponseType.CLOSE
        else:
            return True

    def close_gpodder(self):
        """ clean everything and exit properly
        """
        # Cancel any running background updates of the episode list model
        self.episode_list_model.background_update = None

        self.gPodder.hide()

        # Notify all tasks to to carry out any clean-up actions
        self.download_status_model.tell_all_tasks_to_quit()

        while Gtk.events_pending():
            Gtk.main_iteration()

        self.core.shutdown()

        self.application.remove_window(self.gPodder)

    def delete_episode_list(self, episodes, confirm=True, skip_locked=True,
            callback=None):
        if not episodes:
            return False

        if skip_locked:
            episodes = [e for e in episodes if not e.archive]

            if not episodes:
                title = _('Episodes are locked')
                message = _(
                    'The selected episodes are locked. Please unlock the '
                    'episodes that you want to delete before trying '
                    'to delete them.')
                self.notification(message, title, widget=self.treeAvailable)
                return False

        count = len(episodes)
        title = N_('Delete %(count)d episode?', 'Delete %(count)d episodes?',
                   count) % {'count': count}
        message = _('Deleting episodes removes downloaded files.')

        if confirm and not self.show_confirmation(message, title):
            return False

        progress = ProgressIndicator(_('Deleting episodes'),
                _('Please wait while episodes are deleted'),
                parent=self.get_dialog_parent())

        def finish_deletion(episode_urls, channel_urls):
            progress.on_finished()

            # Episodes have been deleted - persist the database
            self.db.commit()

            self.update_episode_list_icons(episode_urls)
            self.update_podcast_list_model(channel_urls)
            self.play_or_download()

        @util.run_in_background
        def thread_proc():
            episode_urls = set()
            channel_urls = set()

            episodes_status_update = []
            for idx, episode in enumerate(episodes):
                progress.on_progress(idx / len(episodes))
                if not episode.archive or not skip_locked:
                    progress.on_message(episode.title)
                    episode.delete_from_disk()
                    episode_urls.add(episode.url)
                    channel_urls.add(episode.channel.url)
                    episodes_status_update.append(episode)

            # Notify the web service about the status update + upload
            if self.mygpo_client.can_access_webservice():
                self.mygpo_client.on_delete(episodes_status_update)
                self.mygpo_client.flush()

            if callback is None:
                util.idle_add(finish_deletion, episode_urls, channel_urls)
            else:
                util.idle_add(callback, episode_urls, channel_urls, progress)

        return True

    def on_itemRemoveOldEpisodes_activate(self, action, param):
        self.show_delete_episodes_window()

    def show_delete_episodes_window(self, channel=None):
        """Offer deletion of episodes

        If channel is None, offer deletion of all episodes.
        Otherwise only offer deletion of episodes in the channel.
        """
        columns = (
            ('markup_delete_episodes', None, None, _('Episode')),
        )

        msg_older_than = N_('Select older than %(count)d day', 'Select older than %(count)d days', self.config.episode_old_age)
        selection_buttons = {
                _('Select played'): lambda episode: not episode.is_new,
                _('Select finished'): lambda episode: episode.is_finished(),
                msg_older_than % {'count': self.config.episode_old_age}: lambda episode: episode.age_in_days() > self.config.episode_old_age,
        }

        instructions = _('Select the episodes you want to delete:')

        if channel is None:
            channels = self.channels
        else:
            channels = [channel]

        episodes = []
        for channel in channels:
            for episode in channel.get_episodes(gpodder.STATE_DOWNLOADED):
                # Disallow deletion of locked episodes that still exist
                if not episode.archive or not episode.file_exists():
                    episodes.append(episode)

        selected = [not e.is_new or not e.file_exists() for e in episodes]

        gPodderEpisodeSelector(
            self.main_window, title=_('Delete episodes'),
            instructions=instructions,
            episodes=episodes, selected=selected, columns=columns,
            stock_ok_button='edit-delete', callback=self.delete_episode_list,
            selection_buttons=selection_buttons, _config=self.config)

    def on_selected_episodes_status_changed(self):
        # The order of the updates here is important! When "All episodes" is
        # selected, the update of the podcast list model depends on the episode
        # list selection to determine which podcasts are affected. Updating
        # the episode list could remove the selection if a filter is active.
        self.update_podcast_list_model(selected=True)
        self.update_episode_list_icons(selected=True)
        self.db.commit()

    def mark_selected_episodes_new(self):
        for episode in self.get_selected_episodes():
            episode.mark_new()
        self.on_selected_episodes_status_changed()

    def mark_selected_episodes_old(self):
        for episode in self.get_selected_episodes():
            episode.mark_old()
        self.on_selected_episodes_status_changed()

    def on_item_toggle_played_activate(self, action, param):
        for episode in self.get_selected_episodes():
            episode.mark(is_played=episode.is_new)
        self.on_selected_episodes_status_changed()

#    def on_item_toggle_lock_activate(self, unused, toggle=True, new_value=False):
#        for episode in self.get_selected_episodes():
#            # Gio.SimpleAction activate signal passes None (see #681)
#            if toggle or toggle is None:
#                episode.mark(is_locked=not episode.archive)
#            else:
#                episode.mark(is_locked=new_value)
#        self.on_selected_episodes_status_changed()

    def on_episode_lock_action(self, action, *params):
        new_state = not action.get_state().get_boolean()
        for episode in self.get_selected_episodes():
            episode.mark(is_locked=new_state)
        self.on_selected_episodes_status_changed()
        action.change_state(GLib.Variant.new_boolean(new_state))
        self.episodes_popover.popdown()
        return True

    def on_channel_toggle_lock_activate(self, widget, toggle=True, new_value=False):
        if self.active_channel is None:
            return

        self.active_channel.auto_archive_episodes = not self.active_channel.auto_archive_episodes
        self.active_channel.save()

        for episode in self.active_channel.get_all_episodes():
            episode.mark(is_locked=self.active_channel.auto_archive_episodes)

        self.update_podcast_list_model(selected=True)
        self.update_episode_list_icons(all=True)

    def on_itemUpdateChannel_activate(self, *params):
        if self.active_channel is None:
            title = _('No podcast selected')
            message = _('Please select a podcast in the podcasts list to update.')
            self.show_message(message, title, widget=self.treeChannels)
            return

        # Dirty hack to check for "All episodes" (see gpodder.gtkui.model)
        if getattr(self.active_channel, 'ALL_EPISODES_PROXY', False):
            self.update_feed_cache()
        else:
            self.update_feed_cache(channels=[self.active_channel])

    def on_itemUpdate_activate(self, action=None, param=None):
        # Check if we have outstanding subscribe/unsubscribe actions
        self.on_add_remove_podcasts_mygpo()

        if self.channels:
            self.update_feed_cache()
        else:
            def show_welcome_window():
                def on_show_example_podcasts(widget):
                    welcome_window.main_window.response(Gtk.ResponseType.CANCEL)
                    self.on_itemImportChannels_activate(None)

                def on_add_podcast_via_url(widget):
                    welcome_window.main_window.response(Gtk.ResponseType.CANCEL)
                    self.on_itemAddChannel_activate(None)

                def on_setup_my_gpodder(widget):
                    welcome_window.main_window.response(Gtk.ResponseType.CANCEL)
                    self.on_download_subscriptions_from_mygpo(None)

                welcome_window = gPodderWelcome(self.main_window,
                        center_on_widget=self.main_window,
                        on_show_example_podcasts=on_show_example_podcasts,
                        on_add_podcast_via_url=on_add_podcast_via_url,
                        on_setup_my_gpodder=on_setup_my_gpodder)

                welcome_window.main_window.run()
                welcome_window.main_window.destroy()

            util.idle_add(show_welcome_window)

    def download_episode_list_paused(self, episodes):
        self.download_episode_list(episodes, True)

    def download_episode_list(self, episodes, add_paused=False, force_start=False, downloader=None):
        def queue_tasks(tasks, queued_existing_task):
            for task in tasks:
                if add_paused:
                    task.status = task.PAUSED
                else:
                    self.mygpo_client.on_download([task.episode])
                    if force_start:
                        self.download_queue_manager.force_start_task(task)
                    else:
                        self.download_queue_manager.queue_task(task)
            if tasks or queued_existing_task:
                self.enable_download_list_update()
            # Flush updated episode status
            if self.mygpo_client.can_access_webservice():
                self.mygpo_client.flush()

        queued_existing_task = False
        new_tasks = []

        if self.config.downloads.chronological_order:
            # Download episodes in chronological order (older episodes first)
            episodes = list(Model.sort_episodes_by_pubdate(episodes))

        for episode in episodes:
            logger.debug('Downloading episode: %s', episode.title)
            if not episode.was_downloaded(and_exists=True):
                task_exists = False
                for task in self.download_tasks_seen:
                    if episode.url == task.url:
                        task_exists = True
                        if task.status not in (task.DOWNLOADING, task.QUEUED):
                            if downloader:
                                # replace existing task's download with forced one
                                task.downloader = downloader
                            if force_start:
                                self.download_queue_manager.force_start_task(task)
                            else:
                                self.download_queue_manager.queue_task(task)
                            queued_existing_task = True
                            continue

                if task_exists:
                    continue

                try:
                    task = download.DownloadTask(episode, self.config, downloader=downloader)
                except Exception as e:
                    d = {'episode': html.escape(episode.title), 'message': html.escape(str(e))}
                    message = _('Download error while downloading %(episode)s: %(message)s')
                    self.show_message(message % d, _('Download error'), important=True)
                    logger.error('While downloading %s', episode.title, exc_info=True)
                    continue

                # New Task, we must wait on the GTK Loop
                self.download_status_model.register_task(task)
                new_tasks.append(task)

        # Executes after tasks have been registered
        util.idle_add(queue_tasks, new_tasks, queued_existing_task)

    def cancel_task_list(self, tasks):
        if not tasks:
            return

        for task in tasks:
            if task.status in (task.QUEUED, task.DOWNLOADING):
                task.status = task.CANCELLED
            elif task.status == task.PAUSED:
                task.status = task.CANCELLED
                # Call run, so the partial file gets deleted
                task.run()

        self.update_episode_list_icons([task.url for task in tasks])
        self.play_or_download()

        # Update the tab title and downloads list
        self.update_downloads_list()

    def new_episodes_show(self, episodes, notification=False, selected=None):
        columns = (
            ('markup_new_episodes', None, None, _('Episode')),
        )

        instructions = _('Select the episodes you want to download:')

        if self.new_episodes_window is not None:
            self.new_episodes_window.main_window.destroy()
            self.new_episodes_window = None

        def download_episodes_callback(episodes):
            self.new_episodes_window = None
            self.download_episode_list(episodes)

        if selected is None:
            # Select all by default
            selected = [True] * len(episodes)

        self.new_episodes_window = gPodderEpisodeSelector(self.main_window,
                title=_('New episodes available'),
                instructions=instructions,
                episodes=episodes,
                columns=columns,
                selected=selected,
                stock_ok_button='gpodder-download',
                callback=download_episodes_callback,
                remove_callback=lambda e: e.mark_old(),
                remove_action=_('Mark as old'),
                remove_finished=self.episode_new_status_changed,
                _config=self.config,
                show_notification=False)

    def on_itemDownloadAllNew_activate(self, action, param):
        if not self.offer_new_episodes():
            self.show_message(_('Please check for new episodes later.'),
                    _('No new episodes available'))

    def get_new_episodes(self, channels=None):
        return [e for c in channels or self.channels for e in
                [e for e in c.get_all_episodes() if e.check_is_new()]]

    def commit_changes_to_database(self):
        """This will be called after the sync process is finished"""
        self.db.commit()

    def on_itemShowToolbar_activate(self, action, param):
        state = action.get_state()
        self.config.show_toolbar = not state
        action.set_state(GLib.Variant.new_boolean(not state))

    def on_itemShowDescription_activate(self, action, param):
        state = action.get_state()
        self.config.episode_list_descriptions = not state
        action.set_state(GLib.Variant.new_boolean(not state))

    def on_item_view_hide_boring_podcasts_toggled(self, action, param):
        state = action.get_state()
        self.config.podcast_list_hide_boring = not state
        action.set_state(GLib.Variant.new_boolean(not state))
        self.apply_podcast_list_hide_boring()

    def on_item_view_always_show_new_episodes_toggled(self, action, param):
        state = action.get_state()
        self.config.ui.gtk.episode_list.always_show_new = not state
        action.set_state(GLib.Variant.new_boolean(not state))

    def on_item_view_search_always_visible_toggled(self, action, param):
        state = action.get_state()
        self.config.ui.gtk.search_always_visible = not state
        action.set_state(GLib.Variant.new_boolean(not state))
        for search in (self._search_episodes, self._search_podcasts):
            if search:
                if self.config.ui.gtk.search_always_visible:
                    search.show_search(grab_focus=False)
                else:
                    search.hide_search()

    def on_item_view_episodes_changed(self, action, param):
        self.config.episode_list_view_mode = getattr(EpisodeListModel, param.get_string()) or EpisodeListModel.VIEW_ALL
        action.set_state(param)

        self.episode_list_model.set_view_mode(self.config.episode_list_view_mode)
        self.apply_podcast_list_hide_boring()

    def relabel_view_menubutton(self, action, param):
        view2text = {
            EpisodeListModel.VIEW_ALL: 'All',
            EpisodeListModel.VIEW_UNDELETED: 'Undeleted',
            EpisodeListModel.VIEW_DOWNLOADED: 'Downloaded',
            EpisodeListModel.VIEW_UNPLAYED: 'Unplayed',
        }
        label = self.view_menubutton.get_child()
        label.set_text(view2text[self.config.episode_list_view_mode])
        self.view_popover.popdown()

    def apply_podcast_list_hide_boring(self):
        if self.config.podcast_list_hide_boring:
            self.podcast_list_model.set_view_mode(self.config.episode_list_view_mode)
        else:
            self.podcast_list_model.set_view_mode(-1)

    def on_download_subscriptions_from_mygpo(self, action=None):
        def after_login():
            title = _('Subscriptions on %(server)s') \
                    % {'server': self.config.mygpo.server}
            dir = gPodderPodcastDirectory(self.gPodder,
                                          _config=self.config,
                                          custom_title=title,
                                          add_podcast_list=self.add_podcast_list,
                                          hide_url_entry=True)

            url = self.mygpo_client.get_download_user_subscriptions_url()
            dir.download_opml_file(url)

        title = _('Login to gpodder.net')
        message = _('Please login to download your subscriptions.')

        def on_register_button_clicked():
            util.open_website('http://gpodder.net/register/')

        success, (root_url, username, password) = self.show_login_dialog(title, message,
                self.config.mygpo.server,
                self.config.mygpo.username, self.config.mygpo.password,
                register_callback=on_register_button_clicked,
                ask_server=True)
        if not success:
            return

        self.config.mygpo.server = root_url
        self.config.mygpo.username = username
        self.config.mygpo.password = password

        util.idle_add(after_login)

    def on_itemAddChannel_activate(self, action=None, param=None):
        self._add_podcast_dialog = gPodderAddPodcast(self.gPodder,
                add_podcast_list=self.add_podcast_list)

    def on_itemEditChannel_activate(self, action, param=None):
        if self.active_channel is None:
            title = _('No podcast selected')
            message = _('Please select a podcast in the podcasts list to edit.')
            self.show_message(message, title, widget=self.treeChannels)
            return

        gPodderChannel(self.main_window,
                channel=self.active_channel,
                update_podcast_list_model=self.update_podcast_list_model,
                cover_downloader=self.cover_downloader,
                sections=set(c.section for c in self.channels),
                clear_cover_cache=self.podcast_list_model.clear_cover_cache,
                _config=self.config)

    def on_itemMassUnsubscribe_activate(self, action, param):
        columns = (
            ('title_markup', None, None, _('Podcast')),
        )

        # We're abusing the Episode Selector for selecting Podcasts here,
        # but it works and looks good, so why not? -- thp
        gPodderEpisodeSelector(self.main_window,
                title=_('Delete podcasts'),
                instructions=_('Select the podcast you want to delete.'),
                episodes=self.channels,
                columns=columns,
                size_attribute=None,
                stock_ok_button=_('Delete'),
                callback=self.remove_podcast_list,
                _config=self.config)

    def remove_podcast_list(self, channels, confirm=True):
        if not channels:
            return

        if len(channels) == 1:
            title = _('Deleting podcast')
            info = _('Please wait while the podcast is deleted')
            message = _('This podcast and all its episodes will be PERMANENTLY DELETED.\nAre you sure you want to continue?')
        else:
            title = _('Deleting podcasts')
            info = _('Please wait while the podcasts are deleted')
            message = _('These podcasts and all their episodes will be PERMANENTLY DELETED.\nAre you sure you want to continue?')

        if confirm and not self.show_confirmation(message, title):
            return

        progress = ProgressIndicator(title, info, parent=self.get_dialog_parent())

        def finish_deletion(select_url):
            # Upload subscription list changes to the web service
            self.mygpo_client.on_unsubscribe([c.url for c in channels])

            # Re-load the channels and select the desired new channel
            self.update_podcast_list_model(select_url=select_url)
            progress.on_finished()

        @util.run_in_background
        def thread_proc():
            select_url = None

            for idx, channel in enumerate(channels):
                # Update the UI for correct status messages
                progress.on_progress(idx / len(channels))
                progress.on_message(channel.title)

                # Delete downloaded episodes
                channel.remove_downloaded()

                # cancel any active downloads from this channel
                for episode in channel.get_all_episodes():
                    if episode.downloading:
                        episode.download_task.cancel()

                if len(channels) == 1:
                    # get the URL of the podcast we want to select next
                    if channel in self.channels:
                        position = self.channels.index(channel)
                    else:
                        position = -1

                    if position == len(self.channels) - 1:
                        # this is the last podcast, so select the URL
                        # of the item before this one (i.e. the "new last")
                        select_url = self.channels[position - 1].url
                    else:
                        # there is a podcast after the deleted one, so
                        # we simply select the one that comes after it
                        select_url = self.channels[position + 1].url

                # Remove the channel and clean the database entries
                channel.delete()

            # Clean up downloads and download directories
            common.clean_up_downloads()

            # The remaining stuff is to be done in the GTK main thread
            util.idle_add(finish_deletion, select_url)

    def on_itemRemoveChannel_activate(self, widget, *args):
        if self.active_channel is None:
            title = _('No podcast selected')
            message = _('Please select a podcast in the podcasts list to remove.')
            self.show_message(message, title, widget=self.treeChannels)
            return

        self.remove_podcast_list([self.active_channel])

    def get_opml_filter(self):
        filter = Gtk.FileFilter()
        filter.add_pattern('*.opml')
        filter.add_pattern('*.xml')
        filter.set_name(_('OPML files') + ' (*.opml, *.xml)')
        return filter

    def on_item_import_from_file_activate(self, action, filename=None):
        if filename is None:
            dlg = Gtk.FileChooserDialog(title=_('Import from OPML'),
                    parent=self.main_window,
                    action=Gtk.FileChooserAction.OPEN)
            dlg.add_button(Gtk.STOCK_CANCEL, Gtk.ResponseType.CANCEL)
            dlg.add_button(Gtk.STOCK_OPEN, Gtk.ResponseType.OK)
            dlg.set_filter(self.get_opml_filter())
            response = dlg.run()
            filename = None
            if response == Gtk.ResponseType.OK:
                filename = dlg.get_filename()
            dlg.destroy()

        if filename is not None:
            dir = gPodderPodcastDirectory(self.gPodder, _config=self.config,
                    custom_title=_('Import podcasts from OPML file'),
                    add_podcast_list=self.add_podcast_list,
                    hide_url_entry=True)
            dir.download_opml_file(filename)

    def on_itemExportChannels_activate(self, widget, *args):
        if not self.channels:
            title = _('Nothing to export')
            message = _('Your list of podcast subscriptions is empty. '
                        'Please subscribe to some podcasts first before '
                        'trying to export your subscription list.')
            self.show_message(message, title, widget=self.treeChannels)
            return

        dlg = Gtk.FileChooserDialog(title=_('Export to OPML'),
                                    parent=self.gPodder,
                                    action=Gtk.FileChooserAction.SAVE)
        dlg.add_button(Gtk.STOCK_CANCEL, Gtk.ResponseType.CANCEL)
        dlg.add_button(Gtk.STOCK_SAVE, Gtk.ResponseType.OK)
        dlg.set_filter(self.get_opml_filter())
        response = dlg.run()
        if response == Gtk.ResponseType.OK:
            filename = dlg.get_filename()
            dlg.destroy()
            exporter = opml.Exporter(filename)
            if filename is not None and exporter.write(self.channels):
                count = len(self.channels)
                title = N_('%(count)d subscription exported',
                           '%(count)d subscriptions exported',
                           count) % {'count': count}
                self.show_message(_('Your podcast list has been successfully '
                                    'exported.'),
                                  title, widget=self.treeChannels)
            else:
                self.show_message(_('Could not export OPML to file. '
                                    'Please check your permissions.'),
                                  _('OPML export failed'), important=True)
        else:
            dlg.destroy()

    def on_itemImportChannels_activate(self, widget, *args):
        self._podcast_directory = gPodderPodcastDirectory(self.main_window,
                _config=self.config,
                add_podcast_list=self.add_podcast_list)

    def on_homepage_activate(self, widget, *args):
        util.open_website(gpodder.__url__)

    def check_for_updates(self, silent):
        """Check for updates and (optionally) show a message

        If silent=False, a message will be shown even if no updates are
        available (set silent=False when the check is manually triggered).
        """
        try:
            up_to_date, version, released, days = util.get_update_info()
        except Exception as e:
            if silent:
                logger.warn('Could not check for updates.', exc_info=True)
            else:
                title = _('Could not check for updates')
                message = _('Please try again later.')
                self.show_message(message, title, important=True)
            return

        if up_to_date and not silent:
            title = _('No updates available')
            message = _('You have the latest version of gPodder.')
            self.show_message(message, title, important=True)

        if not up_to_date:
            title = _('New version available')
            message = '\n'.join([
                _('Installed version: %s') % gpodder.__version__,
                _('Newest version: %s') % version,
                _('Release date: %s') % released,
                '',
                _('Download the latest version from gpodder.org?'),
            ])

            if self.show_confirmation(message, title):
                util.open_website('http://gpodder.org/downloads')

    def on_treeChannels_row_activated(self, widget, path, *args):
        # double-click action of the podcast list or enter
        self.treeChannels.set_cursor(path)
        self.deck.navigate(Handy.NavigationDirection.BACK)
        self.leaflet.set_can_swipe_forward(True)
        path, column = self.treeAvailable.get_cursor()
        if path is None or path[0] < 0:
            TreeViewHelper.set_cursor_to_first(self.treeAvailable)
        self.treeAvailable.grab_focus()
        self.leaflet.navigate(Handy.NavigationDirection.FORWARD)
        return True

    def on_treeChannels_cursor_changed(self, widget, *args):
        (model, iter) = self.treeChannels.get_selection().get_selected()

        if model is not None and iter is not None:
            old_active_channel = self.active_channel
            self.active_channel = model.get_value(iter, PodcastListModel.C_CHANNEL)

            if self.active_channel == old_active_channel:
                return

            # Dirty hack to check for "All episodes" (see gpodder.gtkui.model)
            if getattr(self.active_channel, 'ALL_EPISODES_PROXY', False):
                self.edit_channel_action.set_enabled(False)
            else:
                self.edit_channel_action.set_enabled(True)
        else:
            self.active_channel = None
            self.edit_channel_action.set_enabled(False)

        self.deck.set_can_swipe_forward(False)
        self.episode_list_forward.set_sensitive(False)
        self.update_episode_list_model()

    def on_treeChannels_unselect_all(self, widget, *params):
        self.leaflet.set_can_swipe_forward(False)
        return True

    def on_channel_list_forward_clicked(self, widget, *params):
        path, column = self.treeChannels.get_cursor()
        self.on_treeChannels_row_activated(self.treeChannels, path)
        self.leaflet.navigate(Handy.NavigationDirection.FORWARD)
        self.episode_list_back.grab_focus()
        return True

    def on_episode_list_forward_clicked(self, widget, *params):
        self.deck.navigate(Handy.NavigationDirection.FORWARD)
        self.deck_back.grab_focus()
        return True

    def on_btnEditChannel_clicked(self, widget, *args):
        self.on_itemEditChannel_activate(widget, args)

    def get_podcast_urls_from_selected_episodes(self):
        """Get a set of podcast URLs based on the selected episodes"""
        return set(episode.channel.url for episode in
                self.get_selected_episodes())

    def get_selected_episodes(self):
        """Get a list of selected episodes from treeAvailable"""
        selection = self.treeAvailable.get_selection()
        model, paths = selection.get_selected_rows()

        episodes = [model.get_value(model.get_iter(path), EpisodeListModel.C_EPISODE) for path in paths]
        episodes = [e for e in episodes if e is not None]
        return episodes

    def on_playback_selected_episodes(self, *params):
        self.playback_episodes(self.get_selected_episodes())

    def on_new_toggled(self, button, *params):
        self.episode_new_action.activate()
        return True

    def on_new_state_changed(self, action, *params):
        state = action.get_state().get_boolean()
        self.new_toggle.handler_block_by_func(self.on_new_toggled)
        self.new_toggle.set_active(state)
        self.new_toggle.handler_unblock_by_func(self.on_new_toggled)

    def on_new_action(self, action, *params):
        state = not action.get_state().get_boolean()
        if state:
            self.mark_selected_episodes_new()
        else:
            self.mark_selected_episodes_old()
        action.change_state(GLib.Variant.new_boolean(state))
        self.episodes_popover.popdown()
        return True

    def on_shownotes_selected_episodes(self, *params):
        episodes = self.get_selected_episodes()
        assert episodes
        #self.shownotes_object.toggle_pane_visibility(episodes)
        self.shownotes_object.pane_is_visible = True
        self.shownotes_object.set_episodes(episodes)
        ep = episodes[0]
        # New button
        self.new_toggle.set_active(ep.is_new)
        # Download / Delete button
        # First reset everything ...
        # FIXME: there must be a better way
        try:
            self.dl_del_button.disconnect_by_func(self.on_episode_delete_clicked)
        except TypeError:
            pass
        try:
            self.dl_del_button.disconnect_by_func(self.on_episode_download_clicked)
        except TypeError:
            pass
        self.dl_del_button.set_sensitive(True)
        # ... then connect the correct handler
        if ep.downloading:
            self.dl_del_label.set_text("Cancel Download")
            self.dl_del_button.connect("clicked", self.on_episodes_cancel_download_activate)
        elif ep.was_downloaded(and_exists=True):
            self.dl_del_label.set_text("Delete")
            self.dl_del_button.connect("clicked", self.on_episode_delete_clicked)
        else:
            self.dl_del_label.set_text("Download")
            self.dl_del_button.connect("clicked", self.on_episode_download_clicked)
        # Play / Stream button
        if ep.was_downloaded(and_exists=True):
            self.play_button.set_label("Play")
            self.play_button.set_sensitive(True)
        else:
            self.play_button.set_label("Stream")
            self.play_button.set_sensitive(self.streaming_possible(ep))
        self.shownotes_box.show()
        self.deck.navigate(Handy.NavigationDirection.FORWARD)
        self.deck_back.grab_focus()
        return True

    def on_download_selected_episodes(self, action_or_widget, param=None):
        episodes = self.get_selected_episodes()
        self.download_episode_list(episodes)

    def on_episode_download_clicked(self, button):
        self.dl_del_label.set_text("Downloading")
        self.dl_del_button.set_sensitive(False)
        self.on_download_selected_episodes(button)
        self.deck.navigate(Handy.NavigationDirection.BACK)
        return True

    def on_episode_delete_clicked(self, button, *args):
        self.on_btnDownloadedDelete_clicked(button, *args)
        self.deck.navigate(Handy.NavigationDirection.BACK)
        return True

    def on_treeAvailable_row_activated(self, widget, path, view_column):
        """Double-click/enter action handler for treeAvailable"""
        self.on_shownotes_selected_episodes(widget)
        self.deck.set_can_swipe_forward(True)
        self.episode_list_forward.set_sensitive(True)
        return True

    def on_treeAvailable_unselect_all(self, widget, *params):
        self.deck.set_can_swipe_forward(False)
        self.episode_list_forward.set_sensitive(False)
        return True

    def restart_auto_update_timer(self):
        if self._auto_update_timer_source_id is not None:
            logger.debug('Removing existing auto update timer.')
            GObject.source_remove(self._auto_update_timer_source_id)
            self._auto_update_timer_source_id = None

        if (self.config.auto_update_feeds and
                self.config.auto_update_frequency):
            interval = 60 * 1000 * self.config.auto_update_frequency
            logger.debug('Setting up auto update timer with interval %d.',
                    self.config.auto_update_frequency)
            self._auto_update_timer_source_id = GObject.timeout_add(
                    interval, self._on_auto_update_timer)

    def _on_auto_update_timer(self):
        if not util.connection_available():
            logger.debug('Skipping auto update (no connection available)')
            return True

        logger.debug('Auto update timer fired.')
        self.update_feed_cache()

        # Ask web service for sub changes (if enabled)
        if self.mygpo_client.can_access_webservice():
            self.mygpo_client.flush()

        return True

    def on_treeDownloads_row_activated(self, widget, *args):
        # Use the standard way of working on the treeview
        selection = self.treeDownloads.get_selection()
        (model, paths) = selection.get_selected_rows()
        selected_tasks = [(Gtk.TreeRowReference.new(model, path), model.get_value(model.get_iter(path), 0)) for path in paths]

        for tree_row_reference, task in selected_tasks:
            if task.status in (task.DOWNLOADING, task.QUEUED):
                task.status = task.PAUSED
            elif task.status in (task.CANCELLED, task.PAUSED, task.FAILED):
                self.download_queue_manager.queue_task(task)
                self.enable_download_list_update()
            elif task.status == task.DONE:
                model.remove(model.get_iter(tree_row_reference.get_path()))

        self.play_or_download()

        # Update the tab title and downloads list
        self.update_downloads_list()

    def on_episodes_cancel_download_activate(self, *params):
        selection = self.treeAvailable.get_selection()
        (model, paths) = selection.get_selected_rows()
        urls = [model.get_value(model.get_iter(path),
                self.episode_list_model.C_URL) for path in paths]
        selected_tasks = [task for task in self.download_tasks_seen
                if task.url in urls]
        self.cancel_task_list(selected_tasks)

    def on_progress_cancel_download_activate(self, *params):
        selection = self.treeDownloads.get_selection()
        (model, paths) = selection.get_selected_rows()
        selected_tasks = [model.get_value(model.get_iter(path),
                self.download_status_model.C_TASK) for path in paths]
        self.cancel_task_list(selected_tasks)

    def on_btnCancelAll_clicked(self, widget, *args):
        self.cancel_task_list(self.download_tasks_seen)

    def on_btnDownloadedDelete_clicked(self, widget, *args):
        episodes = self.get_selected_episodes()
        if len(episodes) == 1:
            self.delete_episode_list(episodes, skip_locked=False)
        else:
            self.delete_episode_list(episodes)

    def on_key_press(self, widget, event):
        views = {
            Gdk.KEY_1: 'VIEW_ALL',
            Gdk.KEY_2: 'VIEW_UNDELETED',
            Gdk.KEY_3: 'VIEW_DOWNLOADED',
            Gdk.KEY_4: 'VIEW_UNPLAYED',
        }
        sorts = {
            Gdk.KEY_7: 'SORT_PUBLISHED',
            Gdk.KEY_8: 'SORT_TOTAL_TIME',
            Gdk.KEY_9: 'SORT_TITLE',
        }
        if event.keyval == Gdk.KEY_Delete:
            if isinstance(widget.get_focus(), Gtk.Entry):
                logger.debug("Entry has focus, ignoring Delete")
            else:
                self.main_window.activate_action('delete')
                return True
        elif event.keyval == Gdk.KEY_plus:
            self.header_bar_plus_button.emit("clicked")
            return True
        elif event.state & Gdk.ModifierType.CONTROL_MASK:
            if event.keyval == Gdk.KEY_0:
                self.sortorder_button.emit("clicked")
            elif event.keyval in views.keys():
                self.gPodder.lookup_action('viewEpisodes').activate(
                    GLib.Variant.new_string(views[event.keyval]))
            elif event.keyval in sorts.keys():
                self.gPodder.lookup_action('sortEpisodes').activate(
                    GLib.Variant.new_string(sorts[event.keyval]))
            elif event.keyval == Gdk.KEY_e:
                self.gPodder.lookup_action('episodeNew').activate()
            elif event.keyval == Gdk.KEY_k:
                self.gPodder.lookup_action('removeOldEpisodes').activate()
            elif event.keyval == Gdk.KEY_l:
                self.gPodder.lookup_action('addChannel').activate()
            elif event.keyval == Gdk.KEY_m:
                self.application.lookup_action('menu').activate()
            elif event.keyval == Gdk.KEY_n:
                self.gPodder.lookup_action('downloadAllNew').activate()
            elif event.keyval == Gdk.KEY_r:
                self.gPodder.lookup_action('update').activate()
            elif event.keyval == Gdk.KEY_s:
                self.sort_popover.popup()
            elif event.keyval == Gdk.KEY_v:
                self.view_popover.popup()
            else:
                return False
            return True
        return False

    def uniconify_main_window(self):
        if self.is_iconified():
            # We need to hide and then show the window in WMs like Metacity
            # or KWin4 to move the window to the active workspace
            # (see http://gpodder.org/bug/1125)
            self.gPodder.hide()
            self.gPodder.show()
            self.gPodder.present()

    def iconify_main_window(self):
        if not self.is_iconified():
            self.gPodder.iconify()

    @dbus.service.method(gpodder.dbus_interface)
    def show_gui_window(self):
        parent = self.get_dialog_parent()
        parent.present()

    @dbus.service.method(gpodder.dbus_interface)
    def subscribe_to_url(self, url):
        # Strip leading application protocol, so these URLs work:
        # gpodder://example.com/episodes.rss
        # gpodder:https://example.org/podcast.xml
        if url.startswith('gpodder:'):
            url = url[len('gpodder:'):]
            while url.startswith('/'):
                url = url[1:]

        self._add_podcast_dialog = gPodderAddPodcast(self.gPodder,
                add_podcast_list=self.add_podcast_list,
                preset_url=url)

    @dbus.service.method(gpodder.dbus_interface)
    def mark_episode_played(self, filename):
        if filename is None:
            return False

        for channel in self.channels:
            for episode in channel.get_all_episodes():
                fn = episode.local_filename(create=False, check_only=True)
                if fn == filename:
                    episode.mark(is_played=True)
                    self.db.commit()
                    self.update_episode_list_icons([episode.url])
                    self.update_podcast_list_model([episode.channel.url])
                    return True

        return False

    def extensions_podcast_update_cb(self, podcast):
        logger.debug('extensions_podcast_update_cb(%s)', podcast)
        self.update_feed_cache(channels=[podcast],
                show_new_episodes_dialog=False)

    def extensions_episode_download_cb(self, episode):
        logger.debug('extension_episode_download_cb(%s)', episode)
        self.download_episode_list(episodes=[episode])

    def on_sync_to_device_activate(self, widget, episodes=None, force_played=True):
        self.sync_ui = gPodderSyncUI(self.config, self.notification,
                self.main_window,
                self.show_confirmation,
                self.application.on_itemPreferences_activate,
                self.channels,
                self.download_status_model,
                self.download_queue_manager,
                self.enable_download_list_update,
                self.commit_changes_to_database,
                self.delete_episode_list,
                gPodderEpisodeSelector)

        def start_cb():
            self.transfer_revealer.set_reveal_child(True)

        def done_cb():
            self.enable_download_list_update()
            util.idle_add(self.transfer_revealer.set_reveal_child, False)

        self.sync_ui.on_synchronize_episodes(self.channels, episodes, force_played,
                                             done_cb, start_cb)

    def on_extension_enabled(self, extension):
        if getattr(extension, 'on_ui_object_available', None) is not None:
            extension.on_ui_object_available('gpodder-gtk', self)
        if getattr(extension, 'on_ui_initialized', None) is not None:
            extension.on_ui_initialized(self.model,
                    self.extensions_podcast_update_cb,
                    self.extensions_episode_download_cb)
        self.extensions_menu_helper.replace_entries(gpodder.user_extensions.on_create_menu())

    def on_extension_disabled(self, extension):
        self.extensions_menu_helper.replace_entries(gpodder.user_extensions.on_create_menu())<|MERGE_RESOLUTION|>--- conflicted
+++ resolved
@@ -2000,65 +2000,9 @@
             return True
 
         if event is None or event.button == 3:
-<<<<<<< HEAD
             entries = [(label, lambda a, b: func(self.active_channel))
                 for label, func in list(gpodder.user_extensions.on_channel_context_menu(self.active_channel) or [])]
             self.channel_context_menu_helper.replace_entries(entries)
-=======
-            menu = Gtk.Menu()
-
-            item = Gtk.ImageMenuItem(_('Update podcast'))
-            item.set_image(Gtk.Image.new_from_icon_name('view-refresh', Gtk.IconSize.MENU))
-            item.set_action_name('win.updateChannel')
-            menu.append(item)
-
-            menu.append(Gtk.SeparatorMenuItem())
-
-            item = Gtk.MenuItem(_('Open download folder'))
-            item.connect('activate', self.on_open_download_folder)
-            menu.append(item)
-
-            menu.append(Gtk.SeparatorMenuItem())
-
-            item = Gtk.MenuItem(_('Mark episodes as old'))
-            item.connect('activate', self.on_mark_episodes_as_old)
-            menu.append(item)
-
-            item = Gtk.CheckMenuItem(_('Archive'))
-            item.set_active(self.active_channel.auto_archive_episodes)
-            item.connect('activate', self.on_channel_toggle_lock_activate)
-            menu.append(item)
-
-            item = Gtk.ImageMenuItem(_('Delete podcast'))
-            item.set_image(Gtk.Image.new_from_icon_name('edit-delete', Gtk.IconSize.MENU))
-            item.connect('activate', self.on_itemRemoveChannel_activate)
-            menu.append(item)
-
-            result = gpodder.user_extensions.on_channel_context_menu(self.active_channel)
-            if result:
-                menu.append(Gtk.SeparatorMenuItem())
-                for label, callback in result:
-                    item = Gtk.MenuItem(label)
-                    if callback:
-                        item.connect('activate', lambda item, callback: callback(self.active_channel), callback)
-                    else:
-                        item.set_sensitive(False)
-                    menu.append(item)
-
-            menu.append(Gtk.SeparatorMenuItem())
-
-            item = Gtk.ImageMenuItem(_('Podcast settings'))
-            item.set_image(Gtk.Image.new_from_icon_name('document-properties', Gtk.IconSize.MENU))
-            item.set_action_name('win.editChannel')
-            menu.append(item)
-
-            menu.attach_to_widget(treeview)
-            menu.show_all()
-            # Disable tooltips while we are showing the menu, so
-            # the tooltip will not appear over the menu
-            self.treeview_allow_tooltips(self.treeChannels, False)
-            menu.connect('deactivate', lambda menushell: self.treeview_allow_tooltips(self.treeChannels, True))
->>>>>>> 43a82d64
 
             if event is None:
                 func = TreeViewHelper.make_popup_position_func(treeview)
@@ -2288,7 +2232,6 @@
                 if downloading:
                     menu.insert(0, _('Preview'), 'win.play')
                 else:
-<<<<<<< HEAD
                     menu.insert(0, _('Stream'), 'win.play')
 
             # Delete
@@ -2316,75 +2259,6 @@
                 menu.remove(3)
                 menu.remove(5)
                 self.have_episode_menu_file_items = False
-=======
-                    item = Gtk.ImageMenuItem(_('Stream'))
-                item.set_image(Gtk.Image.new_from_icon_name('media-playback-start', Gtk.IconSize.MENU))
-
-            item.set_sensitive(can_play)
-            item.connect('activate', self.on_playback_selected_episodes)
-            menu.append(item)
-
-            if not can_cancel:
-                item = Gtk.ImageMenuItem(_('Download'))
-                item.set_image(Gtk.Image.new_from_icon_name('document-save', Gtk.IconSize.MENU))
-                item.set_action_name('win.download')
-                menu.append(item)
-            else:
-                item = Gtk.ImageMenuItem.new_with_mnemonic(_('_Cancel'))
-                item.set_action_name('win.cancel')
-                menu.append(item)
-
-            item = Gtk.ImageMenuItem.new_with_mnemonic(_('_Delete'))
-            item.set_image(Gtk.Image.new_from_icon_name('edit-delete', Gtk.IconSize.MENU))
-            item.set_action_name('win.delete')
-            menu.append(item)
-
-            result = gpodder.user_extensions.on_episodes_context_menu(episodes)
-            if result:
-                menu.append(Gtk.SeparatorMenuItem())
-                submenus = {}
-                for label, callback in result:
-                    key, sep, title = label.rpartition('/')
-                    item = Gtk.ImageMenuItem(title)
-                    if callback:
-                        self._submenu_item_activate_hack(item, callback, episodes)
-                    else:
-                        item.set_sensitive(False)
-                    if key:
-                        if key not in submenus:
-                            sub_menu = self._add_sub_menu(menu, key)
-                            submenus[key] = sub_menu
-                        else:
-                            sub_menu = submenus[key]
-                        sub_menu.append(item)
-                    else:
-                        menu.append(item)
-
-            # Ok, this probably makes sense to only display for downloaded files
-            if downloaded:
-                menu.append(Gtk.SeparatorMenuItem())
-                share_menu = self._add_sub_menu(menu, _('Send to'))
-
-                item = Gtk.ImageMenuItem(_('Local folder'))
-                item.set_image(Gtk.Image.new_from_icon_name('folder', Gtk.IconSize.MENU))
-                self._submenu_item_activate_hack(item, self.save_episodes_as_file, episodes)
-                share_menu.append(item)
-                if self.bluetooth_available:
-                    item = Gtk.ImageMenuItem(_('Bluetooth device'))
-                    item.set_image(Gtk.Image.new_from_icon_name('bluetooth', Gtk.IconSize.MENU))
-                    self._submenu_item_activate_hack(item, self.copy_episodes_bluetooth, episodes)
-                    share_menu.append(item)
-
-            menu.append(Gtk.SeparatorMenuItem())
-
-            item = Gtk.CheckMenuItem(_('New'))
-            item.set_active(any_new)
-            if any_new:
-                item.connect('activate', lambda w: self.mark_selected_episodes_old())
-            else:
-                item.connect('activate', lambda w: self.mark_selected_episodes_new())
-            menu.append(item)
->>>>>>> 43a82d64
 
             if event is None:
                 func = TreeViewHelper.make_popup_position_func(treeview)
@@ -2393,114 +2267,6 @@
                 x, y = event.x, event.y
             self.context_popover_show(self.episodes_popover, x, y)
             return True
-
-#            menu = Gtk.Menu()
-#
-#            (can_play, can_download, can_cancel, can_delete, open_instead_of_play) = self.play_or_download()
-#
-#            if open_instead_of_play:
-#                item = Gtk.ImageMenuItem(Gtk.STOCK_OPEN)
-#            elif downloaded:
-#                item = Gtk.ImageMenuItem(_('Play'))
-#                item.set_image(Gtk.Image.new_from_icon_name('media-playback-start', Gtk.IconSize.MENU))
-#            else:
-#                if downloading:
-#                    item = Gtk.ImageMenuItem(_('Preview'))
-#                else:
-#                    item = Gtk.ImageMenuItem(_('Stream'))
-#                item.set_image(Gtk.Image.new_from_icon_name('media-playback-start', Gtk.IconSize.MENU))
-#
-#            item.set_sensitive(can_play)
-#            item.connect('activate', self.on_playback_selected_episodes)
-#            menu.append(item)
-#
-#            if not can_cancel:
-#                item = Gtk.ImageMenuItem(_('Download'))
-#                item.set_image(Gtk.Image.new_from_icon_name('document-save', Gtk.IconSize.MENU))
-#                item.set_action_name('win.download')
-#                menu.append(item)
-#            else:
-#                item = Gtk.ImageMenuItem.new_with_mnemonic(_('_Cancel'))
-#                item.set_action_name('win.cancel')
-#                menu.append(item)
-#
-#            item = Gtk.ImageMenuItem.new_with_mnemonic(_('_Delete'))
-#            item.set_image(Gtk.Image.new_from_icon_name('edit-delete', Gtk.IconSize.MENU))
-#            item.set_action_name('win.delete')
-#            menu.append(item)
-#
-#            result = gpodder.user_extensions.on_episodes_context_menu(episodes)
-#            if result:
-#                menu.append(Gtk.SeparatorMenuItem())
-#                submenus = {}
-#                for label, callback in result:
-#                    key, sep, title = label.rpartition('/')
-#                    item = Gtk.ImageMenuItem(title)
-#                    self._submenu_item_activate_hack(item, callback, episodes)
-#                    if key:
-#                        if key not in submenus:
-#                            sub_menu = self._add_sub_menu(menu, key)
-#                            submenus[key] = sub_menu
-#                        else:
-#                            sub_menu = submenus[key]
-#                        sub_menu.append(item)
-#                    else:
-#                        menu.append(item)
-#
-#            # Ok, this probably makes sense to only display for downloaded files
-#            if downloaded:
-#                menu.append(Gtk.SeparatorMenuItem())
-#                share_menu = self._add_sub_menu(menu, _('Send to'))
-#
-#                item = Gtk.ImageMenuItem(_('Local folder'))
-#                item.set_image(Gtk.Image.new_from_icon_name('folder', Gtk.IconSize.MENU))
-#                self._submenu_item_activate_hack(item, self.save_episodes_as_file, episodes)
-#                share_menu.append(item)
-#                if self.bluetooth_available:
-#                    item = Gtk.ImageMenuItem(_('Bluetooth device'))
-#                    item.set_image(Gtk.Image.new_from_icon_name('bluetooth', Gtk.IconSize.MENU))
-#                    self._submenu_item_activate_hack(item, self.copy_episodes_bluetooth, episodes)
-#                    share_menu.append(item)
-#
-#            menu.append(Gtk.SeparatorMenuItem())
-#
-#            item = Gtk.CheckMenuItem(_('New'))
-#            item.set_active(any_new)
-#            if any_new:
-#                item.connect('activate', lambda w: self.mark_selected_episodes_old())
-#            else:
-#                item.connect('activate', lambda w: self.mark_selected_episodes_new())
-#            menu.append(item)
-#
-#            if downloaded:
-#                item = Gtk.CheckMenuItem(_('Archive'))
-#                item.set_active(any_locked)
-#                item.connect('activate',
-#                             lambda w: self.on_item_toggle_lock_activate(
-#                                 w, False, not any_locked))
-#                menu.append(item)
-#
-#            menu.append(Gtk.SeparatorMenuItem())
-#            # Single item, add episode information menu item
-#            item = Gtk.ImageMenuItem(_('Episode details'))
-#            item.set_image(Gtk.Image.new_from_icon_name('dialog-information',
-#                                                        Gtk.IconSize.MENU))
-#            item.set_action_name('win.toggleShownotes')
-#            menu.append(item)
-#
-#            menu.attach_to_widget(treeview)
-#            menu.show_all()
-#            # Disable tooltips while we are showing the menu, so
-#            # the tooltip will not appear over the menu
-#            self.treeview_allow_tooltips(self.treeAvailable, False)
-#            menu.connect('deactivate', lambda menushell: self.treeview_allow_tooltips(self.treeAvailable, True))
-#            if event is None:
-#                func = TreeViewHelper.make_popup_position_func(treeview)
-#                menu.popup(None, None, func, None, 3, Gtk.get_current_event_time())
-#            else:
-#                menu.popup(None, None, None, None, event.button, event.time)
-#
-#            return True
 
     def set_title(self, new_title):
         self.default_title = new_title
