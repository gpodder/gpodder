--- conflicted
+++ resolved
@@ -855,23 +855,8 @@
         return False
 
     def init_episode_list_treeview(self):
-<<<<<<< HEAD
-=======
-        # For loading the list model
-        self.episode_list_model = EpisodeListModel(self.config, self.on_episode_list_filter_changed)
         self.episode_list_last_selected_row = None
         self.episode_list_selection_delta = 0
-
-        if self.config.episode_list_view_mode == EpisodeListModel.VIEW_UNDELETED:
-            self.item_view_episodes_undeleted.set_active(True)
-        elif self.config.episode_list_view_mode == EpisodeListModel.VIEW_DOWNLOADED:
-            self.item_view_episodes_downloaded.set_active(True)
-        elif self.config.episode_list_view_mode == EpisodeListModel.VIEW_UNPLAYED:
-            self.item_view_episodes_unplayed.set_active(True)
-        else:
-            self.item_view_episodes_all.set_active(True)
-
->>>>>>> 3c668257
         self.episode_list_model.set_view_mode(self.config.episode_list_view_mode)
 
         self.treeAvailable.set_model(self.episode_list_model.get_filtered_model())
