--- conflicted
+++ resolved
@@ -2207,15 +2207,8 @@
             any_new = any(e.is_new and e.state != gpodder.STATE_DELETED for e in episodes)
             downloaded = all(e.was_downloaded(and_exists=True) for e in episodes)
             downloading = any(e.downloading for e in episodes)
-<<<<<<< HEAD
-            (open_instead_of_play, can_play, can_download, can_pause, can_cancel, can_delete) = self.play_or_download()
+            (open_instead_of_play, can_play, can_download, can_pause, can_cancel, can_delete, can_lock) = self.play_or_download()
             menu = self.application.builder.get_object('episodes-context')
-=======
-
-            menu = Gtk.Menu()
-
-            (open_instead_of_play, can_play, can_download, can_pause, can_cancel, can_delete, can_lock) = self.play_or_download()
->>>>>>> 565a720d
 
             # Play
             menu.remove(0)
@@ -2253,31 +2246,6 @@
                 menu.remove(5)
                 self.have_episode_menu_file_items = False
 
-<<<<<<< HEAD
-=======
-            if can_lock:
-                item = Gtk.CheckMenuItem(_('Archive'))
-                item.set_active(any_locked)
-                item.connect('activate',
-                             lambda w: self.on_item_toggle_lock_activate(
-                                 w, False, not any_locked))
-                menu.append(item)
-
-            menu.append(Gtk.SeparatorMenuItem())
-            # Single item, add episode information menu item
-            item = Gtk.ImageMenuItem(_('Episode details'))
-            item.set_image(Gtk.Image.new_from_icon_name('dialog-information',
-                                                        Gtk.IconSize.MENU))
-            item.set_action_name('win.toggleShownotes')
-            menu.append(item)
-
-            menu.attach_to_widget(treeview)
-            menu.show_all()
-            # Disable tooltips while we are showing the menu, so
-            # the tooltip will not appear over the menu
-            self.treeview_allow_tooltips(self.treeAvailable, False)
-            menu.connect('deactivate', lambda menushell: self.treeview_allow_tooltips(self.treeAvailable, True))
->>>>>>> 565a720d
             if event is None:
                 func = TreeViewHelper.make_popup_position_func(treeview)
                 x, y, unused = func(None)
@@ -2289,8 +2257,7 @@
     def set_episode_actions(self, open_instead_of_play=False, can_play=False, can_download=False, can_pause=False, can_cancel=False,
                             can_delete=False, can_lock=False, is_episode_selected=False):
         # play icon and label
-<<<<<<< HEAD
-#        if open_instead_of_play:
+#        if open_instead_of_play or not is_episode_selected:
 #            self.toolPlay.set_icon_name('document-open')
 #            self.toolPlay.set_label(_('Open'))
 #        else:
@@ -2306,24 +2273,6 @@
 #                self.toolPlay.set_label(_('Preview'))
 #            else:
 #                self.toolPlay.set_label(_('Stream'))
-=======
-        if open_instead_of_play or not is_episode_selected:
-            self.toolPlay.set_icon_name('document-open')
-            self.toolPlay.set_label(_('Open'))
-        else:
-            self.toolPlay.set_icon_name('media-playback-start')
-
-            episodes = self.get_selected_episodes()
-            downloaded = all(e.was_downloaded(and_exists=True) for e in episodes)
-            downloading = any(e.downloading for e in episodes)
-
-            if downloaded:
-                self.toolPlay.set_label(_('Play'))
-            elif downloading:
-                self.toolPlay.set_label(_('Preview'))
-            else:
-                self.toolPlay.set_label(_('Stream'))
->>>>>>> 565a720d
 
         # toolbar
 #        self.toolPlay.set_sensitive(can_play)
@@ -2338,15 +2287,10 @@
         self.pause_action.set_enabled(can_pause)
         self.episodes_cancel_action.set_enabled(can_cancel)
         self.delete_action.set_enabled(can_delete)
-<<<<<<< HEAD
-#        self.toggle_episode_new_action.set_enabled(can_play)
-#        self.toggle_episode_lock_action.set_enabled(can_play)
+#        self.toggle_episode_new_action.set_enabled(is_episode_selected)
+#        self.toggle_episode_lock_action.set_enabled(can_lock)
         self.episode_new_action.set_enabled(can_play)
         self.episode_lock_action.set_enabled(can_play)
-=======
-        self.toggle_episode_new_action.set_enabled(is_episode_selected)
-        self.toggle_episode_lock_action.set_enabled(can_lock)
->>>>>>> 565a720d
 
     def set_title(self, new_title):
         self.default_title = new_title
@@ -2487,18 +2431,11 @@
         self.episode_list_status_changed(episodes)
 
     def play_or_download(self, current_page=None):
-<<<<<<< HEAD
 #        if current_page is None:
 #            current_page = self.wNotebook.get_current_page()
 #        if current_page == 0:
         if True:
-            (open_instead_of_play, can_play, can_download, can_pause, can_cancel, can_delete) = (False,) * 6
-=======
-        if current_page is None:
-            current_page = self.wNotebook.get_current_page()
-        if current_page == 0:
             (open_instead_of_play, can_play, can_download, can_pause, can_cancel, can_delete, can_lock) = (False,) * 7
->>>>>>> 565a720d
 
             selection = self.treeAvailable.get_selection()
             if selection.count_selected_rows() > 0:
@@ -3345,18 +3282,7 @@
     def on_episode_lock_action(self, action, *params):
         new_state = not action.get_state().get_boolean()
         for episode in self.get_selected_episodes():
-<<<<<<< HEAD
             episode.mark(is_locked=new_state)
-=======
-            if episode.state == gpodder.STATE_DELETED:
-                # Always unlock deleted episodes
-                episode.mark(is_locked=False)
-            elif toggle or toggle is None:
-                # Gio.SimpleAction activate signal passes None (see #681)
-                episode.mark(is_locked=not episode.archive)
-            else:
-                episode.mark(is_locked=new_value)
->>>>>>> 565a720d
         self.on_selected_episodes_status_changed()
         self.play_or_download()
         action.change_state(GLib.Variant.new_boolean(new_state))
