--- conflicted
+++ resolved
@@ -3804,20 +3804,12 @@
         def after_login():
             title = _('Subscriptions on %(server)s') \
                     % {'server': self.config.mygpo.server}
-<<<<<<< HEAD
-            gpd = gPodderPodcastDirectory(self.gPodder,
-                                          ui_folder=os.path.join(gpodder.ui_folders[0], '..', 'adaptive'),
-                                          _config=self.config,
-                                          custom_title=title,
-                                          add_podcast_list=self.add_podcast_list,
-                                          hide_url_entry=True)
-=======
             gpd = gPodderPodcastDirectory(
                 self.gPodder,
+                ui_folder=os.path.join(gpodder.ui_folders[0], '..', 'adaptive'),
                 _config=self.config,
                 custom_title=title,
                 add_podcast_list=self.add_podcast_list)
->>>>>>> a3be6519
 
             url = self.mygpo_client.get_download_user_subscriptions_url()
             gpd.download_opml_file(url)
