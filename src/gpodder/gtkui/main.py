# -*- coding: utf-8 -*-
#
# gPodder - A media aggregator and podcast client
# Copyright (c) 2005-2018 The gPodder Team
#
# gPodder is free software; you can redistribute it and/or modify
# it under the terms of the GNU General Public License as published by
# the Free Software Foundation; either version 3 of the License, or
# (at your option) any later version.
#
# gPodder is distributed in the hope that it will be useful,
# but WITHOUT ANY WARRANTY; without even the implied warranty of
# MERCHANTABILITY or FITNESS FOR A PARTICULAR PURPOSE.  See the
# GNU General Public License for more details.
#
# You should have received a copy of the GNU General Public License
# along with this program.  If not, see <http://www.gnu.org/licenses/>.
#

import collections
import html
import logging
import os
import re
import shutil
import sys
import tempfile
import threading
import time
import urllib.parse

import dbus.service
import requests.exceptions
import urllib3.exceptions

import gpodder
from gpodder import (common, download, extensions, feedcore, my, opml, player,
                     util, youtube)
from gpodder.dbusproxy import DBusPodcastsProxy
from gpodder.model import Model, PodcastEpisode
from gpodder.syncui import gPodderSyncUI

from . import shownotes
from .adaptive.episodeselector import gPodderEpisodeSelector
from .desktop.channel import gPodderChannel
from .desktop.exportlocal import gPodderExportToLocalFolder
from .desktop.podcastdirectory import gPodderPodcastDirectory
from .desktop.welcome import gPodderWelcome
from .desktopfile import UserAppsReader
from .download import DownloadStatusModel
from .draw import (cake_size_from_widget, draw_cake_pixbuf,
                   draw_iconcell_scale, draw_text_box_centered)
from .interface.addpodcast import gPodderAddPodcast
from .interface.common import (BuilderWidget, Dummy, ExtensionMenuHelper,
                               TreeViewHelper)
from .interface.progress import ProgressIndicator
from .interface.searchtree import SearchTreeBar
from .model import EpisodeListModel, PodcastChannelProxy, PodcastListModel
from .services import CoverDownloader
from .widgets import SimpleMessageArea

import gi  # isort:skip
gi.require_version('Gtk', '3.0')  # isort:skip
gi.require_version('Gdk', '3.0')  # isort:skip
gi.require_version('Handy', '1')  # isort:skip
from gi.repository import Gdk, GdkPixbuf, Gio, GLib, GObject, Gtk, Pango  # isort:skip
from gi.repository import Handy  # isort:skip


logger = logging.getLogger(__name__)

_ = gpodder.gettext
N_ = gpodder.ngettext


class gPodder(BuilderWidget, dbus.service.Object):

    def __init__(self, app, bus_name, gpodder_core, options, **kwargs):
        Handy.init()
        self.menu2sort = {
            "SORT_PUBLISHED": EpisodeListModel.C_PUBLISHED,
            "SORT_TOTAL_TIME": EpisodeListModel.C_TOTAL_TIME,
            "SORT_TITLE": EpisodeListModel.C_TITLE,
        }
        self.sort2menu = {v: k for (k, v) in self.menu2sort.items()}
        dbus.service.Object.__init__(self, object_path=gpodder.dbus_gui_object_path, bus_name=bus_name)
        self.podcasts_proxy = DBusPodcastsProxy(lambda: self.channels,
                self.on_itemUpdate_activate,
                self.playback_episodes,
                self.download_episode_list,
                self.episode_object_by_uri,
                bus_name)
        self.application = app
        self.core = gpodder_core
        self.config = self.core.config
        self.db = self.core.db
        self.model = self.core.model
        self.options = options
        self.extensions_menu = None
        self.extensions_actions = []
        self._search_podcasts = None
        self._search_episodes = None
        BuilderWidget.__init__(self, None,
            _gtk_properties={('gPodder', 'application'): app}, **kwargs)

        self.last_episode_date_refresh = None
        self.refresh_episode_dates()

    def new(self):
        if self.application.want_headerbar:
            # Plus menu button
            self.header_bar_plus_button = Gtk.MenuButton.new()
            self.header_bar_plus_button.set_image(Gtk.Image.new_from_icon_name('list-add-symbolic', Gtk.IconSize.SMALL_TOOLBAR))
            self.header_bar_plus_button.set_use_popover(True)
            self.plus_popover = Gtk.Popover.new_from_model(self.header_bar_plus_button,
                self.application.builder.get_object('plus-menu'))
            self.header_bar_plus_button.set_popover(self.plus_popover)
            # Search button
            self.header_bar_search_button = Gtk.ToggleButton.new()
            self.header_bar_search_button.set_image(Gtk.Image.new_from_icon_name('system-search-symbolic', Gtk.IconSize.SMALL_TOOLBAR))

            self.header_bar.pack_end(self.application.header_bar_menu_button)
            self.header_bar.pack_start(self.application.header_bar_refresh_button)
            self.header_bar.pack_start(self.header_bar_plus_button)
            self.header_bar.pack_end(self.header_bar_search_button)
            self.header_bar.set_show_close_button(True)
            self.header_bar.show_all()

        self.transfer_button = Gtk.Button.new_with_label("Progress")
        self.transfer_button.connect("clicked", self.on_show_progress_activate)
        self.labelDownloads = self.transfer_button.get_child()
        self.transfer_revealer = Gtk.Revealer()
        self.transfer_revealer.set_property("halign", Gtk.Align.END)
        self.transfer_revealer.set_property("valign", Gtk.Align.END)
        self.transfer_revealer.add(self.transfer_button)
        self.transfer_revealer.set_reveal_child(False)
        self.transfer_revealer.show_all()
        self.main_overlay.add_overlay(self.transfer_revealer)
        self.main_overlay.set_overlay_pass_through(self.transfer_revealer, True)

        self.dl_del_label = self.dl_del_button.get_child()
        self.dl_del_label.set_ellipsize(Pango.EllipsizeMode.MIDDLE)
        self.dl_del_label.set_max_width_chars(8)

        gpodder.user_extensions.on_ui_object_available('gpodder-gtk', self)

        self.bluetooth_available = util.bluetooth_available()

        self.config.connect_gtk_window(self.main_window, 'main_window')

        self.progress_window.connect("delete-event", self.on_progress_close_button_clicked)
        self.progress_window.hide()
        self.application.add_window(self.progress_window)

        self.main_window.show()

        self.player_receiver = player.MediaPlayerDBusReceiver(self.on_played)

        self.gPodder.connect('key-press-event', self.on_key_press)

#        self.episode_columns_menu = None
        self.config.add_observer(self.on_config_changed)

        def on_key_press_shownotes(widget, event):
            if event.keyval in (Gdk.KEY_Escape, Gdk.KEY_BackSpace, Gdk.KEY_Left, Gdk.KEY_h):
                self.navigate_from_shownotes()
            elif event.keyval in (Gdk.KEY_p, Gdk.KEY_s):
                self.play_button.emit("clicked")
            elif event.keyval in (Gdk.KEY_c, Gdk.KEY_d):
                self.dl_del_button.emit("clicked")
            elif event.keyval == Gdk.KEY_n:
                self.episode_new_action.activate()

#        self.shownotes_pane = Gtk.Box()
        self.shownotes_object = shownotes.get_shownotes(self.config.ui.gtk.html_shownotes, self.shownotes_box, on_key_press_shownotes)

        self.detailsbox.connect('key-press-event', on_key_press_shownotes)

#        # Vertical paned for the episode list and shownotes
#        self.vpaned = Gtk.Paned(orientation=Gtk.Orientation.VERTICAL)
#        paned = self.vbox_episode_list.get_parent()
#        self.vbox_episode_list.reparent(self.vpaned)
#        self.vpaned.child_set_property(self.vbox_episode_list, 'resize', True)
#        self.vpaned.child_set_property(self.vbox_episode_list, 'shrink', False)
#        self.vpaned.pack2(self.shownotes_pane, resize=False, shrink=False)
#        self.vpaned.show()
#
#        # Minimum height for both episode list and shownotes
#        self.vbox_episode_list.set_size_request(-1, 100)
#        self.shownotes_pane.set_size_request(-1, 100)
#
#        self.config.connect_gtk_paned('ui.gtk.state.main_window.episode_list_size',
#                self.vpaned)
#        paned.add2(self.vpaned)
#
        self.new_episodes_window = None

        self.download_status_model = DownloadStatusModel()
        self.download_queue_manager = download.DownloadQueueManager(self.config, self.download_status_model)

        self.config.connect_gtk_spinbutton('limit.downloads.concurrent', self.spinMaxDownloads,
                                           self.config.limit.downloads.concurrent_max)
        self.config.connect_gtk_togglebutton('max_downloads_enabled', self.cbMaxDownloads)
        self.config.connect_gtk_spinbutton('limit_rate_value', self.spinLimitDownloads)
        self.config.connect_gtk_togglebutton('limit_rate', self.cbLimitDownloads)

        # When the amount of maximum downloads changes, notify the queue manager
        def changed_cb(spinbutton):
            return self.download_queue_manager.update_max_downloads()

        self.spinMaxDownloads.connect('value-changed', changed_cb)
        self.cbMaxDownloads.connect('toggled', changed_cb)

        # Keep a reference to the last add podcast dialog instance
        self._add_podcast_dialog = None

        self.default_title = None
        self.set_title(_('gPodder'))

        self.cover_downloader = CoverDownloader()

        # Generate list models for podcasts and their episodes
        self.podcast_list_model = PodcastListModel(self.cover_downloader)
        self.apply_podcast_list_hide_boring()

        self.cover_downloader.register('cover-available', self.cover_download_finished)

        # Source IDs for timeouts for search-as-you-type
        self._podcast_list_search_timeout = None
        self._episode_list_search_timeout = None

        # Subscribed channels
        self.active_channel = None
        self.channels = self.model.get_podcasts()

        # For loading the list model
        self.episode_list_model = EpisodeListModel(self.config, self.on_episode_list_filter_changed)

        self.create_actions()

        # Init the treeviews that we use
        self.init_podcast_list_treeview()
        self.init_episode_list_treeview()
        self.init_download_list_treeview()

        if self.leaflet.get_folded():
            self.leaflet.set_visible_child(self.channelsbox)
        else:
            self.header_bar.set_show_close_button(False)
            self.leaflet.set_visible_child(self.contentbox)

        self.download_tasks_seen = set()
        self.download_list_update_enabled = False
        self.things_adding_tasks = 0
        self.download_task_monitors = set()

        # Set up the first instance of MygPoClient
        self.mygpo_client = my.MygPoClient(self.config)

        # Extensions section in app menu
        extensions_menu = Gio.Menu()
        self.application.app_menu.insert_section(2, "Extensions", extensions_menu)
        self.extensions_menu_helper = ExtensionMenuHelper(self.gPodder,
            extensions_menu, 'extensions.action_',
            lambda fun: lambda action, param: fun())
        self.extensions_menu_helper.replace_entries(gpodder.user_extensions.on_create_menu())

        gpodder.user_extensions.on_ui_initialized(self.model,
                self.extensions_podcast_update_cb,
                self.extensions_episode_download_cb)

        gpodder.user_extensions.on_application_started()

        # load list of user applications for audio playback
        self.user_apps_reader = UserAppsReader(['audio', 'video'])
        util.run_in_background(self.user_apps_reader.read)

        # Now, update the feed cache, when everything's in place
        self.feed_cache_update_cancelled = False
        self.update_podcast_list_model()

        self.message_area = None

        self.partial_downloads_indicator = None
        util.run_in_background(self.find_partial_downloads)

        # Start the auto-update procedure
        self._auto_update_timer_source_id = None
        if self.config.auto_update_feeds:
            self.restart_auto_update_timer()

        # Find expired (old) episodes and delete them
        old_episodes = list(common.get_expired_episodes(self.channels, self.config))
        if len(old_episodes) > 0:
            self.delete_episode_list(old_episodes, confirm=False)
            updated_urls = set(e.channel.url for e in old_episodes)
            self.update_podcast_list_model(updated_urls)

        # Do the initial sync with the web service
        if self.mygpo_client.can_access_webservice():
            util.idle_add(self.mygpo_client.flush, True)

        self.treeChannels.grab_focus()

        # First-time users should be asked if they want to see the OPML
        if self.options.subscribe:
            util.idle_add(self.subscribe_to_url, self.options.subscribe)
        elif not self.channels:
            self.on_itemUpdate_activate()
        elif self.config.software_update.check_on_startup:
            # Check for software updates from gpodder.org
            diff = time.time() - self.config.software_update.last_check
            if diff > (60 * 60 * 24) * self.config.software_update.interval:
                self.config.software_update.last_check = int(time.time())
                if not os.path.exists(gpodder.no_update_check_file):
                    self.check_for_updates(silent=True)

        if self.options.close_after_startup:
            logger.warning("Startup done, closing (--close-after-startup)")
            self.core.db.close()
            sys.exit()

    def create_actions(self):
        g = self.gPodder

        action = Gio.SimpleAction.new_stateful(
            'showEpisodeDescription', None, GLib.Variant.new_boolean(self.config.episode_list_descriptions))
        action.connect('activate', self.on_itemShowDescription_activate)
        g.add_action(action)

        action = Gio.SimpleAction.new_stateful(
            'viewHideBoringPodcasts', None, GLib.Variant.new_boolean(self.config.podcast_list_hide_boring))
        action.connect('activate', self.on_item_view_hide_boring_podcasts_toggled)
        g.add_action(action)

        action = Gio.SimpleAction.new_stateful(
            'viewAlwaysShowNewEpisodes', None, GLib.Variant.new_boolean(self.config.ui.gtk.episode_list.always_show_new))
        action.connect('activate', self.on_item_view_always_show_new_episodes_toggled)
        g.add_action(action)

        action = Gio.SimpleAction.new_stateful(
            'viewCtrlClickToSortEpisodes', None, GLib.Variant.new_boolean(self.config.ui.gtk.episode_list.ctrl_click_to_sort))
        action.connect('activate', self.on_item_view_ctrl_click_to_sort_episodes_toggled)
        g.add_action(action)

        action = Gio.SimpleAction.new_stateful(
            'searchAlwaysVisible', None, GLib.Variant.new_boolean(self.config.ui.gtk.search_always_visible))
        action.connect('activate', self.on_item_view_search_always_visible_toggled)
        g.add_action(action)

        action = Gio.SimpleAction.new_stateful(
            'episodeNew', None, GLib.Variant.new_boolean(False))
        action.connect('activate', self.on_new_action)
        action.connect("notify::state", self.on_new_state_changed)
        g.add_action(action)

        action = Gio.SimpleAction.new_stateful(
            'episodeLock', None, GLib.Variant.new_boolean(False))
        action.connect('activate', self.on_episode_lock_action)
        g.add_action(action)

        value = EpisodeListModel.VIEWS[
            self.config.episode_list_view_mode or EpisodeListModel.VIEW_ALL]
        action = Gio.SimpleAction.new_stateful(
            'viewEpisodes', GLib.VariantType.new('s'),
            GLib.Variant.new_string(value))
        action.connect('activate', self.on_item_view_episodes_changed)
        action.connect('activate', self.relabel_view_menubutton)
        g.add_action(action)

        value = self.sort2menu.get(self.config.ui.gtk.state.main_window.episode_column_sort_id, "SORT_PUBLISHED")
        action = Gio.SimpleAction.new_stateful('sortEpisodes', GLib.VariantType.new('s'),
            GLib.Variant.new_string(value))
        action.connect('activate', self.on_episode_list_sort_changed)
        action.connect('activate', self.relabel_sort_menubutton)
        g.add_action(action)

        action_defs = [
            ('update', self.on_itemUpdate_activate),
            ('downloadAllNew', self.on_itemDownloadAllNew_activate),
            ('removeOldEpisodes', self.on_itemRemoveOldEpisodes_activate),
            ('discover', self.on_itemImportChannels_activate),
            ('addChannel', self.on_itemAddChannel_activate),
            ('removeChannel', self.on_itemRemoveChannel_activate),
            ('massUnsubscribe', self.on_itemMassUnsubscribe_activate),
            ('updateChannel', self.on_itemUpdateChannel_activate),
            ('editChannel', self.on_itemEditChannel_activate),
            ('importFromFile', self.on_item_import_from_file_activate),
            ('exportChannels', self.on_itemExportChannels_activate),
            ('play', self.on_playback_selected_episodes),
            ('open', self.on_playback_selected_episodes),
            ('download', self.on_download_selected_episodes),
            ('pause', self.on_pause_selected_episodes),
            ('cancelFromEpisodes', self.on_episodes_cancel_download_activate),
            ('cancelFromProgress', self.on_progress_cancel_download_activate),
            ('delete', self.on_btnDownloadedDelete_clicked),
            # ('toggleEpisodeNew', self.on_item_toggle_played_activate),
            # ('toggleEpisodeLock', self.on_item_toggle_lock_activate),
            ('toggleShownotes', self.on_shownotes_selected_episodes),
            ('sync', self.on_sync_to_device_activate),
            ('findPodcast', self.on_find_podcast_activate),
            ('findEpisode', self.on_find_episode_activate),
            ('showProgress', self.on_show_progress_activate),
            ('markAsOld', self.on_mark_episodes_as_old),
            ('saveEpisodes', self.on_save_episodes_activate),
            ('bluetoothEpisodes', self.on_bluetooth_episodes_activate),
        ]

        for name, callback in action_defs:
            action = Gio.SimpleAction.new(name, None)
            action.connect('activate', callback)
            g.add_action(action)

        self.update_action = g.lookup_action('update')
        self.update_channel_action = g.lookup_action('updateChannel')
        self.edit_channel_action = g.lookup_action('editChannel')
        self.play_action = g.lookup_action('play')
        self.open_action = g.lookup_action('open')
        self.download_action = g.lookup_action('download')
        self.pause_action = g.lookup_action('pause')
        self.episodes_cancel_action = g.lookup_action('cancelFromEpisodes')
        self.delete_action = g.lookup_action('delete')
#        self.toggle_episode_new_action = g.lookup_action('toggleEpisodeNew')
#        self.toggle_episode_lock_action = g.lookup_action('toggleEpisodeLock')
        self.episode_new_action = g.lookup_action('episodeNew')
        self.episode_lock_action = g.lookup_action('episodeLock')

        action = Gio.SimpleAction.new_stateful(
            'showToolbar', None, GLib.Variant.new_boolean(self.config.show_toolbar))
        action.connect('activate', self.on_itemShowToolbar_activate)
        g.add_action(action)

    def inject_extensions_menu(self):
        # NOTE: Not used with popover menus in adaptive version
        """
        Update Extras/Extensions menu.
        Called at startup and when en/dis-abling extenstions.
        """
        def gen_callback(label, callback):
            return lambda action, param: callback()

        for a in self.extensions_actions:
            self.gPodder.remove_action(a.get_property('name'))
        self.extensions_actions = []

        if self.extensions_menu is None:
            # insert menu section at startup (hides when empty)
            self.extensions_menu = Gio.Menu.new()
            self.application.menu_extras.append_section(_('Extensions'), self.extensions_menu)
        else:
            self.extensions_menu.remove_all()

        extension_entries = gpodder.user_extensions.on_create_menu()
        if extension_entries:
            # populate menu
            for i, (label, callback) in enumerate(extension_entries):
                action_id = 'extensions.action_%d' % i
                action = Gio.SimpleAction.new(action_id)
                action.connect('activate', gen_callback(label, callback))
                self.extensions_actions.append(action)
                self.gPodder.add_action(action)
                itm = Gio.MenuItem.new(label, 'win.' + action_id)
                self.extensions_menu.append_item(itm)

    def find_partial_downloads(self):
        def start_progress_callback(count):
            if count:
                self.partial_downloads_indicator = ProgressIndicator(
                        _('Loading incomplete downloads'),
                        _('Some episodes have not finished downloading in a previous session.'),
                        False, self.get_dialog_parent())
                self.partial_downloads_indicator.on_message(N_(
                    '%(count)d partial file', '%(count)d partial files',
                    count) % {'count': count})

                self.on_show_progress_activate()

        def progress_callback(title, progress):
            self.partial_downloads_indicator.on_message(title)
            self.partial_downloads_indicator.on_progress(progress)

        def finish_progress_callback(resumable_episodes):
            def offer_resuming():
                if resumable_episodes:
                    self.download_episode_list_paused(resumable_episodes)
                    resume_all = Gtk.Button(_('Resume all'))

                    def on_resume_all(button):
                        selection = self.treeDownloads.get_selection()
                        selection.select_all()
                        selected_tasks, _, _, _, _, _ = self.downloads_list_get_selection()
                        selection.unselect_all()
                        self._for_each_task_set_status(selected_tasks, download.DownloadTask.QUEUED)
                        self.message_area.hide()
                    resume_all.connect('clicked', on_resume_all)

                    self.message_area = SimpleMessageArea(
                            _('Incomplete downloads from a previous session were found.'),
                            (resume_all,))
                    self.vboxDownloadStatusWidgets.attach(self.message_area, 0, -1, 1, 1)
                    self.message_area.show_all()
                    self.on_show_progress_activate()
                logger.debug("find_partial_downloads done, calling extensions")
                gpodder.user_extensions.on_find_partial_downloads_done()

            if self.partial_downloads_indicator:
                util.idle_add(self.partial_downloads_indicator.on_finished)
                self.partial_downloads_indicator = None
            util.idle_add(offer_resuming)

        common.find_partial_downloads(self.channels,
                start_progress_callback,
                progress_callback,
                finish_progress_callback)

    def episode_object_by_uri(self, uri):
        """Get an episode object given a local or remote URI

        This can be used to quickly access an episode object
        when all we have is its download filename or episode
        URL (e.g. from external D-Bus calls / signals, etc..)
        """
        if uri.startswith('/'):
            uri = 'file://' + urllib.parse.quote(uri)

        prefix = 'file://' + urllib.parse.quote(gpodder.downloads)

        # By default, assume we can't pre-select any channel
        # but can match episodes simply via the download URL

        def is_channel(c):
            return True

        def is_episode(e):
            return e.url == uri

        if uri.startswith(prefix):
            # File is on the local filesystem in the download folder
            # Try to reduce search space by pre-selecting the channel
            # based on the folder name of the local file

            filename = urllib.parse.unquote(uri[len(prefix):])
            file_parts = [_f for _f in filename.split(os.sep) if _f]

            if len(file_parts) != 2:
                return None

            foldername, filename = file_parts

            def is_channel(c):
                return c.download_folder == foldername

            def is_episode(e):
                return e.download_filename == filename

        # Deep search through channels and episodes for a match
        for channel in filter(is_channel, self.channels):
            for episode in filter(is_episode, channel.get_all_episodes()):
                return episode

        return None

    def on_played(self, start, end, total, file_uri):
        """Handle the "played" signal from a media player"""
        if start == 0 and end == 0 and total == 0:
            # Ignore bogus play event
            return
        elif end < start + 5:
            # Ignore "less than five seconds" segments,
            # as they can happen with seeking, etc...
            return

        logger.debug('Received play action: %s (%d, %d, %d)', file_uri, start, end, total)
        episode = self.episode_object_by_uri(file_uri)

        if episode is not None:
            file_type = episode.file_type()

            now = time.time()
            if total > 0:
                episode.total_time = total
            elif total == 0:
                # Assume the episode's total time for the action
                total = episode.total_time

            assert (episode.current_position_updated is None or
                    now >= episode.current_position_updated)

            episode.current_position = end
            episode.current_position_updated = now
            episode.mark(is_played=True)
            episode.save()
            self.episode_list_status_changed([episode])

            # Submit this action to the webservice
            self.mygpo_client.on_playback_full(episode, start, end, total)

    def on_add_remove_podcasts_mygpo(self):
        actions = self.mygpo_client.get_received_actions()
        if not actions:
            return False

        existing_urls = [c.url for c in self.channels]

        # Columns for the episode selector window - just one...
        columns = (
            ('description', None, None, _('Action')),
        )

        # A list of actions that have to be chosen from
        changes = []

        # Actions that are ignored (already carried out)
        ignored = []

        for action in actions:
            if action.is_add and action.url not in existing_urls:
                changes.append(my.Change(action))
            elif action.is_remove and action.url in existing_urls:
                podcast_object = None
                for podcast in self.channels:
                    if podcast.url == action.url:
                        podcast_object = podcast
                        break
                changes.append(my.Change(action, podcast_object))
            else:
                ignored.append(action)

        # Confirm all ignored changes
        self.mygpo_client.confirm_received_actions(ignored)

        def execute_podcast_actions(selected):
            # In the future, we might retrieve the title from gpodder.net here,
            # but for now, we just use "None" to use the feed-provided title
            title = None
            add_list = [(title, c.action.url)
                    for c in selected if c.action.is_add]
            remove_list = [c.podcast for c in selected if c.action.is_remove]

            # Apply the accepted changes locally
            self.add_podcast_list(add_list)
            self.remove_podcast_list(remove_list, confirm=False)

            # All selected items are now confirmed
            self.mygpo_client.confirm_received_actions(c.action for c in selected)

            # Revert the changes on the server
            rejected = [c.action for c in changes if c not in selected]
            self.mygpo_client.reject_received_actions(rejected)

        def ask():
            # We're abusing the Episode Selector again ;) -- thp
            gPodderEpisodeSelector(self.main_window,
                    ui_folder=os.path.join(gpodder.ui_folders[0], '..', 'adaptive'),
                    title=_('Confirm changes from gpodder.net'),
                    instructions=_('Select the actions you want to carry out.'),
                    episodes=changes,
                    columns=columns,
                    size_attribute=None,
                    ok_button=_('A_pply'),
                    callback=execute_podcast_actions,
                    _config=self.config)

        # There are some actions that need the user's attention
        if changes:
            util.idle_add(ask)
            return True

        # We have no remaining actions - no selection happens
        return False

    def rewrite_urls_mygpo(self):
        # Check if we have to rewrite URLs since the last add
        rewritten_urls = self.mygpo_client.get_rewritten_urls()
        changed = False

        for rewritten_url in rewritten_urls:
            if not rewritten_url.new_url:
                continue

            for channel in self.channels:
                if channel.url == rewritten_url.old_url:
                    logger.info('Updating URL of %s to %s', channel,
                            rewritten_url.new_url)
                    channel.url = rewritten_url.new_url
                    channel.save()
                    changed = True
                    break

        if changed:
            util.idle_add(self.update_episode_list_model)

    def on_send_full_subscriptions(self):
        # Send the full subscription list to the gpodder.net client
        # (this will overwrite the subscription list on the server)
        indicator = ProgressIndicator(_('Uploading subscriptions'),
                _('Your subscriptions are being uploaded to the server.'),
                False, self.get_dialog_parent())

        try:
            self.mygpo_client.set_subscriptions([c.url for c in self.channels])
            util.idle_add(self.show_message, _('List uploaded successfully.'))
        except Exception as e:
            def show_error(e):
                message = str(e)
                if not message:
                    message = e.__class__.__name__
                if message == 'NotFound':
                    message = _(
                        'Could not find your device.\n'
                        '\n'
                        'Check login is a username (not an email)\n'
                        'and that the device name matches one in your account.'
                    )
                self.show_message(html.escape(message),
                        _('Error while uploading'),
                        important=True)
            util.idle_add(show_error, e)

        util.idle_add(indicator.on_finished)

    def on_button_subscribe_clicked(self, button):
        self.on_itemImportChannels_activate(button)

    def on_button_downloads_clicked(self, widget):
        self.downloads_window.show()

    def on_treeview_button_pressed(self, treeview, event):
        if event.window != treeview.get_bin_window():
            return False

        role = getattr(treeview, TreeViewHelper.ROLE)
        if role == TreeViewHelper.ROLE_EPISODES and event.button == 1:
            # Toggle episode "new" status by clicking the icon (bug 1432)
            result = treeview.get_path_at_pos(int(event.x), int(event.y))
            if result is not None:
                path, column, x, y = result
                # The user clicked the icon if she clicked in the first column
                # and the x position is in the area where the icon resides
                if (x < self.EPISODE_LIST_ICON_WIDTH and
                        column == treeview.get_columns()[0]):
                    model = treeview.get_model()
                    cursor_episode = model.get_value(model.get_iter(path),
                            EpisodeListModel.C_EPISODE)

                    new_value = cursor_episode.is_new
                    selected_episodes = self.get_selected_episodes()

                    # Avoid changing anything if the clicked episode is not
                    # selected already - otherwise update all selected
                    if cursor_episode in selected_episodes:
                        for episode in selected_episodes:
                            episode.mark(is_played=new_value)

                        self.update_episode_list_icons(selected=True)
                        self.update_podcast_list_model(selected=True)
                        return True

        return event.button == 3

    def context_popover_show(self, popover, x, y):
        rec = Gdk.Rectangle()
        rec.x, rec.y = x, y
        popover.set_pointing_to(rec)
        popover.popup()

    def on_treeview_podcasts_button_released(self, treeview, event):
        if event.window != treeview.get_bin_window():
            return False
        if event.button == 3:
            return self.treeview_channels_show_context_menu(treeview, event)
        else:
            return False

    def on_treeview_podcasts_long_press(self, gesture, x, y, treeview):
        ev = Dummy(x=x, y=y, button=3)
        return self.treeview_channels_show_context_menu(treeview, ev)

    def on_treeview_episodes_button_released(self, treeview, event):
        if event.window != treeview.get_bin_window():
            return False

        if event.button == 3:
            return self.treeview_available_show_context_menu(treeview, event)
        else:
            return False

    def on_treeview_episodes_long_press(self, gesture, x, y, treeview):
        ev = Dummy(x=x, y=y, button=3, time=Gtk.get_current_event_time())
        return self.treeview_available_show_context_menu(treeview, ev)

    def on_treeview_downloads_button_released(self, treeview, event):
        if event.window != treeview.get_bin_window():
            return False

        return self.treeview_downloads_show_context_menu(treeview, event)

    def on_treeview_downloads_long_press(self, gesture, x, y, treeview):
        ev = Dummy(x=x, y=y, button=3)
        return self.treeview_downloads_show_context_menu(treeview, ev)

    def on_find_podcast_activate(self, *args):
        if self._search_podcasts:
            self._search_podcasts.show_search()

    def init_podcast_list_treeview(self):
        size = cake_size_from_widget(self.treeChannels) * 2
        scale = self.treeChannels.get_scale_factor()
        self.podcast_list_model.set_max_image_size(size, scale)
        # Set up podcast channel tree view widget
        column = Gtk.TreeViewColumn('')
        iconcell = Gtk.CellRendererPixbuf()
        iconcell.set_property('width', size + 10)
        column.pack_start(iconcell, False)
        column.add_attribute(iconcell, 'pixbuf', PodcastListModel.C_COVER)
        column.add_attribute(iconcell, 'visible', PodcastListModel.C_COVER_VISIBLE)
        if scale != 1:
            column.set_cell_data_func(iconcell, draw_iconcell_scale, scale)

        namecell = Gtk.CellRendererText()
        namecell.set_property('ellipsize', Pango.EllipsizeMode.END)
        column.pack_start(namecell, True)
        column.add_attribute(namecell, 'markup', PodcastListModel.C_DESCRIPTION)

        iconcell = Gtk.CellRendererPixbuf()
        iconcell.set_property('xalign', 1.0)
        column.pack_start(iconcell, False)
        column.add_attribute(iconcell, 'pixbuf', PodcastListModel.C_PILL)
        column.add_attribute(iconcell, 'visible', PodcastListModel.C_PILL_VISIBLE)
        if scale != 1:
            column.set_cell_data_func(iconcell, draw_iconcell_scale, scale)

        self.treeChannels.append_column(column)

        self.treeChannels.set_model(self.podcast_list_model.get_filtered_model())
        self.podcast_list_model.widget = self.treeChannels

        # When no podcast is selected, clear the episode list model
        selection = self.treeChannels.get_selection()

        # Set up context menu
        menu = self.application.builder.get_object('channels-context')
        # extensions section, updated in signal handler
        extmenu = Gio.Menu()
        menu.insert_section(3, None, extmenu)
        self.channel_context_menu_helper = ExtensionMenuHelper(
            self.gPodder, extmenu, 'channel_context_action_')
        self.channels_popover = Gtk.Popover.new_from_model(self.treeChannels, menu)
        self.channels_popover.set_position(Gtk.PositionType.BOTTOM)

        # Long press gesture
        lp = Gtk.GestureLongPress.new(self.treeChannels)
        lp.set_touch_only(True)
        lp.set_propagation_phase(Gtk.PropagationPhase.CAPTURE)
        lp.connect("pressed", self.on_treeview_podcasts_long_press, self.treeChannels)
        setattr(self.treeChannels, "long-press-gesture", lp)

        # Set up type-ahead find for the podcast list
        def on_key_press(treeview, event):
            if event.get_state() & Gdk.ModifierType.CONTROL_MASK:
                # Don't handle type-ahead when control is pressed (so shortcuts
                # with the Ctrl key still work, e.g. Ctrl+A, ...)
                return True
            elif event.keyval in (Gdk.KEY_Right, Gdk.KEY_Return, Gdk.KEY_l):
                path, column = self.treeChannels.get_cursor()
                self.on_treeChannels_row_activated(self.treeChannels, path)
            elif event.keyval in (Gdk.KEY_Up, Gdk.KEY_Down, Gdk.KEY_j, Gdk.KEY_k):
                # If section markers exist in the treeview, we want to
                # "jump over" them when moving the cursor up and down
                if event.keyval in (Gdk.KEY_Up, Gdk.KEY_k):
                    step = -1
                else:
                    step = 1

                selection = self.treeChannels.get_selection()
                model, it = selection.get_selected()
                if it is None:
                    it = model.get_iter_first()
                    if it is None:
                        return False
                    step = 1

                path = model.get_path(it)
                path = (path[0] + step,)

                if path[0] < 0:
                    # Valid paths must have a value >= 0
                    return True

                try:
                    it = model.get_iter(path)
                except ValueError:
                    # Already at the end of the list
                    return True

                self.treeChannels.set_cursor(path)
            elif event.keyval == Gdk.KEY_Escape:
                self._search_podcasts.hide_search()
            elif event.keyval == Gdk.KEY_Delete:
                return False
            elif event.keyval == Gdk.KEY_BackSpace and self._search_podcasts.search_box.get_property('visible'):
                self._search_podcasts.search_entry.grab_focus_without_selecting()
            else:
                unicode_char_id = Gdk.keyval_to_unicode(event.keyval)
                # < 32 to intercept Delete and Tab events
                if unicode_char_id < 32:
                    return False
                input_char = chr(unicode_char_id)
                self._search_podcasts.show_search(input_char)
            return True

        # Consume arrow keys before native TreeView keyboard handlers
        def on_key_press_treeview(widget, event):
            if event.keyval in (Gdk.KEY_Right, Gdk.KEY_Left, Gdk.KEY_Up, Gdk.KEY_Down):
                return on_key_press(widget, event)
            return False

        self.channelsbox.connect('key-press-event', on_key_press)
        self.treeChannels.connect('key-press-event', on_key_press_treeview)

        self.treeChannels.connect('popup-menu', self.treeview_channels_show_context_menu)

        # Enable separators to the podcast list to separate special podcasts
        # from others (this is used for the "all episodes" view)
        self.treeChannels.set_row_separator_func(PodcastListModel.row_separator_func)

        TreeViewHelper.set(self.treeChannels, TreeViewHelper.ROLE_PODCASTS)

        self._search_podcasts = SearchTreeBar(self.channels_search_bar,
                                           self.entry_search_channels,
                                           self.treeChannels,
                                           self.podcast_list_model,
                                           self.config,
                                           toggle_button=self.header_bar_search_button,
                                           return_cb=self.on_channel_list_go_forward)
        if self.config.ui.gtk.search_always_visible:
            self._search_podcasts.show_search(grab_focus=False)
        else:
            self._search_podcasts.hide_search()

    def on_entry_search_icon_release(self, entry, icon_pos, event):
        """Delete icon on search entry clicked"""
        if icon_pos == Gtk.EntryIconPosition.SECONDARY:
            entry.set_text("")
        return False

    def on_find_episode_activate(self, *args):
        if self._search_episodes:
            self._search_episodes.show_search()

    def set_episode_list_column(self, index, new_value):
        mask = (1 << index)
        if new_value:
            self.config.episode_list_columns |= mask
        else:
            self.config.episode_list_columns &= ~mask

    def update_episode_list_columns_visibility(self):
        columns = TreeViewHelper.get_columns(self.treeAvailable)
        for index, column in enumerate(columns):
            visible = bool(self.config.episode_list_columns & (1 << index))
            column.set_visible(visible)
            self.view_column_actions[index].set_state(GLib.Variant.new_boolean(visible))
        self.treeAvailable.columns_autosize()

    def on_episode_list_header_reordered(self, treeview):
        self.config.ui.gtk.state.main_window.episode_column_order = \
            [column.get_sort_column_id() for column in treeview.get_columns()]

    def on_episode_list_header_sorted(self, column):
        self.config.ui.gtk.state.main_window.episode_column_sort_id = column.get_sort_column_id()
        self.config.ui.gtk.state.main_window.episode_column_sort_order = \
            (column.get_sort_order() is Gtk.SortType.ASCENDING)

    def episode_list_update_sort(self):
        column_id = self.config.ui.gtk.state.main_window.episode_column_sort_id
        sorttype = Gtk.SortType.ASCENDING if self.config.ui.gtk.state.main_window.episode_column_sort_order else Gtk.SortType.DESCENDING
        self.episode_list_model._sorter.set_sort_column_id(column_id, sorttype)

    def on_episode_list_sort_changed(self, action, param):
        column_id = self.menu2sort.get(param.get_string(), EpisodeListModel.C_PUBLISHED)
        prev_id = self.config.ui.gtk.state.main_window.episode_column_sort_id
        order = self.config.ui.gtk.state.main_window.episode_column_sort_order
        if EpisodeListModel.C_PUBLISHED in [column_id, prev_id] and column_id != prev_id:
            order = not order
        self.config.ui.gtk.state.main_window.episode_column_sort_id = column_id
        self.config.ui.gtk.state.main_window.episode_column_sort_order = order
        action.set_state(param)
        self.episode_list_update_sort()
        return True

    def relabel_sort_menubutton(self, action, param):
        sort2text = {
            EpisodeListModel.C_PUBLISHED: 'by date',
            EpisodeListModel.C_TOTAL_TIME: 'by length',
            EpisodeListModel.C_TITLE: 'by title',
        }
        label = self.sort_menubutton.get_child()
        label.set_text(sort2text.get(
            self.config.ui.gtk.state.main_window.episode_column_sort_id, 'by (unknown)'))
        self.sort_popover.popdown()

    def set_sortorder_button_image(self):
        order = self.config.ui.gtk.state.main_window.episode_column_sort_order
        column_id = self.config.ui.gtk.state.main_window.episode_column_sort_id
        order = not order if (column_id == EpisodeListModel.C_PUBLISHED) else order
        image = self.sortorder_button.get_child()
        icon = "view-sort-ascending-symbolic" if order else "view-sort-descending-symbolic"
        image.set_from_icon_name(icon, Gtk.IconSize.BUTTON)

    def on_episode_list_sortorder_clicked(self, button):
        order = not self.config.ui.gtk.state.main_window.episode_column_sort_order
        self.config.ui.gtk.state.main_window.episode_column_sort_order = order
        self.set_sortorder_button_image()
        self.episode_list_update_sort()
        return True

    def on_episode_list_header_clicked(self, button, event):
        if event.button == 1:
            # Require control click to sort episodes, when enabled
            if self.config.ui.gtk.episode_list.ctrl_click_to_sort and (event.state & Gdk.ModifierType.CONTROL_MASK) == 0:
                return True
        elif event.button == 3:
            if self.episode_columns_menu is not None:
                self.episode_columns_menu.popup(None, None, None, None, event.button, event.time)

        return False

    def init_episode_list_treeview(self):
        self.episode_list_model.set_view_mode(self.config.episode_list_view_mode)

        self.view_popover = Gtk.Popover.new_from_model(self.view_menubutton,
            self.application.builder.get_object('view-menu'))
        self.view_menubutton.set_popover(self.view_popover)
        self.relabel_view_menubutton(None, None)

        self.sort_popover = Gtk.Popover.new_from_model(self.sort_menubutton,
            self.application.builder.get_object('sort-menu'))
        self.sort_menubutton.set_popover(self.sort_popover)
        self.relabel_sort_menubutton(None, None)

        # Set up context menu
        menu = self.application.builder.get_object('episodes-context')
        # extensions section, updated in signal handler
        extmenu = Gio.Menu()
        menu.insert_section(3, None, extmenu)
        self.episode_context_menu_helper = ExtensionMenuHelper(
            self.gPodder, extmenu, 'episode_context_action_')
        self.episodes_popover = Gtk.Popover.new_from_model(self.treeAvailable, menu)
        self.episodes_popover.set_position(Gtk.PositionType.BOTTOM)
        self.have_episode_menu_file_items = False

        # Long press gesture
        lp = Gtk.GestureLongPress.new(self.treeAvailable)
        lp.set_touch_only(True)
        lp.set_propagation_phase(Gtk.PropagationPhase.CAPTURE)
        lp.connect("pressed", self.on_treeview_episodes_long_press, self.treeAvailable)
        setattr(self.treeAvailable, "long-press-gesture", lp)

        # Initialize progress icons
        cake_size = cake_size_from_widget(self.treeAvailable)
        for i in range(EpisodeListModel.PROGRESS_STEPS + 1):
            pixbuf = draw_cake_pixbuf(i /
                   EpisodeListModel.PROGRESS_STEPS, size=cake_size)
            icon_name = 'gpodder-progress-%d' % i
            Gtk.IconTheme.add_builtin_icon(icon_name, cake_size, pixbuf)

        self.treeAvailable.set_model(self.episode_list_model.get_filtered_model())

        TreeViewHelper.set(self.treeAvailable, TreeViewHelper.ROLE_EPISODES)

        iconcell = Gtk.CellRendererPixbuf()
        episode_list_icon_size = Gtk.icon_size_register('episode-list',
            cake_size, cake_size)
        iconcell.set_property('stock-size', episode_list_icon_size)
        iconcell.set_fixed_size(cake_size + 20, -1)
        self.EPISODE_LIST_ICON_WIDTH = cake_size

        namecell = Gtk.CellRendererText()
        namecell.set_property('ellipsize', Pango.EllipsizeMode.END)
        namecolumn = Gtk.TreeViewColumn(_('Episode'))
        namecolumn.pack_start(iconcell, False)
        namecolumn.add_attribute(iconcell, 'icon-name', EpisodeListModel.C_STATUS_ICON)
        namecolumn.pack_start(namecell, True)
        namecolumn.add_attribute(namecell, 'markup', EpisodeListModel.C_DESCRIPTION)
        namecolumn.set_sort_column_id(EpisodeListModel.C_DESCRIPTION)
        namecolumn.set_sizing(Gtk.TreeViewColumnSizing.AUTOSIZE)
        namecolumn.set_resizable(True)
        namecolumn.set_expand(True)

        lockcell = Gtk.CellRendererPixbuf()
        lockcell.set_fixed_size(40, -1)
        lockcell.set_property('stock-size', Gtk.IconSize.MENU)
        lockcell.set_property('icon-name', 'emblem-readonly')
        namecolumn.pack_start(lockcell, False)
        namecolumn.add_attribute(lockcell, 'visible', EpisodeListModel.C_LOCKED)

#        sizecell = Gtk.CellRendererText()
#        sizecell.set_property('xalign', 1)
#        sizecolumn = Gtk.TreeViewColumn(_('Size'), sizecell, text=EpisodeListModel.C_FILESIZE_TEXT)
#        sizecolumn.set_sort_column_id(EpisodeListModel.C_FILESIZE)

#        timecell = Gtk.CellRendererText()
#        timecell.set_property('xalign', 1)
#        timecolumn = Gtk.TreeViewColumn(_('Duration'), timecell, text=EpisodeListModel.C_TIME)
#        timecolumn.set_sort_column_id(EpisodeListModel.C_TOTAL_TIME)

        releasecell = Gtk.CellRendererText()
#        releasecolumn = Gtk.TreeViewColumn(_('Released'), releasecell, text=EpisodeListModel.C_PUBLISHED_TEXT)
#        releasecolumn.set_sort_column_id(EpisodeListModel.C_PUBLISHED)
        namecolumn.pack_end(releasecell, True)
        namecolumn.add_attribute(releasecell, 'text', EpisodeListModel.C_TIME_AND_PUBLISHED_TEXT)

        namecolumn.set_sizing(Gtk.TreeViewColumnSizing.AUTOSIZE)
        namecolumn.set_resizable(True)
        namecolumn.set_expand(True)
        namecolumn.set_reorderable(True)
        self.treeAvailable.append_column(namecolumn)

        # EpisodeListModel.C_PUBLISHED is not available in config.py, set it here on first run
        if not self.config.ui.gtk.state.main_window.episode_column_sort_id:
            self.config.ui.gtk.state.main_window.episode_column_sort_id = EpisodeListModel.C_PUBLISHED

#        for itemcolumn in (sizecolumn, timecolumn, releasecolumn):
#            itemcolumn.set_reorderable(True)
#            self.treeAvailable.append_column(itemcolumn)
#            TreeViewHelper.register_column(self.treeAvailable, itemcolumn)
#
#        # Add context menu to all tree view column headers
#        for column in self.treeAvailable.get_columns():
#            label = Gtk.Label(label=column.get_title())
#            label.show_all()
#            column.set_widget(label)
#
#            w = column.get_widget()
#            while w is not None and not isinstance(w, Gtk.Button):
#                w = w.get_parent()
#
#            w.connect('button-release-event', self.on_episode_list_header_clicked)
#
#            # Restore column sorting
#            if column.get_sort_column_id() == self.config.ui.gtk.state.main_window.episode_column_sort_id:
#                self.episode_list_model._sorter.set_sort_column_id(Gtk.TREE_SORTABLE_UNSORTED_SORT_COLUMN_ID,
#                    Gtk.SortType.DESCENDING)
#                self.episode_list_model._sorter.set_sort_column_id(column.get_sort_column_id(),
#                    Gtk.SortType.ASCENDING if self.config.ui.gtk.state.main_window.episode_column_sort_order
#                        else Gtk.SortType.DESCENDING)
#            # Save column sorting when user clicks column headers
#            column.connect('clicked', self.on_episode_list_header_sorted)

        # Restore column sorting
        self.episode_list_model._sorter.set_sort_column_id(Gtk.TREE_SORTABLE_UNSORTED_SORT_COLUMN_ID,
            Gtk.SortType.DESCENDING)
        self.relabel_sort_menubutton(None, None)
        self.set_sortorder_button_image()
        self.episode_list_update_sort()

        def restore_column_ordering():
            prev_column = None
            for col in self.config.ui.gtk.state.main_window.episode_column_order:
                for column in self.treeAvailable.get_columns():
                    if col is column.get_sort_column_id():
                        break
                else:
                    # Column ID not found, abort
                    # Manually re-ordering columns should fix the corrupt setting
                    break
                self.treeAvailable.move_column_after(column, prev_column)
                prev_column = column
#            # Save column ordering when user drags column headers
#            self.treeAvailable.connect('columns-changed', self.on_episode_list_header_reordered)

        # Delay column ordering until shown to prevent "Negative content height" warnings for themes with vertical padding or borders
        util.idle_add(restore_column_ordering)

#        # For each column that can be shown/hidden, add a menu item
#        self.view_column_actions = []
#        columns = TreeViewHelper.get_columns(self.treeAvailable)
#
#        def on_visible_toggled(action, param, index):
#            state = action.get_state()
#            self.set_episode_list_column(index, not state)
#            action.set_state(GLib.Variant.new_boolean(not state))
#
#        for index, column in enumerate(columns):
#            name = 'showColumn%i' % index
#            action = Gio.SimpleAction.new_stateful(
#                name, None, GLib.Variant.new_boolean(False))
#            action.connect('activate', on_visible_toggled, index)
#            self.main_window.add_action(action)
#            self.view_column_actions.append(action)
#            self.application.menu_view_columns.insert(index, column.get_title(), 'win.' + name)
#
#        self.episode_columns_menu = Gtk.Menu.new_from_model(self.application.menu_view_columns)
#        self.episode_columns_menu.attach_to_widget(self.main_window)
#        # Update the visibility of the columns and the check menu items
#        self.update_episode_list_columns_visibility()

        # Set up type-ahead find for the episode list
        def on_key_press(treeview, event):
            if event.get_state() & Gdk.ModifierType.CONTROL_MASK:
                # Don't handle type-ahead when control is pressed (so shortcuts
                # with the Ctrl key still work, e.g. Ctrl+A, ...)
                return False
            elif event.keyval in (Gdk.KEY_Left, Gdk.KEY_Escape, Gdk.KEY_BackSpace, Gdk.KEY_h):
                if event.keyval == Gdk.KEY_Escape and self._search_episodes.search_box.get_property('visible'):
                    self._search_episodes.hide_search()
                elif event.keyval == Gdk.KEY_BackSpace and self._search_episodes.search_box.get_property('visible'):
                    self._search_episodes.search_entry.grab_focus_without_selecting()
                else:
                    self.treeChannels.grab_focus()
                    self.leaflet.navigate(Handy.NavigationDirection.BACK)
            elif event.keyval in (Gdk.KEY_Right, Gdk.KEY_Return, Gdk.KEY_l):
                path, column = self.treeAvailable.get_cursor()
                if path is not None and path[0] >= 0:
                    self.on_treeAvailable_row_activated(self.treeAvailable, path, column)
            elif event.keyval in (Gdk.KEY_Up, Gdk.KEY_Down, Gdk.KEY_j, Gdk.KEY_k):
                path, column = self.treeAvailable.get_cursor()
                step = -1 if event.keyval in (Gdk.KEY_Up, Gdk.KEY_k) else 1
                model = self.treeAvailable.get_model()
                if path is None:
                    if model is None or model.get_iter_first() is None:
                        return True
                    else:
                        path = (0,)
                else:
                    path = (path[0] + step,)
                if path[0] < 0:
                    return True
                try:
                    it = model.get_iter(path)
                except ValueError:
                    return True
                self.treeAvailable.set_cursor(path)
            else:
                unicode_char_id = Gdk.keyval_to_unicode(event.keyval)
                # < 32 to intercept Delete and Tab events
                if unicode_char_id < 32:
                    return False
                input_char = chr(unicode_char_id)
                self._search_episodes.show_search(input_char)
            return True

        # Consume arrow keys before native TreeView keyboard handlers
        def on_key_press_treeview(widget, event):
            if event.keyval in (Gdk.KEY_Right, Gdk.KEY_Left, Gdk.KEY_Up, Gdk.KEY_Down):
                return on_key_press(widget, event)
            return False

        self.episodesbox.connect('key-press-event', on_key_press)
        self.treeAvailable.connect('key-press-event', on_key_press_treeview)

        self.treeAvailable.connect('popup-menu', self.treeview_available_show_context_menu)

#        self.treeAvailable.enable_model_drag_source(Gdk.ModifierType.BUTTON1_MASK,
#                (('text/uri-list', 0, 0),), Gdk.DragAction.COPY)
#
#        def drag_data_get(tree, context, selection_data, info, timestamp):
#            uris = ['file://' + e.local_filename(create=False)
#                    for e in self.get_selected_episodes()
#                    if e.was_downloaded(and_exists=True)]
#            selection_data.set_uris(uris)
#        self.treeAvailable.connect('drag-data-get', drag_data_get)

        selection = self.treeAvailable.get_selection()
        selection.set_mode(Gtk.SelectionMode.MULTIPLE)
        self.selection_handler_id = selection.connect('changed', self.on_episode_list_selection_changed)

        self._search_episodes = SearchTreeBar(self.episodes_search_bar,
                                           self.entry_search_episodes,
                                           self.treeAvailable,
                                           self.episode_list_model,
                                           self.config,
                                           toggle_button=self.episode_search_toggle,
                                           return_cb=self.on_shownotes_selected_episodes)
        if self.config.ui.gtk.search_always_visible:
            self._search_episodes.show_search(grab_focus=False)
        else:
            self._search_episodes.hide_search()

    def on_episode_list_selection_changed(self, selection):
        # Update the toolbar buttons
        self.play_or_download()
        # and the shownotes
        eps = self.get_selected_episodes()
        if len(eps) > 1:
            self.deck.set_can_swipe_forward(False)
        self.shownotes_object.set_episodes(eps)

    def init_download_list_treeview(self):
        # enable multiple selection support
        self.treeDownloads.get_selection().set_mode(Gtk.SelectionMode.MULTIPLE)
        self.treeDownloads.set_search_equal_func(TreeViewHelper.make_search_equal_func(DownloadStatusModel))

        # columns and renderers for "download progress" tab
        # First column: [ICON] Episodename
        column = Gtk.TreeViewColumn(_('Episode'))

        cell = Gtk.CellRendererPixbuf()
        cell.set_property('stock-size', Gtk.IconSize.BUTTON)
        column.pack_start(cell, False)
        column.add_attribute(cell, 'icon-name',
                DownloadStatusModel.C_ICON_NAME)

        cell = Gtk.CellRendererText()
        cell.set_property('ellipsize', Pango.EllipsizeMode.END)
        column.pack_start(cell, True)
        column.add_attribute(cell, 'markup', DownloadStatusModel.C_NAME)
        column.set_sizing(Gtk.TreeViewColumnSizing.AUTOSIZE)
        column.set_expand(True)
        self.treeDownloads.append_column(column)

        # Second column: Progress
        cell = Gtk.CellRendererProgress()
        cell.set_property('yalign', .5)
        cell.set_property('ypad', 6)
        column = Gtk.TreeViewColumn(_('Progress'), cell,
                value=DownloadStatusModel.C_PROGRESS,
                text=DownloadStatusModel.C_PROGRESS_TEXT)
        column.set_sizing(Gtk.TreeViewColumnSizing.AUTOSIZE)
        column.set_expand(False)
        self.treeDownloads.append_column(column)
        column.set_property('min-width', 150)
        column.set_property('max-width', 150)

        self.treeDownloads.set_model(self.download_status_model)
        TreeViewHelper.set(self.treeDownloads, TreeViewHelper.ROLE_DOWNLOADS)

        # Set up context menu
        menu = self.application.builder.get_object('downloads-context')
        self.downloads_popover = Gtk.Popover.new_from_model(self.treeDownloads, menu)
        self.downloads_popover.set_position(Gtk.PositionType.BOTTOM)

        # Long press gesture
        lp = Gtk.GestureLongPress.new(self.treeDownloads)
        lp.set_touch_only(True)
        lp.set_propagation_phase(Gtk.PropagationPhase.CAPTURE)
        lp.connect("pressed", self.on_treeview_downloads_long_press, self.treeDownloads)
        setattr(self.treeDownloads, "long-press-gesture", lp)

        self.treeDownloads.connect('popup-menu', self.treeview_downloads_show_context_menu)

    def on_treeview_expose_event(self, treeview, ctx):
        model = treeview.get_model()
        if (model is not None and model.get_iter_first() is not None):
            return False

        role = getattr(treeview, TreeViewHelper.ROLE, None)
        if role is None:
            return False

        width = treeview.get_allocated_width()
        height = treeview.get_allocated_height()

        if role == TreeViewHelper.ROLE_EPISODES:
            if self.config.episode_list_view_mode != EpisodeListModel.VIEW_ALL:
                text = _('No episodes in current view')
            else:
                text = _('No episodes available')
        elif role == TreeViewHelper.ROLE_PODCASTS:
            if self.config.episode_list_view_mode != \
                    EpisodeListModel.VIEW_ALL and \
                    self.config.podcast_list_hide_boring and \
                    len(self.channels) > 0:
                text = _('No podcasts in this view')
            else:
                text = _('No subscriptions')
        elif role == TreeViewHelper.ROLE_DOWNLOADS:
            text = _('No active tasks')
        else:
            raise Exception('on_treeview_expose_event: unknown role')

        draw_text_box_centered(ctx, treeview, width, height, text, None, None)
        return True

    def on_show_progress_activate(self, *args):
        self.progress_window.show_all()
        self.progress_window.present()

    def on_progress_close_button_clicked(self, *args):
        self.progress_window.hide()
        return True

    def set_download_list_state(self, state):
        if state == gPodderSyncUI.DL_ADDING_TASKS:
            self.things_adding_tasks += 1
        elif state == gPodderSyncUI.DL_ADDED_TASKS:
            self.things_adding_tasks -= 1
        if not self.download_list_update_enabled:
            self.update_downloads_list()
            GObject.timeout_add(1500, self.update_downloads_list)
            self.download_list_update_enabled = True

    def cleanup_downloads(self):
        model = self.download_status_model

        all_tasks = [(Gtk.TreeRowReference.new(model, row.path), row[0]) for row in model]
        changed_episode_urls = set()
        for row_reference, task in all_tasks:
            if task.status in (task.DONE, task.CANCELLED):
                model.remove(model.get_iter(row_reference.get_path()))
                try:
                    # We don't "see" this task anymore - remove it;
                    # this is needed, so update_episode_list_icons()
                    # below gets the correct list of "seen" tasks
                    self.download_tasks_seen.remove(task)
                except KeyError as key_error:
                    pass
                changed_episode_urls.add(task.url)
                # Tell the task that it has been removed (so it can clean up)
                task.removed_from_list()

        # Tell the podcasts tab to update icons for our removed podcasts
        self.update_episode_list_icons(changed_episode_urls)

        # Update the downloads list one more time
        self.update_downloads_list(can_call_cleanup=False)

    def add_download_task_monitor(self, monitor):
        self.download_task_monitors.add(monitor)
        model = self.download_status_model
        if model is None:
            model = ()
        for row in model.get_model():
            task = row[self.download_status_model.C_TASK]
            monitor.task_updated(task)

    def remove_download_task_monitor(self, monitor):
        self.download_task_monitors.remove(monitor)

    def set_download_progress(self, progress):
        gpodder.user_extensions.on_download_progress(progress)

    def update_downloads_list(self, can_call_cleanup=True):
        try:
            model = self.download_status_model

            downloading, synchronizing, pausing, cancelling, queued, paused, failed, finished, others = (0,) * 9
            total_speed, total_size, done_size = 0, 0, 0
            files_downloading = 0

            # Keep a list of all download tasks that we've seen
            download_tasks_seen = set()

            # Do not go through the list of the model is not (yet) available
            if model is None:
                model = ()

            for row in model:
                self.download_status_model.request_update(row.iter)

                task = row[self.download_status_model.C_TASK]
                speed, size, status, progress, activity = task.speed, task.total_size, task.status, task.progress, task.activity

                # Let the download task monitors know of changes
                for monitor in self.download_task_monitors:
                    monitor.task_updated(task)

                total_size += size
                done_size += size * progress

                download_tasks_seen.add(task)

                if status == download.DownloadTask.DOWNLOADING:
                    if activity == download.DownloadTask.ACTIVITY_DOWNLOAD:
                        downloading += 1
                        files_downloading += 1
                        total_speed += speed
                    elif activity == download.DownloadTask.ACTIVITY_SYNCHRONIZE:
                        synchronizing += 1
                    else:
                        others += 1
                elif status == download.DownloadTask.PAUSING:
                    pausing += 1
                    if activity == download.DownloadTask.ACTIVITY_DOWNLOAD:
                        files_downloading += 1
                elif status == download.DownloadTask.CANCELLING:
                    cancelling += 1
                    if activity == download.DownloadTask.ACTIVITY_DOWNLOAD:
                        files_downloading += 1
                elif status == download.DownloadTask.QUEUED:
                    queued += 1
                elif status == download.DownloadTask.PAUSED:
                    paused += 1
                elif status == download.DownloadTask.FAILED:
                    failed += 1
                elif status == download.DownloadTask.DONE:
                    finished += 1
                else:
                    others += 1

            # TODO: 'others' is not used

            # Remember which tasks we have seen after this run
            self.download_tasks_seen = download_tasks_seen

            text = [_('Progress')]
            if downloading + synchronizing + pausing + cancelling + queued + paused + failed > 0:
                s = []
                if downloading > 0:
                    s.append(N_('%(count)d active', '%(count)d active', downloading) % {'count': downloading})
                if synchronizing > 0:
                    s.append(N_('%(count)d active', '%(count)d active', synchronizing) % {'count': synchronizing})
                if pausing > 0:
                    s.append(N_('%(count)d pausing', '%(count)d pausing', pausing) % {'count': pausing})
                if cancelling > 0:
                    s.append(N_('%(count)d cancelling', '%(count)d cancelling', cancelling) % {'count': cancelling})
                if queued > 0:
                    s.append(N_('%(count)d queued', '%(count)d queued', queued) % {'count': queued})
                if paused > 0:
                    s.append(N_('%(count)d paused', '%(count)d paused', paused) % {'count': paused})
                if failed > 0:
                    s.append(N_('%(count)d failed', '%(count)d failed', failed) % {'count': failed})
                text.append(' (' + ', '.join(s) + ')')
                self.labelDownloads.set_text(''.join(text))
                self.transfer_revealer.set_reveal_child(True)
            else:
                # Try to change progress text after revealer transition
                util.idle_add(self.labelDownloads.set_text, ''.join(text))
                self.transfer_revealer.set_reveal_child(False)
            self.progress_window.set_title(''.join(text))

            title = [self.default_title]

            # Accessing task.status_changed has the side effect of re-setting
            # the changed flag, but we only do it once here so that's okay
            channel_urls = [task.podcast_url for task in
                    self.download_tasks_seen if task.status_changed]
            episode_urls = [task.url for task in self.download_tasks_seen]

            if files_downloading > 0:
                title.append(N_('downloading %(count)d file',
                                'downloading %(count)d files',
                                files_downloading) % {'count': files_downloading})

                if total_size > 0:
                    percentage = 100.0 * done_size / total_size
                else:
                    percentage = 0.0
                self.set_download_progress(percentage / 100)
                total_speed = util.format_filesize(total_speed)
                title[1] += ' (%d%%, %s/s)' % (percentage, total_speed)
            if synchronizing > 0:
                title.append(N_('synchronizing %(count)d file',
                                'synchronizing %(count)d files',
                                synchronizing) % {'count': synchronizing})
            if queued > 0:
                title.append(N_('%(queued)d task queued',
                                '%(queued)d tasks queued',
                                queued) % {'queued': queued})
            if (downloading + synchronizing + pausing + cancelling + queued) == 0 and self.things_adding_tasks == 0:
                self.set_download_progress(1.)
                self.downloads_finished(self.download_tasks_seen)
                gpodder.user_extensions.on_all_episodes_downloaded()
                logger.info('All tasks have finished.')

                # Remove finished episodes
                if self.config.ui.gtk.download_list.remove_finished and can_call_cleanup:
                    self.cleanup_downloads()

                # Stop updating the download list here
                self.download_list_update_enabled = False

            self.gPodder.set_title(' - '.join(title))

            self.update_episode_list_icons(episode_urls)
            self.play_or_download()
            if channel_urls:
                self.update_podcast_list_model(channel_urls)

            return self.download_list_update_enabled
        except Exception as e:
            logger.error('Exception happened while updating download list.', exc_info=True)
            self.show_message(
                '%s\n\n%s' % (_('Please report this problem and restart gPodder:'), html.escape(str(e))),
                _('Unhandled exception'), important=True)
            # We return False here, so the update loop won't be called again,
            # that's why we require the restart of gPodder in the message.
            return False

    def on_config_changed(self, *args):
        util.idle_add(self._on_config_changed, *args)

    def _on_config_changed(self, name, old_value, new_value):
        if name == 'ui.gtk.toolbar':
            # self.toolbar.set_property('visible', new_value)
            pass
        elif name in ('ui.gtk.episode_list.descriptions',
                'ui.gtk.episode_list.always_show_new'):
            self.update_episode_list_model()
        elif name in ('auto.update.enabled', 'auto.update.frequency'):
            self.restart_auto_update_timer()
        elif name in ('ui.gtk.podcast_list.all_episodes',
                'ui.gtk.podcast_list.sections'):
            # Force a update of the podcast list model
            self.update_podcast_list_model()
        elif name == 'ui.gtk.episode_list.columns':
            # self.update_episode_list_columns_visibility()
            pass

    def on_treeview_query_tooltip(self, treeview, x, y, keyboard_tooltip, tooltip):
        # With get_bin_window, we get the window that contains the rows without
        # the header. The Y coordinate of this window will be the height of the
        # treeview header. This is the amount we have to subtract from the
        # event's Y coordinate to get the coordinate to pass to get_path_at_pos
        (x_bin, y_bin) = treeview.get_bin_window().get_position()
        x -= x_bin
        y -= y_bin
        (path, column, rx, ry) = treeview.get_path_at_pos(x, y) or (None,) * 4

        if not getattr(treeview, TreeViewHelper.CAN_TOOLTIP) or x > 50 or (column is not None and column != treeview.get_columns()[0]):
            setattr(treeview, TreeViewHelper.LAST_TOOLTIP, None)
            return False

        if path is not None:
            model = treeview.get_model()
            iter = model.get_iter(path)
            role = getattr(treeview, TreeViewHelper.ROLE)

            if role == TreeViewHelper.ROLE_EPISODES:
                id = model.get_value(iter, EpisodeListModel.C_URL)
            elif role == TreeViewHelper.ROLE_PODCASTS:
                id = model.get_value(iter, PodcastListModel.C_URL)
                if id == '-':
                    # Section header - no tooltip here (for now at least)
                    return False

            last_tooltip = getattr(treeview, TreeViewHelper.LAST_TOOLTIP)
            if last_tooltip is not None and last_tooltip != id:
                setattr(treeview, TreeViewHelper.LAST_TOOLTIP, None)
                return False
            setattr(treeview, TreeViewHelper.LAST_TOOLTIP, id)

            if role == TreeViewHelper.ROLE_EPISODES:
                description = model.get_value(iter, EpisodeListModel.C_TOOLTIP)
                if description:
                    tooltip.set_text(description)
                else:
                    return False
            elif role == TreeViewHelper.ROLE_PODCASTS:
                channel = model.get_value(iter, PodcastListModel.C_CHANNEL)
                if channel is None or not hasattr(channel, 'title'):
                    return False
                error_str = model.get_value(iter, PodcastListModel.C_ERROR)
                if error_str:
                    error_str = _('Feedparser error: %s') % html.escape(error_str.strip())
                    error_str = '<span foreground="#ff0000">%s</span>' % error_str

                box = Gtk.Box(orientation=Gtk.Orientation.VERTICAL, spacing=5)
                box.set_border_width(5)

                heading = Gtk.Label()
                heading.set_max_width_chars(60)
                heading.set_alignment(0, 1)
                heading.set_markup('<b><big>%s</big></b>\n<small>%s</small>' % (html.escape(channel.title), html.escape(channel.url)))
                box.add(heading)

                box.add(Gtk.HSeparator())

                if channel._update_error is not None:
                    description = _('ERROR: %s') % channel._update_error
                elif len(channel.description) < 500:
                    description = channel.description
                else:
                    pos = channel.description.find('\n\n')
                    if pos == -1 or pos > 500:
                        description = channel.description[:498] + '[...]'
                    else:
                        description = channel.description[:pos]

                description = Gtk.Label(label=description)
                description.set_max_width_chars(60)
                if error_str:
                    description.set_markup(error_str)
                description.set_alignment(0, 0)
                description.set_line_wrap(True)
                box.add(description)

                box.show_all()
                tooltip.set_custom(box)

            return True

        setattr(treeview, TreeViewHelper.LAST_TOOLTIP, None)
        return False

    def treeview_allow_tooltips(self, treeview, allow):
        setattr(treeview, TreeViewHelper.CAN_TOOLTIP, allow)

    def treeview_handle_context_menu_click(self, treeview, event):
        if event is None:
            selection = treeview.get_selection()
            return selection.get_selected_rows()

        x, y = int(event.x), int(event.y)
        path, column, rx, ry = treeview.get_path_at_pos(x, y) or (None,) * 4

        selection = treeview.get_selection()
        model, paths = selection.get_selected_rows()

        if path is None or (path not in paths and
                event.button == 3):
            # We have right-clicked, but not into the selection,
            # assume we don't want to operate on the selection
            paths = []

        if (path is not None and not paths and
                event.button == 3):
            # No selection or clicked outside selection;
            # select the single item where we clicked
            treeview.grab_focus()
            treeview.set_cursor(path, column, 0)
            paths = [path]

        if not paths:
            # Unselect any remaining items (clicked elsewhere)
            if not treeview.is_rubber_banding_active():
                selection.unselect_all()

        return model, paths

    def downloads_list_get_selection(self, model=None, paths=None):
        if model is None and paths is None:
            selection = self.treeDownloads.get_selection()
            model, paths = selection.get_selected_rows()

        can_queue, can_cancel, can_pause, can_remove, can_force = (True,) * 5
        selected_tasks = [(Gtk.TreeRowReference.new(model, path),
                           model.get_value(model.get_iter(path),
                           DownloadStatusModel.C_TASK)) for path in paths]

        for row_reference, task in selected_tasks:
            if task.status != download.DownloadTask.QUEUED:
                can_force = False
            if task.status not in (download.DownloadTask.PAUSED,
                    download.DownloadTask.FAILED,
                    download.DownloadTask.CANCELLED):
                can_queue = False
            if task.status not in (download.DownloadTask.PAUSED,
                    download.DownloadTask.QUEUED,
                    download.DownloadTask.DOWNLOADING,
                    download.DownloadTask.FAILED):
                can_cancel = False
            if task.status not in (download.DownloadTask.QUEUED,
                    download.DownloadTask.DOWNLOADING):
                can_pause = False
            if task.status not in (download.DownloadTask.CANCELLED,
                    download.DownloadTask.FAILED,
                    download.DownloadTask.DONE):
                can_remove = False

        return selected_tasks, can_queue, can_cancel, can_pause, can_remove, can_force

    def downloads_finished(self, download_tasks_seen):
        # Separate tasks into downloads & syncs
        # Since calling notify_as_finished or notify_as_failed clears the flag,
        # need to iterate through downloads & syncs separately, else all sync
        # tasks will have their flags cleared if we do downloads first

        def filter_by_activity(activity, tasks):
            return [task for task in tasks if task.activity == activity]

        download_tasks = filter_by_activity(download.DownloadTask.ACTIVITY_DOWNLOAD,
                download_tasks_seen)

        finished_downloads = [str(task)
                for task in download_tasks if task.notify_as_finished()]
        failed_downloads = ['%s (%s)' % (task, task.error_message)
                for task in download_tasks if task.notify_as_failed()]

        sync_tasks = filter_by_activity(download.DownloadTask.ACTIVITY_SYNCHRONIZE,
                download_tasks_seen)

        finished_syncs = [task for task in sync_tasks if task.notify_as_finished()]
        failed_syncs = [task for task in sync_tasks if task.notify_as_failed()]

        # Note that 'finished_ / failed_downloads' is a list of strings
        # Whereas 'finished_ / failed_syncs' is a list of SyncTask objects

        if finished_downloads and failed_downloads:
            message = self.format_episode_list(finished_downloads, 5)
            message += '\n\n<i>%s</i>\n' % _('Could not download some episodes:')
            message += self.format_episode_list(failed_downloads, 5)
            self.show_message(message, _('Downloads finished'))
        elif finished_downloads:
            message = self.format_episode_list(finished_downloads)
            self.show_message(message, _('Downloads finished'))
        elif failed_downloads:
            message = self.format_episode_list(failed_downloads)
            self.show_message(message, _('Downloads failed'))

        if finished_syncs and failed_syncs:
            message = self.format_episode_list(list(map((
                lambda task: str(task)), finished_syncs)), 5)
            message += '\n\n<i>%s</i>\n' % _('Could not sync some episodes:')
            message += self.format_episode_list(list(map((
                lambda task: str(task)), failed_syncs)), 5)
            self.show_message(message, _('Device synchronization finished'), True)
        elif finished_syncs:
            message = self.format_episode_list(list(map((
                lambda task: str(task)), finished_syncs)))
            self.show_message(message, _('Device synchronization finished'))
        elif failed_syncs:
            message = self.format_episode_list(list(map((
                lambda task: str(task)), failed_syncs)))
            self.show_message(message, _('Device synchronization failed'), True)

        # Do post-sync processing if required
        for task in finished_syncs:
            if self.config.device_sync.after_sync.mark_episodes_played:
                logger.info('Marking as played on transfer: %s', task.episode.url)
                task.episode.mark(is_played=True)

            if self.config.device_sync.after_sync.delete_episodes:
                logger.info('Removing episode after transfer: %s', task.episode.url)
                task.episode.delete_from_disk()

            self.sync_ui.device.close()

        # Update icon list to show changes, if any
        self.update_episode_list_icons(all=True)
        self.update_podcast_list_model()

    def format_episode_list(self, episode_list, max_episodes=10):
        """
        Format a list of episode names for notifications

        Will truncate long episode names and limit the amount of
        episodes displayed (max_episodes=10).

        The episode_list parameter should be a list of strings.
        """
        MAX_TITLE_LENGTH = 100

        result = []
        for title in episode_list[:min(len(episode_list), max_episodes)]:
            # Bug 1834: make sure title is a unicode string,
            # so it may be cut correctly on UTF-8 char boundaries
            title = util.convert_bytes(title)
            if len(title) > MAX_TITLE_LENGTH:
                middle = (MAX_TITLE_LENGTH // 2) - 2
                title = '%s...%s' % (title[0:middle], title[-middle:])
            result.append(html.escape(title))
            result.append('\n')

        more_episodes = len(episode_list) - max_episodes
        if more_episodes > 0:
            result.append('(...')
            result.append(N_('%(count)d more episode',
                             '%(count)d more episodes',
                             more_episodes) % {'count': more_episodes})
            result.append('...)')

        return (''.join(result)).strip()

    def queue_task(self, task, force_start):
        if force_start:
            self.download_queue_manager.force_start_task(task)
        else:
            self.download_queue_manager.queue_task(task)

    def _for_each_task_set_status(self, tasks, status, force_start=False):
        episode_urls = set()
        model = self.treeDownloads.get_model()
        for row_reference, task in tasks:
            with task:
                if status == download.DownloadTask.QUEUED:
                    # Only queue task when it's paused/failed/cancelled (or forced)
                    if task.status in (download.DownloadTask.PAUSED,
                                       download.DownloadTask.FAILED,
                                       download.DownloadTask.CANCELLED) or force_start:

                        # add the task back in if it was already cleaned up
                        # (to trigger this cancel one downloads in the active list, cancel all
                        # other downloads, quickly right click on the cancelled on one to get
                        # the context menu, wait until the active list is cleared, and then
                        # then choose download)
                        if task not in self.download_tasks_seen:
                            self.download_status_model.register_task(task, False)
                            self.download_tasks_seen.add(task)

                        self.queue_task(task, force_start)
                        self.set_download_list_state(gPodderSyncUI.DL_ONEOFF)
                elif status == download.DownloadTask.CANCELLING:
                    logger.info(("cancelling task %s" % task.status))
                    task.cancel()
                elif status == download.DownloadTask.PAUSING:
                    task.pause()
                elif status is None:
                    # Remove the selected task - cancel downloading/queued tasks
                    if task.status in (download.DownloadTask.QUEUED, download.DownloadTask.DOWNLOADING):
                        task.status = download.DownloadTask.CANCELLED
                    path = row_reference.get_path()
                    # path isn't set if the item has already been removed from the list
                    # (to trigger this cancel one downloads in the active list, cancel all
                    # other downloads, quickly right click on the cancelled on one to get
                    # the context menu, wait until the active list is cleared, and then
                    # then choose remove from list)
                    if path:
                        model.remove(model.get_iter(path))
                        # Remember the URL, so we can tell the UI to update
                        try:
                            # We don't "see" this task anymore - remove it;
                            # this is needed, so update_episode_list_icons()
                            # below gets the correct list of "seen" tasks
                            self.download_tasks_seen.remove(task)
                        except KeyError as key_error:
                            pass
                        episode_urls.add(task.url)
                        # Tell the task that it has been removed (so it can clean up)
                        task.removed_from_list()
                else:
                    # We can (hopefully) simply set the task status here
                    task.status = status
        # Tell the podcasts tab to update icons for our removed podcasts
        self.update_episode_list_icons(episode_urls)
        # Update the tab title and downloads list
        self.update_downloads_list()

    def treeview_downloads_show_context_menu(self, treeview, event=None):
        model, paths = self.treeview_handle_context_menu_click(treeview, event)
        if not paths:
            return not treeview.is_rubber_banding_active()

        if event is None or event.button == 3:
            selected_tasks, can_queue, can_cancel, can_pause, can_remove, can_force = \
                    self.downloads_list_get_selection(model, paths)


            def make_menu_item(label, action_name, tasks=None, status=None, sensitive=True, force_start=False):
                self.application.remove_action(action_name)
                action = Gio.SimpleAction.new(action_name)
                action.connect("activate",
                        lambda _a, _b: self._for_each_task_set_status(
                            tasks, status, force_start=force_start))
                self.application.add_action(action)
                action.set_enabled(sensitive)
                return Gio.MenuItem.new(label, 'app.' + action_name)

            menu = self.application.builder.get_object('downloads-context')
            menu.remove_all()
            if can_force:
                item = make_menu_item(_('Start download now'), 'setDownloadQueued',
                    selected_tasks, download.DownloadTask.QUEUED, force_start=True)
            else:
                item = make_menu_item(_('Download'), 'setDownloadQueued',
                    selected_tasks, download.DownloadTask.QUEUED)
            menu.append_item(item)
            menu.append_item(make_menu_item(_('Cancel'), 'setDownloadCancelled',
                selected_tasks, download.DownloadTask.CANCELLING))
            menu.append_item(make_menu_item(_('Pause'), 'setDownloadPaused',
                selected_tasks, download.DownloadTask.PAUSING))
            rmenu = Gio.Menu()
            rmenu.append_item(make_menu_item(_('Remove from list'), 'setDownloadRemove',
                selected_tasks, sensitive=can_remove))
            menu.append_section(None, rmenu)

            if event is None:
                func = TreeViewHelper.make_popup_position_func(treeview)
                x, y, unused = func(None)
            else:
                x, y = event.x, event.y
            self.context_popover_show(self.downloads_popover, x, y)
            return True

    def on_mark_episodes_as_old(self, item):
        assert self.active_channel is not None

        for episode in self.active_channel.get_all_episodes():
            if not episode.was_downloaded(and_exists=True):
                episode.mark(is_played=True)

        self.update_podcast_list_model(selected=True)
        self.update_episode_list_icons(all=True)

    def on_open_download_folder(self, item):
        assert self.active_channel is not None
        util.gui_open(self.active_channel.save_dir, gui=self)

    def treeview_channels_show_context_menu(self, treeview, event=None):
        model, paths = self.treeview_handle_context_menu_click(treeview, event)
        if not paths:
            return True

        # Check for valid channel id, if there's no id then
        # assume that it is a proxy channel or equivalent
        # and cannot be operated with right click
        if self.active_channel.id is None:
            return True

        if event is None or event.button == 3:
            entries = [(label, None if func is None else lambda a, b: func(self.active_channel))
                for label, func in list(gpodder.user_extensions.on_channel_context_menu(self.active_channel) or [])]
            self.channel_context_menu_helper.replace_entries(entries)

            if event is None:
                func = TreeViewHelper.make_popup_position_func(treeview)
                x, y, unused = func(None)
            else:
                x, y = event.x, event.y
            self.context_popover_show(self.channels_popover, x, y)
            return True

#        if event is None or event.button == 3:
#            menu = Gtk.Menu()
#
#            item = Gtk.ImageMenuItem(_('Update podcast'))
#            item.set_image(Gtk.Image.new_from_icon_name('view-refresh', Gtk.IconSize.MENU))
#            item.set_action_name('win.updateChannel')
#            menu.append(item)
#
#            menu.append(Gtk.SeparatorMenuItem())
#
#            item = Gtk.MenuItem(_('Open download folder'))
#            item.connect('activate', self.on_open_download_folder)
#            menu.append(item)
#
#            menu.append(Gtk.SeparatorMenuItem())
#
#            item = Gtk.MenuItem(_('Mark episodes as old'))
#            item.connect('activate', self.on_mark_episodes_as_old)
#            menu.append(item)
#
#            item = Gtk.CheckMenuItem(_('Archive'))
#            item.set_active(self.active_channel.auto_archive_episodes)
#            item.connect('activate', self.on_channel_toggle_lock_activate)
#            menu.append(item)
#
#            item = Gtk.ImageMenuItem(_('Delete podcast'))
#            item.set_image(Gtk.Image.new_from_icon_name('edit-delete', Gtk.IconSize.MENU))
#            item.connect('activate', self.on_itemRemoveChannel_activate)
#            menu.append(item)
#
#            result = gpodder.user_extensions.on_channel_context_menu(self.active_channel)
#            if result:
#                menu.append(Gtk.SeparatorMenuItem())
#                for label, callback in result:
#                    item = Gtk.MenuItem(label)
#                    item.connect('activate', lambda item, callback: callback(self.active_channel), callback)
#                    menu.append(item)
#
#            menu.append(Gtk.SeparatorMenuItem())
#
#            item = Gtk.ImageMenuItem(_('Podcast settings'))
#            item.set_image(Gtk.Image.new_from_icon_name('document-properties', Gtk.IconSize.MENU))
#            item.set_action_name('win.editChannel')
#            menu.append(item)
#
#            menu.attach_to_widget(treeview)
#            menu.show_all()
#            # Disable tooltips while we are showing the menu, so
#            # the tooltip will not appear over the menu
#            self.treeview_allow_tooltips(self.treeChannels, False)
#            menu.connect('deactivate', lambda menushell: self.treeview_allow_tooltips(self.treeChannels, True))
#
#            if event is None:
#                func = TreeViewHelper.make_popup_position_func(treeview)
#                menu.popup(None, None, func, None, 3, Gtk.get_current_event_time())
#            else:
#                menu.popup(None, None, None, None, event.button, event.time)
#
#            return True
#
    def cover_download_finished(self, channel, pixbuf):
        """
        The Cover Downloader calls this when it has finished
        downloading (or registering, if already downloaded)
        a new channel cover, which is ready for displaying.
        """
        util.idle_add(self.podcast_list_model.add_cover_by_channel,
                channel, pixbuf)

    @staticmethod
    def build_filename(filename, extension):
        filename, extension = util.sanitize_filename_ext(
            filename,
            extension,
            PodcastEpisode.MAX_FILENAME_LENGTH,
            PodcastEpisode.MAX_FILENAME_WITH_EXT_LENGTH)
        if not filename.endswith(extension):
            filename += extension
        return filename

    def on_save_episodes_activate(self, action, *args):
        episodes = self.get_selected_episodes()
        util.idle_add(self.save_episodes_as_file, episodes)

    def save_episodes_as_file(self, episodes):
        def do_save_episode(copy_from, copy_to):
            if os.path.exists(copy_to):
                logger.warn(copy_from)
                logger.warn(copy_to)
                title = _('File already exists')
                d = {'filename': os.path.basename(copy_to)}
                message = _('A file named "%(filename)s" already exists. Do you want to replace it?') % d
                if not self.show_confirmation(message, title):
                    return
            try:
                shutil.copyfile(copy_from, copy_to)
            except (OSError, IOError) as e:
                logger.warn('Error copying from %s to %s: %r', copy_from, copy_to, e, exc_info=True)
                folder, filename = os.path.split(copy_to)
                # Remove characters not supported by VFAT (#282)
                new_filename = re.sub(r"[\"*/:<>?\\|]", "_", filename)
                destination = os.path.join(folder, new_filename)
                if (copy_to != destination):
                    shutil.copyfile(copy_from, destination)
                else:
                    raise

        PRIVATE_FOLDER_ATTRIBUTE = '_save_episodes_as_file_folder'
        folder = getattr(self, PRIVATE_FOLDER_ATTRIBUTE, None)
        allRemainingDefault = False
        remaining = len(episodes)
        dialog = gPodderExportToLocalFolder(self.main_window,
                                            _config=self.config)
        for episode in episodes:
            remaining -= 1
            if episode.was_downloaded(and_exists=True):
                copy_from = episode.local_filename(create=False)
                assert copy_from is not None

                base, extension = os.path.splitext(copy_from)
                filename = self.build_filename(episode.sync_filename(), extension)

                try:
                    if allRemainingDefault:
                        do_save_episode(copy_from, os.path.join(folder, filename))
                    else:
                        (notCancelled, folder, dest_path, allRemainingDefault) = dialog.save_as(folder, filename, remaining)
                        if notCancelled:
                            do_save_episode(copy_from, dest_path)
                        else:
                            break
                except (OSError, IOError) as e:
                    if remaining:
                        msg = _('Error saving to local folder: %(error)r.\n'
                                'Would you like to continue?') % dict(error=e)
                        if not self.show_confirmation(msg, _('Error saving to local folder')):
                            logger.warn("Save to Local Folder cancelled following error")
                            break
                    else:
                        self.notification(_('Error saving to local folder: %(error)r') % dict(error=e),
                                          _('Error saving to local folder'), important=True)

        setattr(self, PRIVATE_FOLDER_ATTRIBUTE, folder)

    def on_bluetooth_episodes_activate(self, action, *args):
        episodes = self.get_selected_episodes()
        util.idle_add(self.copy_episodes_bluetooth, episodes)

    def copy_episodes_bluetooth(self, episodes):
        episodes_to_copy = [e for e in episodes if e.was_downloaded(and_exists=True)]

        def convert_and_send_thread(episode):
            for episode in episodes:
                filename = episode.local_filename(create=False)
                assert filename is not None
                (base, ext) = os.path.splitext(filename)
                destfile = self.build_filename(episode.sync_filename(), ext)
                destfile = os.path.join(tempfile.gettempdir(), destfile)

                try:
                    shutil.copyfile(filename, destfile)
                    util.bluetooth_send_file(destfile)
                except:
                    logger.error('Cannot copy "%s" to "%s".', filename, destfile)
                    self.notification(_('Error converting file.'), _('Bluetooth file transfer'), important=True)

                util.delete_file(destfile)

        util.run_in_background(lambda: convert_and_send_thread(episodes_to_copy))

    def _add_sub_menu(self, menu, label):
        root_item = Gtk.MenuItem(label)
        menu.append(root_item)
        sub_menu = Gtk.Menu()
        root_item.set_submenu(sub_menu)
        return sub_menu

    def _submenu_item_activate_hack(self, item, callback, *args):
        # See http://stackoverflow.com/questions/5221326/submenu-item-does-not-call-function-with-working-solution
        # Note that we can't just call the callback on button-press-event, as
        # it might be blocking (see http://gpodder.org/bug/1778), so we run
        # this in the GUI thread at a later point in time (util.idle_add).
        # Also, we also have to connect to the activate signal, as this is the
        # only signal that is fired when keyboard navigation is used.

        # It can happen that both (button-release-event and activate) signals
        # are fired, and we must avoid calling the callback twice. We do this
        # using a semaphore and only acquiring (but never releasing) it, making
        # sure that the util.idle_add() call below is only ever called once.
        only_once = threading.Semaphore(1)

        def handle_event(item, event=None):
            if only_once.acquire(False):
                util.idle_add(callback, *args)

        item.connect('button-press-event', handle_event)
        item.connect('activate', handle_event)

    def treeview_available_show_context_menu(self, treeview, event=None):
        model, paths = self.treeview_handle_context_menu_click(treeview, event)
        if not paths:
            return not treeview.is_rubber_banding_active()

        if event is None or event.button == 3:
            episodes = self.get_selected_episodes()
            any_locked = any(e.archive for e in episodes)
            any_new = any(e.is_new and e.state != gpodder.STATE_DELETED for e in episodes)
            downloaded = all(e.was_downloaded(and_exists=True) for e in episodes)
            downloading = any(e.downloading for e in episodes)
            (can_play, can_download, can_pause, can_cancel, can_delete, open_instead_of_play) = self.play_or_download()
            menu = self.application.builder.get_object('episodes-context')

            # Play
            menu.remove(0)
            if downloaded:
                menu.insert(0, _('Play'), 'win.play')
            else:
                if downloading:
                    menu.insert(0, _('Preview'), 'win.play')
                else:
                    menu.insert(0, _('Stream'), 'win.play')

            # Delete
            self.gPodder.lookup_action('delete').set_enabled(downloaded)

            # New
            self.gPodder.lookup_action('episodeNew').change_state(GLib.Variant.new_boolean(any_new))

            # Extensions section
            entries = [(label, None if func is None else lambda a, b: func(episodes))
                for label, func in list(gpodder.user_extensions.on_episodes_context_menu(episodes) or [])]
            self.episode_context_menu_helper.replace_entries(entries)

            if downloaded and not self.have_episode_menu_file_items:
                # Send to submenu
                menu.insert_submenu(3, _('Send to'),
                    self.application.builder.get_object('episodes-context-send'))
                # Archive checkbox
                item = Gio.MenuItem.new(_('Archive'), 'win.episodeLock')
                action = self.gPodder.lookup_action('episodeLock')
                action.change_state(GLib.Variant.new_boolean(any_locked))
                menu.insert_item(6, item)
                self.have_episode_menu_file_items = True
            elif not downloaded and self.have_episode_menu_file_items:
                menu.remove(3)
                menu.remove(5)
                self.have_episode_menu_file_items = False

            if event is None:
                func = TreeViewHelper.make_popup_position_func(treeview)
                x, y, unused = func(None)
            else:
                x, y = event.x, event.y
            self.context_popover_show(self.episodes_popover, x, y)
            return True

    def set_title(self, new_title):
        self.default_title = new_title
        self.gPodder.set_title(new_title)

    def update_episode_list_icons(self, urls=None, selected=False, all=False):
        """
        Updates the status icons in the episode list.

        If urls is given, it should be a list of URLs
        of episodes that should be updated.

        If urls is None, set ONE OF selected, all to
        True (the former updates just the selected
        episodes and the latter updates all episodes).
        """
        descriptions = self.config.episode_list_descriptions

        if urls is not None:
            # We have a list of URLs to walk through
            self.episode_list_model.update_by_urls(urls, descriptions)
        elif selected and not all:
            # We should update all selected episodes
            selection = self.treeAvailable.get_selection()
            model, paths = selection.get_selected_rows()
            for path in reversed(paths):
                iter = model.get_iter(path)
                self.episode_list_model.update_by_filter_iter(iter, descriptions)
        elif all and not selected:
            # We update all (even the filter-hidden) episodes
            self.episode_list_model.update_all(descriptions)
        else:
            # Wrong/invalid call - have to specify at least one parameter
            raise ValueError('Invalid call to update_episode_list_icons')

    def episode_list_status_changed(self, episodes):
        self.update_episode_list_icons(set(e.url for e in episodes))
        self.update_podcast_list_model(set(e.channel.url for e in episodes))
        self.db.commit()

    def episode_player(self, episode):
        file_type = episode.file_type()
        if file_type == 'video' and self.config.player.video \
                and self.config.player.video != 'default':
            player = self.config.player.video
        elif file_type == 'audio' and self.config.player.audio \
                and self.config.player.audio != 'default':
            player = self.config.player.audio
        else:
            player = 'default'
        return player

    def streaming_possible(self, episode=None):
        """
        Don't try streaming if the user has not defined a player
        or else we would probably open the browser when giving a URL to xdg-open.
        If an episode is given, we look at the audio or video player depending on its file type.
        :return bool: if streaming is possible
        """
        if episode:
            player = self.episode_player(episode)
        else:
            player = self.config.player.audio
        return player and player != 'default'

    def playback_episodes_for_real(self, episodes):
        groups = collections.defaultdict(list)
        for episode in episodes:
            episode._download_error = None

            if episode.download_task is not None and episode.download_task.status == episode.download_task.FAILED:
                # Cancel failed task and remove from progress list
                episode.download_task.cancel()
                self.cleanup_downloads()

            player = self.episode_player(episode)

            try:
                allow_partial = (player != 'default')
                filename = episode.get_playback_url(self.config, allow_partial)
            except Exception as e:
                episode._download_error = str(e)
                continue

            # Mark episode as played in the database
            episode.playback_mark()
            self.mygpo_client.on_playback([episode])

            # Determine the playback resume position - if the file
            # was played 100%, we simply start from the beginning
            resume_position = episode.current_position
            if resume_position == episode.total_time:
                resume_position = 0

            # If Panucci is configured, use D-Bus to call it
            if player == 'panucci':
                try:
                    PANUCCI_NAME = 'org.panucci.panucciInterface'
                    PANUCCI_PATH = '/panucciInterface'
                    PANUCCI_INTF = 'org.panucci.panucciInterface'
                    o = gpodder.dbus_session_bus.get_object(PANUCCI_NAME, PANUCCI_PATH)
                    i = dbus.Interface(o, PANUCCI_INTF)

                    def on_reply(*args):
                        pass

                    def error_handler(filename, err):
                        logger.error('Exception in D-Bus call: %s', str(err))

                        # Fallback: use the command line client
                        for command in util.format_desktop_command('panucci',
                                [filename]):
                            logger.info('Executing: %s', repr(command))
                            util.Popen(command, close_fds=True)

                    def on_error(err):
                        return error_handler(filename, err)

                    # This method only exists in Panucci > 0.9 ('new Panucci')
                    i.playback_from(filename, resume_position,
                            reply_handler=on_reply, error_handler=on_error)

                    continue  # This file was handled by the D-Bus call
                except Exception as e:
                    logger.error('Calling Panucci using D-Bus', exc_info=True)

            groups[player].append(filename)

        # Open episodes with system default player
        if 'default' in groups:
            for filename in groups['default']:
                logger.debug('Opening with system default: %s', filename)
                util.gui_open(filename, gui=self)
            del groups['default']

        # For each type now, go and create play commands
        for group in groups:
            for command in util.format_desktop_command(group, groups[group], resume_position):
                logger.debug('Executing: %s', repr(command))
                util.Popen(command, close_fds=True)

        # Persist episode status changes to the database
        self.db.commit()

        # Flush updated episode status
        if self.mygpo_client.can_access_webservice():
            self.mygpo_client.flush()

    def playback_episodes(self, episodes):
        # We need to create a list, because we run through it more than once
        episodes = list(Model.sort_episodes_by_pubdate(e for e in episodes if
               e.was_downloaded(and_exists=True) or self.streaming_possible(e)))

        try:
            self.playback_episodes_for_real(episodes)
        except Exception as e:
            logger.error('Error in playback!', exc_info=True)
            self.show_message(_('Please check your media player settings in the preferences dialog.'),
                    _('Error opening player'))

        self.episode_list_status_changed(episodes)

    def play_or_download(self, current_page=None):
        (can_play, can_download, can_pause, can_cancel, can_delete, open_instead_of_play) = (False,) * 6

        can_resume = False

        selection = self.treeAvailable.get_selection()
        if selection.count_selected_rows() > 0:
            (model, paths) = selection.get_selected_rows()
            streaming_possible = self.streaming_possible()

            for path in paths:
                try:
                    episode = model.get_value(model.get_iter(path), EpisodeListModel.C_EPISODE)
                    if episode is None:
                        logger.info('Invalid episode at path %s', str(path))
                        continue
                except TypeError as te:
                    logger.error('Invalid episode at path %s', str(path))
                    continue

                if episode.file_type() not in ('audio', 'video'):
                    open_instead_of_play = True

                if episode.was_downloaded():
                    can_play = episode.was_downloaded(and_exists=True)
                    if not can_play:
                        can_download = True
                else:
                    if episode.downloading:
                        can_cancel = True

                        if episode.download_task is not None:
                            if episode.download_task.status in (episode.download_task.PAUSING, episode.download_task.PAUSED):
                                can_resume = True
                            elif episode.download_task.status in (episode.download_task.QUEUED, episode.download_task.DOWNLOADING):
                                can_pause = True
                    elif episode.download_task is not None and episode.download_task.status == episode.download_task.FAILED:
                        can_cancel = True
                    else:
                        streaming_possible |= self.streaming_possible(episode)
                        can_download = True

                if episode.state != gpodder.STATE_DELETED and not episode.archive:
                    can_delete = True

            can_download = (can_download and not can_cancel) or can_resume
            can_play = streaming_possible or (can_play and not can_cancel and not can_download)
            can_delete = can_delete and not can_cancel

        self.episodes_cancel_action.set_enabled(can_cancel)
#        self.toolPause.set_sensitive(can_pause)
        self.download_action.set_enabled(can_download)
        self.pause_action.set_enabled(can_pause)
        self.open_action.set_enabled(can_play and open_instead_of_play)
        self.play_action.set_enabled(can_play and not open_instead_of_play)
        self.delete_action.set_enabled(can_delete)
#        self.toggle_episode_new_action.set_enabled(can_play)
#        self.toggle_episode_lock_action.set_enabled(can_play)
        self.episode_new_action.set_enabled(can_play)
        self.episode_lock_action.set_enabled(can_play)

        return (can_play, can_download, can_pause, can_cancel, can_delete, open_instead_of_play)

    def on_cbMaxDownloads_toggled(self, widget, *args):
        self.spinMaxDownloads.set_sensitive(self.cbMaxDownloads.get_active())

    def on_cbLimitDownloads_toggled(self, widget, *args):
        self.spinLimitDownloads.set_sensitive(self.cbLimitDownloads.get_active())

    def episode_new_status_changed(self, urls):
        self.update_podcast_list_model()
        self.update_episode_list_icons(urls)

    def refresh_episode_dates(self):
        t = time.localtime()
        current_day = t[:3]
        if self.last_episode_date_refresh is not None and self.last_episode_date_refresh != current_day:
            # update all episodes in current view
            for row in self.episode_list_model:
                row[EpisodeListModel.C_PUBLISHED_TEXT] = row[EpisodeListModel.C_EPISODE].cute_pubdate()

        self.last_episode_date_refresh = current_day

        remaining_seconds = 86400 - 3600 * t.tm_hour - 60 * t.tm_min - t.tm_sec
        if remaining_seconds > 3600:
            # timeout an hour early in the event daylight savings changes the clock forward
            remaining_seconds = remaining_seconds - 3600
        GObject.timeout_add(remaining_seconds * 1000, self.refresh_episode_dates)

    def update_podcast_list_model(self, urls=None, selected=False, select_url=None,
            sections_changed=False):
        """Update the podcast list treeview model

        If urls is given, it should list the URLs of each
        podcast that has to be updated in the list.

        If selected is True, only update the model contents
        for the currently-selected podcast - nothing more.

        The caller can optionally specify "select_url",
        which is the URL of the podcast that is to be
        selected in the list after the update is complete.
        This only works if the podcast list has to be
        reloaded; i.e. something has been added or removed
        since the last update of the podcast list).
        """
        selection = self.treeChannels.get_selection()
        model, iter = selection.get_selected()

        def is_section(r):
            return r[PodcastListModel.C_URL] == '-'

        def is_separator(r):
            return r[PodcastListModel.C_SEPARATOR]

        sections_active = any(is_section(x) for x in self.podcast_list_model)

        if self.config.podcast_list_view_all:
            # Update "all episodes" view in any case (if enabled)
            self.podcast_list_model.update_first_row()
            # List model length minus 1, because of "All"
            list_model_length = len(self.podcast_list_model) - 1
        else:
            list_model_length = len(self.podcast_list_model)

        force_update = (sections_active != self.config.podcast_list_sections or
                sections_changed)

        # Filter items in the list model that are not podcasts, so we get the
        # correct podcast list count (ignore section headers and separators)

        def is_not_podcast(r):
            return is_section(r) or is_separator(r)

        list_model_length -= len(list(filter(is_not_podcast, self.podcast_list_model)))

        if selected and not force_update:
            # very cheap! only update selected channel
            if iter is not None:
                # If we have selected the "all episodes" view, we have
                # to update all channels for selected episodes:
                if self.config.podcast_list_view_all and \
                        self.podcast_list_model.iter_is_first_row(iter):
                    urls = self.get_podcast_urls_from_selected_episodes()
                    self.podcast_list_model.update_by_urls(urls)
                else:
                    # Otherwise just update the selected row (a podcast)
                    self.podcast_list_model.update_by_filter_iter(iter)

                if self.config.podcast_list_sections:
                    self.podcast_list_model.update_sections()
        elif list_model_length == len(self.channels) and not force_update:
            # we can keep the model, but have to update some
            if urls is None:
                # still cheaper than reloading the whole list
                self.podcast_list_model.update_all()
            else:
                # ok, we got a bunch of urls to update
                self.podcast_list_model.update_by_urls(urls)
                if self.config.podcast_list_sections:
                    self.podcast_list_model.update_sections()
        else:
            if model and iter and select_url is None:
                # Get the URL of the currently-selected podcast
                select_url = model.get_value(iter, PodcastListModel.C_URL)

            # Update the podcast list model with new channels
            self.podcast_list_model.set_channels(self.db, self.config, self.channels)

            try:
                selected_iter = model.get_iter_first()
                # Find the previously-selected URL in the new
                # model if we have an URL (else select first)
                if select_url is not None:
                    pos = model.get_iter_first()
                    while pos is not None:
                        url = model.get_value(pos, PodcastListModel.C_URL)
                        if url == select_url:
                            selected_iter = pos
                            break
                        pos = model.iter_next(pos)

                if selected_iter is not None:
                    selection.select_iter(selected_iter)
                self.on_treeChannels_cursor_changed(self.treeChannels)
            except:
                logger.error('Cannot select podcast in list', exc_info=True)

    def on_episode_list_filter_changed(self, has_episodes):
        self.play_or_download()

    def on_episode_list_back_clicked(self, widget):
        self.leaflet.navigate(Handy.NavigationDirection.BACK)
        self.treeChannels.grab_focus()
        return True

    def navigate_to_shownotes(self):
        self.deck.navigate(Handy.NavigationDirection.FORWARD)
        self.deck_back.grab_focus()

    def navigate_from_shownotes(self):
        self.deck.navigate(Handy.NavigationDirection.BACK)
        self.shownotes_object.hide_pane()
        self.treeAvailable.grab_focus()

    def on_deck_back_clicked(self, widget):
        self.navigate_from_shownotes()
        return True

    def update_episode_list_model(self):
        if self.channels and self.active_channel is not None:
            if self.treeAvailable.get_realized():
                self.treeAvailable.get_selection().unselect_all()
                self.treeAvailable.scroll_to_point(0, 0)

            descriptions = self.config.episode_list_descriptions
            with self.treeAvailable.get_selection().handler_block(self.selection_handler_id):
                # have to block the on_episode_list_selection_changed handler because
                # when selecting any channel from All Episodes, on_episode_list_selection_changed
                # is called once per episode (4k time in my case), causing episode shownotes
                # to be updated as many time, resulting in UI freeze for 10 seconds.
                self.episode_list_model.replace_from_channel(self.active_channel, descriptions)
        else:
            self.episode_list_model.clear()

    @dbus.service.method(gpodder.dbus_interface)
    def offer_new_episodes(self, channels=None):
        new_episodes = self.get_new_episodes(channels)
        if new_episodes:
            self.new_episodes_show(new_episodes)
            return True
        return False

    def add_podcast_list(self, podcasts, auth_tokens=None):
        """Subscribe to a list of podcast given (title, url) pairs

        If auth_tokens is given, it should be a dictionary
        mapping URLs to (username, password) tuples."""

        if auth_tokens is None:
            auth_tokens = {}

        existing_urls = set(podcast.url for podcast in self.channels)

        # For a given URL, the desired title (or None)
        title_for_url = {}

        # Sort and split the URL list into five buckets
        queued, failed, existing, worked, authreq = [], [], [], [], []
        for input_title, input_url in podcasts:
            url = util.normalize_feed_url(input_url)

            # Check if it's a YouTube channel, user, or playlist and resolves it to its feed if that's the case
            url = youtube.parse_youtube_url(url)

            if url is None:
                # Fail this one because the URL is not valid
                failed.append(input_url)
            elif url in existing_urls:
                # A podcast already exists in the list for this URL
                existing.append(url)
                # XXX: Should we try to update the title of the existing
                # subscription from input_title here if it is different?
            else:
                # This URL has survived the first round - queue for add
                title_for_url[url] = input_title
                queued.append(url)
                if url != input_url and input_url in auth_tokens:
                    auth_tokens[url] = auth_tokens[input_url]

        error_messages = {}
        redirections = {}

        progress = ProgressIndicator(_('Adding podcasts'),
                _('Please wait while episode information is downloaded.'),
                parent=self.get_dialog_parent())

        def on_after_update():
            progress.on_finished()
            # Report already-existing subscriptions to the user
            if existing:
                title = _('Existing subscriptions skipped')
                message = _('You are already subscribed to these podcasts:') \
                    + '\n\n' + '\n'.join(html.escape(url) for url in existing)
                self.show_message(message, title, widget=self.treeChannels)

            # Report subscriptions that require authentication
            retry_podcasts = {}
            if authreq:
                for url in authreq:
                    title = _('Podcast requires authentication')
                    message = _('Please login to %s:') % (html.escape(url),)
                    success, auth_tokens = self.show_login_dialog(title, message)
                    if success:
                        retry_podcasts[url] = auth_tokens
                    else:
                        # Stop asking the user for more login data
                        retry_podcasts = {}
                        for url in authreq:
                            error_messages[url] = _('Authentication failed')
                            failed.append(url)
                        break

            # Report website redirections
            for url in redirections:
                title = _('Website redirection detected')
                message = _('The URL %(url)s redirects to %(target)s.') \
                    + '\n\n' + _('Do you want to visit the website now?')
                message = message % {'url': url, 'target': redirections[url]}
                if self.show_confirmation(message, title):
                    util.open_website(url)
                else:
                    break

            # Report failed subscriptions to the user
            if failed:
                title = _('Could not add some podcasts')
                message = _('Some podcasts could not be added to your list:')
                details = '\n\n'.join('<b>{}</b>:\n{}'.format(html.escape(url),
                    html.escape(error_messages.get(url, _('Unknown')))) for url in failed)
                self.show_message_details(title, message, details)

            # Upload subscription changes to gpodder.net
            self.mygpo_client.on_subscribe(worked)

            # Fix URLs if mygpo has rewritten them
            self.rewrite_urls_mygpo()

            # If only one podcast was added, select it after the update
            if len(worked) == 1:
                url = worked[0]
            else:
                url = None

            # Update the list of subscribed podcasts
            self.update_podcast_list_model(select_url=url)

            # If we have authentication data to retry, do so here
            if retry_podcasts:
                podcasts = [(title_for_url.get(url), url)
                        for url in list(retry_podcasts.keys())]
                self.add_podcast_list(podcasts, retry_podcasts)
                # This will NOT show new episodes for podcasts that have
                # been added ("worked"), but it will prevent problems with
                # multiple dialogs being open at the same time ;)
                return

            # Offer to download new episodes
            episodes = []
            for podcast in self.channels:
                if podcast.url in worked:
                    episodes.extend(podcast.get_all_episodes())

            if episodes:
                episodes = list(Model.sort_episodes_by_pubdate(episodes,
                        reverse=True))
                self.new_episodes_show(episodes,
                        selected=[e.check_is_new() for e in episodes])

        @util.run_in_background
        def thread_proc():
            # After the initial sorting and splitting, try all queued podcasts
            length = len(queued)
            for index, url in enumerate(queued):
                title = title_for_url.get(url)
                progress.on_progress(float(index) / float(length))
                progress.on_message(title or url)
                try:
                    # The URL is valid and does not exist already - subscribe!
                    channel = self.model.load_podcast(url=url, create=True,
                            authentication_tokens=auth_tokens.get(url, None),
                            max_episodes=self.config.max_episodes_per_feed)

                    try:
                        username, password = util.username_password_from_url(url)
                    except ValueError as ve:
                        username, password = (None, None)

                    if title is not None:
                        # Prefer title from subscription source (bug 1711)
                        channel.title = title

                    if username is not None and channel.auth_username is None and \
                            password is not None and channel.auth_password is None:
                        channel.auth_username = username
                        channel.auth_password = password

                    channel.save()

                    self._update_cover(channel)
                except feedcore.AuthenticationRequired as e:
                    # use e.url because there might have been a redirection (#571)
                    if e.url in auth_tokens:
                        # Fail for wrong authentication data
                        error_messages[e.url] = _('Authentication failed')
                        failed.append(e.url)
                    else:
                        # Queue for login dialog later
                        authreq.append(e.url)
                    continue
                except feedcore.WifiLogin as error:
                    redirections[url] = error.data
                    failed.append(url)
                    error_messages[url] = _('Redirection detected')
                    continue
                except Exception as e:
                    logger.error('Subscription error: %s', e, exc_info=True)
                    error_messages[url] = str(e)
                    failed.append(url)
                    continue

                assert channel is not None
                worked.append(channel.url)

            util.idle_add(on_after_update)

    def find_episode(self, podcast_url, episode_url):
        """Find an episode given its podcast and episode URL

        The function will return a PodcastEpisode object if
        the episode is found, or None if it's not found.
        """
        for podcast in self.channels:
            if podcast_url == podcast.url:
                for episode in podcast.get_all_episodes():
                    if episode_url == episode.url:
                        return episode

        return None

    def process_received_episode_actions(self):
        """Process/merge episode actions from gpodder.net

        This function will merge all changes received from
        the server to the local database and update the
        status of the affected episodes as necessary.
        """
        indicator = ProgressIndicator(_('Merging episode actions'),
                _('Episode actions from gpodder.net are merged.'),
                False, self.get_dialog_parent())

        Gtk.main_iteration()

        self.mygpo_client.process_episode_actions(self.find_episode)

        indicator.on_finished()
        self.db.commit()

    def _update_cover(self, channel):
        if channel is not None:
            self.cover_downloader.request_cover(channel)

    def show_update_feeds_buttons(self):
        # Make sure that the buttons for updating feeds
        # appear - this should happen after a feed update
        self.update_action.set_enabled(True)
        self.update_channel_action.set_enabled(True)

    def on_btnCancelFeedUpdate_clicked(self, widget):
        if not self.feed_cache_update_cancelled:
            self.pbFeedUpdate.set_text(_('Cancelling...'))
            self.feed_cache_update_cancelled = True
            self.btnCancelFeedUpdate.set_sensitive(False)
        else:
            self.show_update_feeds_buttons()

    def update_feed_cache(self, channels=None,
                          show_new_episodes_dialog=True):
        if self.config.check_connection and not util.connection_available():
            self.show_message(_('Please connect to a network, then try again.'),
                    _('No network connection'), important=True)
            return

        # Fix URLs if mygpo has rewritten them
        self.rewrite_urls_mygpo()

        if channels is None:
            # Only update podcasts for which updates are enabled
            channels = [c for c in self.channels if not c.pause_subscription]

        self.update_action.set_enabled(False)
        self.update_channel_action.set_enabled(False)

        self.feed_cache_update_cancelled = False
        self.btnCancelFeedUpdate.show()
        self.btnCancelFeedUpdate.set_sensitive(True)
        self.btnCancelFeedUpdate.set_image(Gtk.Image.new_from_icon_name('process-stop', Gtk.IconSize.BUTTON))
        self.update_revealer.set_reveal_child(True)

        count = len(channels)
        text = N_('Updating %(count)d feed...', 'Updating %(count)d feeds...',
                  count) % {'count': count}

        self.pbFeedUpdate.set_text(text)
        self.pbFeedUpdate.set_fraction(0)

        @util.run_in_background
        def update_feed_cache_proc():
            updated_channels = []
            nr_update_errors = 0
            for updated, channel in enumerate(channels):
                if self.feed_cache_update_cancelled:
                    break

                def indicate_updating_podcast(channel):
                    d = {'podcast': channel.title, 'position': updated + 1, 'total': count}
                    progression = _('Updating %(podcast)s (%(position)d/%(total)d)') % d
                    logger.info(progression)
                    self.pbFeedUpdate.set_text(progression)

                try:
                    channel._update_error = None
                    util.idle_add(indicate_updating_podcast, channel)
                    channel.update(max_episodes=self.config.max_episodes_per_feed)
                    self._update_cover(channel)
                except Exception as e:
                    message = str(e)
                    if message:
                        channel._update_error = message
                    else:
                        channel._update_error = '?'
                    nr_update_errors += 1
                    logger.error('Error: %s', message, exc_info=(e.__class__ not in [
                        gpodder.feedcore.BadRequest,
                        gpodder.feedcore.AuthenticationRequired,
                        gpodder.feedcore.Unsubscribe,
                        gpodder.feedcore.NotFound,
                        gpodder.feedcore.InternalServerError,
                        gpodder.feedcore.UnknownStatusCode,
                        requests.exceptions.ConnectionError,
                        requests.exceptions.RetryError,
                        urllib3.exceptions.MaxRetryError,
                        urllib3.exceptions.ReadTimeoutError,
                    ]))

                updated_channels.append(channel)

                def update_progress(channel):
                    self.update_podcast_list_model([channel.url])

                    # If the currently-viewed podcast is updated, reload episodes
                    if self.active_channel is not None and \
                            self.active_channel == channel:
                        logger.debug('Updated channel is active, updating UI')
                        self.update_episode_list_model()

                    self.pbFeedUpdate.set_fraction(float(updated + 1) / float(count))

                util.idle_add(update_progress, channel)

            if nr_update_errors > 0:
                self.notification(
                    N_('%(count)d channel failed to update',
                       '%(count)d channels failed to update',
                       nr_update_errors) % {'count': nr_update_errors},
                    _('Error while updating feeds'), widget=self.treeChannels)

            def update_feed_cache_finish_callback():
                # Process received episode actions for all updated URLs
                self.process_received_episode_actions()

                # If we are currently viewing "All episodes" or a section, update its episode list now
                if self.active_channel is not None and \
                        isinstance(self.active_channel, PodcastChannelProxy):
                    self.update_episode_list_model()

                if self.feed_cache_update_cancelled:
                    # The user decided to abort the feed update
                    self.show_update_feeds_buttons()

                # Only search for new episodes in podcasts that have been
                # updated, not in other podcasts (for single-feed updates)
                episodes = self.get_new_episodes([c for c in updated_channels])

                if self.config.downloads.chronological_order:
                    # download older episodes first
                    episodes = list(Model.sort_episodes_by_pubdate(episodes))

                if not episodes:
                    # Nothing new here - but inform the user
                    self.pbFeedUpdate.set_fraction(1.0)
                    self.pbFeedUpdate.set_text(_('No new episodes'))
                    self.feed_cache_update_cancelled = True
                    self.btnCancelFeedUpdate.show()
                    self.btnCancelFeedUpdate.set_sensitive(True)
                    self.update_action.set_enabled(True)
                    self.btnCancelFeedUpdate.set_image(Gtk.Image.new_from_icon_name('edit-clear', Gtk.IconSize.BUTTON))
                else:
                    count = len(episodes)
                    # New episodes are available
                    self.pbFeedUpdate.set_fraction(1.0)

                    if self.config.auto_download == 'download':
                        self.download_episode_list(episodes)
                        title = N_('Downloading %(count)d new episode.',
                                   'Downloading %(count)d new episodes.',
                                   count) % {'count': count}
                        self.show_message(title, _('New episodes available'))
                    elif self.config.auto_download == 'queue':
                        self.download_episode_list_paused(episodes)
                        title = N_(
                            '%(count)d new episode added to download list.',
                            '%(count)d new episodes added to download list.',
                            count) % {'count': count}
                        self.show_message(title, _('New episodes available'))
                    else:
                        if (show_new_episodes_dialog and
                                self.config.auto_download == 'show'):
                            self.new_episodes_show(episodes, notification=True)
                        else:  # !show_new_episodes_dialog or auto_download == 'ignore'
                            message = N_('%(count)d new episode available',
                                         '%(count)d new episodes available',
                                         count) % {'count': count}
                            self.pbFeedUpdate.set_text(message)

                    self.show_update_feeds_buttons()

                def hide_update():
                    self.update_revealer.set_reveal_child(False)
                    return False

                GLib.timeout_add(2000, hide_update)

            util.idle_add(update_feed_cache_finish_callback)

    def on_gPodder_delete_event(self, *args):
        """Called when the GUI wants to close the window
        Displays a confirmation dialog (and closes/hides gPodder)
        """

        if self.confirm_quit():
            self.close_gpodder()

        return True

    def confirm_quit(self):
        """Called when the GUI wants to close the window
        Displays a confirmation dialog
        """

        downloading = self.download_status_model.are_downloads_in_progress()

        if downloading:
            dialog = Gtk.MessageDialog(self.gPodder, Gtk.DialogFlags.MODAL, Gtk.MessageType.QUESTION, Gtk.ButtonsType.NONE)
            dialog.add_button(_('_Cancel'), Gtk.ResponseType.CANCEL)
            quit_button = dialog.add_button(_('_Quit'), Gtk.ResponseType.CLOSE)

            title = _('Quit gPodder')
            message = _('You are downloading episodes. You can resume downloads the next time you start gPodder. Do you want to quit now?')

            dialog.set_title(title)
            dialog.set_markup('<span weight="bold" size="larger">%s</span>\n\n%s' % (title, message))

            quit_button.grab_focus()
            result = dialog.run()
            dialog.destroy()

            return result == Gtk.ResponseType.CLOSE
        else:
            return True

    def close_gpodder(self):
        """ clean everything and exit properly
        """
        # Cancel any running background updates of the episode list model
        self.episode_list_model.background_update = None

        self.gPodder.hide()

        # Notify all tasks to to carry out any clean-up actions
        self.download_status_model.tell_all_tasks_to_quit()

        while Gtk.events_pending():
            Gtk.main_iteration()

        self.core.shutdown()

        self.application.remove_window(self.gPodder)

    def format_delete_message(self, message, things, max_things, max_length):
        titles = []
        for index, thing in zip(range(max_things), things):
            titles.append('• ' + (html.escape(thing.title if len(thing.title) <= max_length else thing.title[:max_length] + '...')))
        if len(things) > max_things:
            titles.append('+%(count)d more ...' % {'count': len(things) - max_things})
        return '\n'.join(titles) + '\n\n' + message

    def delete_episode_list(self, episodes, confirm=True, callback=None):
        if not episodes:
            return False

        episodes = [e for e in episodes if not e.archive]

        if not episodes:
            title = _('Episodes are locked')
            message = _(
                'The selected episodes are locked. Please unlock the '
                'episodes that you want to delete before trying '
                'to delete them.')
            self.notification(message, title, widget=self.treeAvailable)
            return False

        count = len(episodes)
        title = N_('Delete %(count)d episode?', 'Delete %(count)d episodes?',
                   count) % {'count': count}
        message = _('Deleting episodes removes downloaded files.')

        message = self.format_delete_message(message, episodes, 5, 60)

        if confirm and not self.show_confirmation(message, title):
            return False

        self.on_episodes_cancel_download_activate(force=True)

        progress = ProgressIndicator(_('Deleting episodes'),
                _('Please wait while episodes are deleted'),
                parent=self.get_dialog_parent())

        def finish_deletion(episode_urls, channel_urls):
            progress.on_finished()

            # Episodes have been deleted - persist the database
            self.db.commit()

            self.update_episode_list_icons(episode_urls)
            self.update_podcast_list_model(channel_urls)
            self.play_or_download()

        @util.run_in_background
        def thread_proc():
            episode_urls = set()
            channel_urls = set()

            episodes_status_update = []
            for idx, episode in enumerate(episodes):
                progress.on_progress(idx / len(episodes))
                if not episode.archive:
                    progress.on_message(episode.title)
                    episode.delete_from_disk()
                    episode_urls.add(episode.url)
                    channel_urls.add(episode.channel.url)
                    episodes_status_update.append(episode)

            # Notify the web service about the status update + upload
            if self.mygpo_client.can_access_webservice():
                self.mygpo_client.on_delete(episodes_status_update)
                self.mygpo_client.flush()

            if callback is None:
                util.idle_add(finish_deletion, episode_urls, channel_urls)
            else:
                util.idle_add(callback, episode_urls, channel_urls, progress)

        return True

    def on_itemRemoveOldEpisodes_activate(self, action, param):
        self.show_delete_episodes_window()

    def show_delete_episodes_window(self, channel=None):
        """Offer deletion of episodes

        If channel is None, offer deletion of all episodes.
        Otherwise only offer deletion of episodes in the channel.
        """
        columns = (
            ('markup_delete_episodes', None, None, _('Episode')),
        )

        msg_older_than = N_('Select older than %(count)d day', 'Select older than %(count)d days', self.config.episode_old_age)
        selection_buttons = {
                _('Select played'): lambda episode: not episode.is_new,
                _('Select finished'): lambda episode: episode.is_finished(),
                msg_older_than % {'count': self.config.episode_old_age}: lambda episode: episode.age_in_days() > self.config.episode_old_age,
        }

        instructions = _('Select the episodes you want to delete:')

        if channel is None:
            channels = self.channels
        else:
            channels = [channel]

        episodes = []
        for channel in channels:
            for episode in channel.get_episodes(gpodder.STATE_DOWNLOADED):
                # Disallow deletion of locked episodes that still exist
                if not episode.archive or not episode.file_exists():
                    episodes.append(episode)

        selected = [not e.is_new or not e.file_exists() for e in episodes]

        gPodderEpisodeSelector(
            self.main_window, title=_('Delete episodes'),
            ui_folder=os.path.join(gpodder.ui_folders[0], '..', 'adaptive'),
            instructions=instructions,
            episodes=episodes, selected=selected, columns=columns,
            ok_button=_('_Delete'), callback=self.delete_episode_list,
            selection_buttons=selection_buttons, _config=self.config)

    def on_selected_episodes_status_changed(self):
        # The order of the updates here is important! When "All episodes" is
        # selected, the update of the podcast list model depends on the episode
        # list selection to determine which podcasts are affected. Updating
        # the episode list could remove the selection if a filter is active.
        self.update_podcast_list_model(selected=True)
        self.update_episode_list_icons(selected=True)
        self.db.commit()

    def mark_selected_episodes_new(self):
        for episode in self.get_selected_episodes():
            episode.mark(is_played=False)
        self.on_selected_episodes_status_changed()

    def mark_selected_episodes_old(self):
        for episode in self.get_selected_episodes():
            episode.mark(is_played=True)
        self.on_selected_episodes_status_changed()

    def on_item_toggle_played_activate(self, action, param):
        for episode in self.get_selected_episodes():
            episode.mark(is_played=episode.is_new and episode.state != gpodder.STATE_DELETED)
        self.on_selected_episodes_status_changed()

#    def on_item_toggle_lock_activate(self, unused, toggle=True, new_value=False):
#        for episode in self.get_selected_episodes():
#            # Gio.SimpleAction activate signal passes None (see #681)
#            if toggle or toggle is None:
#                episode.mark(is_locked=not episode.archive)
#            else:
#                episode.mark(is_locked=new_value)
#        self.on_selected_episodes_status_changed()

    def on_episode_lock_action(self, action, *params):
        new_state = not action.get_state().get_boolean()
        for episode in self.get_selected_episodes():
            episode.mark(is_locked=new_state)
        self.on_selected_episodes_status_changed()
<<<<<<< HEAD
        action.change_state(GLib.Variant.new_boolean(new_state))
        self.episodes_popover.popdown()
        return True
=======
        self.play_or_download()
>>>>>>> 5043b0b1

    def on_channel_toggle_lock_activate(self, widget, toggle=True, new_value=False):
        if self.active_channel is None:
            return

        self.active_channel.auto_archive_episodes = not self.active_channel.auto_archive_episodes
        self.active_channel.save()

        for episode in self.active_channel.get_all_episodes():
            episode.mark(is_locked=self.active_channel.auto_archive_episodes)

        self.update_podcast_list_model(selected=True)
        self.update_episode_list_icons(all=True)

    def on_itemUpdateChannel_activate(self, *params):
        if self.active_channel is None:
            title = _('No podcast selected')
            message = _('Please select a podcast in the podcasts list to update.')
            self.show_message(message, title, widget=self.treeChannels)
            return

        # Dirty hack to check for "All episodes" (see gpodder.gtkui.model)
        if getattr(self.active_channel, 'ALL_EPISODES_PROXY', False):
            self.update_feed_cache()
        else:
            self.update_feed_cache(channels=[self.active_channel])

    def on_itemUpdate_activate(self, action=None, param=None):
        # Check if we have outstanding subscribe/unsubscribe actions
        self.on_add_remove_podcasts_mygpo()

        if self.channels:
            self.update_feed_cache()
        else:
            def show_welcome_window():
                def on_show_example_podcasts(widget):
                    welcome_window.main_window.response(Gtk.ResponseType.CANCEL)
                    self.on_itemImportChannels_activate(None)

                def on_add_podcast_via_url(widget):
                    welcome_window.main_window.response(Gtk.ResponseType.CANCEL)
                    self.on_itemAddChannel_activate(None)

                def on_setup_my_gpodder(widget):
                    welcome_window.main_window.response(Gtk.ResponseType.CANCEL)
                    self.on_download_subscriptions_from_mygpo(None)

                welcome_window = gPodderWelcome(self.main_window,
                        center_on_widget=self.main_window,
                        on_show_example_podcasts=on_show_example_podcasts,
                        on_add_podcast_via_url=on_add_podcast_via_url,
                        on_setup_my_gpodder=on_setup_my_gpodder)

                welcome_window.main_window.run()
                welcome_window.main_window.destroy()

            util.idle_add(show_welcome_window)

    def download_episode_list_paused(self, episodes):
        self.download_episode_list(episodes, True)

    def download_episode_list(self, episodes, add_paused=False, force_start=False, downloader=None):
        def queue_tasks(tasks, queued_existing_task):
            for task in tasks:
                with task:
                    if add_paused:
                        task.status = task.PAUSED
                    else:
                        self.mygpo_client.on_download([task.episode])
                        self.queue_task(task, force_start)
            if tasks or queued_existing_task:
                self.set_download_list_state(gPodderSyncUI.DL_ONEOFF)
            # Flush updated episode status
            if self.mygpo_client.can_access_webservice():
                self.mygpo_client.flush()

        queued_existing_task = False
        new_tasks = []

        if self.config.downloads.chronological_order:
            # Download episodes in chronological order (older episodes first)
            episodes = list(Model.sort_episodes_by_pubdate(episodes))

        for episode in episodes:
            logger.debug('Downloading episode: %s', episode.title)
            if not episode.was_downloaded(and_exists=True):
                episode._download_error = None
                if episode.state == gpodder.STATE_DELETED:
                    episode.state = gpodder.STATE_NORMAL
                    episode.save()
                task_exists = False
                for task in self.download_tasks_seen:
                    if episode.url == task.url:
                        task_exists = True
                        task.unpause()
                        task.reuse()
                        if task.status not in (task.DOWNLOADING, task.QUEUED):
                            if downloader:
                                # replace existing task's download with forced one
                                task.downloader = downloader
                            self.queue_task(task, force_start)
                            queued_existing_task = True
                            continue

                if task_exists:
                    continue

                try:
                    task = download.DownloadTask(episode, self.config, downloader=downloader)
                except Exception as e:
                    episode._download_error = str(e)
                    d = {'episode': html.escape(episode.title), 'message': html.escape(str(e))}
                    message = _('Download error while downloading %(episode)s: %(message)s')
                    self.show_message(message % d, _('Download error'), important=True)
                    logger.error('While downloading %s', episode.title, exc_info=True)
                    continue

                # New Task, we must wait on the GTK Loop
                self.download_status_model.register_task(task)
                new_tasks.append(task)

        # Executes after tasks have been registered
        util.idle_add(queue_tasks, new_tasks, queued_existing_task)

    def cancel_task_list(self, tasks, force=False):
        if not tasks:
            return

        for task in tasks:
            task.cancel()

        self.update_episode_list_icons([task.url for task in tasks])
        self.play_or_download()

        # Update the tab title and downloads list
        self.update_downloads_list()

    def new_episodes_show(self, episodes, notification=False, selected=None):
        columns = (
            ('markup_new_episodes', None, None, _('Episode')),
        )

        instructions = _('Select the episodes you want to download:')

        if self.new_episodes_window is not None:
            self.new_episodes_window.main_window.destroy()
            self.new_episodes_window = None

        def download_episodes_callback(episodes):
            self.new_episodes_window = None
            self.download_episode_list(episodes)

        if selected is None:
            # Select all by default
            selected = [True] * len(episodes)

        self.new_episodes_window = gPodderEpisodeSelector(self.main_window,
                ui_folder=os.path.join(gpodder.ui_folders[0], '..', 'adaptive'),
                title=_('New episodes available'),
                instructions=instructions,
                episodes=episodes,
                columns=columns,
                selected=selected,
                ok_button='gpodder-download',
                callback=download_episodes_callback,
                remove_callback=lambda e: e.mark_old(),
                remove_action=_('_Mark as old'),
                remove_finished=self.episode_new_status_changed,
                _config=self.config,
                show_notification=False)

    def on_itemDownloadAllNew_activate(self, action, param):
        if not self.offer_new_episodes():
            self.show_message(_('Please check for new episodes later.'),
                    _('No new episodes available'))

    def get_new_episodes(self, channels=None):
        return [e for c in channels or self.channels for e in
                [e for e in c.get_all_episodes() if e.check_is_new()]]

    def commit_changes_to_database(self):
        """This will be called after the sync process is finished"""
        self.db.commit()

    def on_itemShowToolbar_activate(self, action, param):
        state = action.get_state()
        self.config.show_toolbar = not state
        action.set_state(GLib.Variant.new_boolean(not state))

    def on_itemShowDescription_activate(self, action, param):
        state = action.get_state()
        self.config.episode_list_descriptions = not state
        action.set_state(GLib.Variant.new_boolean(not state))

    def on_item_view_hide_boring_podcasts_toggled(self, action, param):
        state = action.get_state()
        self.config.podcast_list_hide_boring = not state
        action.set_state(GLib.Variant.new_boolean(not state))
        self.apply_podcast_list_hide_boring()

    def on_item_view_always_show_new_episodes_toggled(self, action, param):
        state = action.get_state()
        self.config.ui.gtk.episode_list.always_show_new = not state
        action.set_state(GLib.Variant.new_boolean(not state))

    def on_item_view_ctrl_click_to_sort_episodes_toggled(self, action, param):
        state = action.get_state()
        self.config.ui.gtk.episode_list.ctrl_click_to_sort = not state
        action.set_state(GLib.Variant.new_boolean(not state))

    def on_item_view_search_always_visible_toggled(self, action, param):
        state = action.get_state()
        self.config.ui.gtk.search_always_visible = not state
        action.set_state(GLib.Variant.new_boolean(not state))
        for search in (self._search_episodes, self._search_podcasts):
            if search:
                if self.config.ui.gtk.search_always_visible:
                    search.show_search(grab_focus=False)
                else:
                    search.hide_search()

    def on_item_view_episodes_changed(self, action, param):
        self.config.episode_list_view_mode = getattr(EpisodeListModel, param.get_string()) or EpisodeListModel.VIEW_ALL
        action.set_state(param)

        self.episode_list_model.set_view_mode(self.config.episode_list_view_mode)
        self.apply_podcast_list_hide_boring()

    def relabel_view_menubutton(self, action, param):
        view2text = {
            EpisodeListModel.VIEW_ALL: 'All',
            EpisodeListModel.VIEW_UNDELETED: 'Undeleted',
            EpisodeListModel.VIEW_DOWNLOADED: 'Downloaded',
            EpisodeListModel.VIEW_UNPLAYED: 'Unplayed',
        }
        label = self.view_menubutton.get_child()
        label.set_text(view2text[self.config.episode_list_view_mode])
        self.view_popover.popdown()

    def apply_podcast_list_hide_boring(self):
        if self.config.podcast_list_hide_boring:
            self.podcast_list_model.set_view_mode(self.config.episode_list_view_mode)
        else:
            self.podcast_list_model.set_view_mode(-1)

    def on_download_subscriptions_from_mygpo(self, action=None):
        def after_login():
            title = _('Subscriptions on %(server)s') \
                    % {'server': self.config.mygpo.server}
            dir = gPodderPodcastDirectory(self.gPodder,
                                          ui_folder=os.path.join(gpodder.ui_folders[0], '..', 'adaptive'),
                                          _config=self.config,
                                          custom_title=title,
                                          add_podcast_list=self.add_podcast_list,
                                          hide_url_entry=True)

            url = self.mygpo_client.get_download_user_subscriptions_url()
            dir.download_opml_file(url)

        title = _('Login to gpodder.net')
        message = _('Please login to download your subscriptions.')

        def on_register_button_clicked():
            util.open_website('http://gpodder.net/register/')

        success, (root_url, username, password) = self.show_login_dialog(title, message,
                self.config.mygpo.server,
                self.config.mygpo.username, self.config.mygpo.password,
                register_callback=on_register_button_clicked,
                ask_server=True)
        if not success:
            return

        self.config.mygpo.server = root_url
        self.config.mygpo.username = username
        self.config.mygpo.password = password

        util.idle_add(after_login)

    def on_itemAddChannel_activate(self, action=None, param=None):
        self._add_podcast_dialog = gPodderAddPodcast(self.gPodder,
                add_podcast_list=self.add_podcast_list)

    def on_itemEditChannel_activate(self, action, param=None):
        if self.active_channel is None:
            title = _('No podcast selected')
            message = _('Please select a podcast in the podcasts list to edit.')
            self.show_message(message, title, widget=self.treeChannels)
            return

        gPodderChannel(self.main_window,
                ui_folder=os.path.join(
                    gpodder.ui_folders[0], '..', 'gtk'),
                channel=self.active_channel,
                update_podcast_list_model=self.update_podcast_list_model,
                cover_downloader=self.cover_downloader,
                sections=set(c.section for c in self.channels),
                clear_cover_cache=self.podcast_list_model.clear_cover_cache,
                _config=self.config)

    def on_itemMassUnsubscribe_activate(self, action, param):
        columns = (
            ('title_markup', None, None, _('Podcast')),
        )

        # We're abusing the Episode Selector for selecting Podcasts here,
        # but it works and looks good, so why not? -- thp
        gPodderEpisodeSelector(self.main_window,
                ui_folder=os.path.join(gpodder.ui_folders[0], '..', 'adaptive'),
                title=_('Delete podcasts'),
                instructions=_('Select the podcast you want to delete.'),
                episodes=self.channels,
                columns=columns,
                size_attribute=None,
                ok_button=_('_Delete'),
                callback=self.remove_podcast_list,
                _config=self.config)

    def remove_podcast_list(self, channels, confirm=True):
        if not channels:
            return

        if len(channels) == 1:
            title = _('Deleting podcast')
            info = _('Please wait while the podcast is deleted')
            message = _('This podcast and all its episodes will be PERMANENTLY DELETED.\nAre you sure you want to continue?')
        else:
            title = _('Deleting podcasts')
            info = _('Please wait while the podcasts are deleted')
            message = _('These podcasts and all their episodes will be PERMANENTLY DELETED.\nAre you sure you want to continue?')

        message = self.format_delete_message(message, channels, 5, 60)

        if confirm and not self.show_confirmation(message, title):
            return

        progress = ProgressIndicator(title, info, parent=self.get_dialog_parent())

        def finish_deletion(select_url):
            # Upload subscription list changes to the web service
            self.mygpo_client.on_unsubscribe([c.url for c in channels])

            # Re-load the channels and select the desired new channel
            self.update_podcast_list_model(select_url=select_url)
            progress.on_finished()

        @util.run_in_background
        def thread_proc():
            select_url = None

            for idx, channel in enumerate(channels):
                # Update the UI for correct status messages
                progress.on_progress(idx / len(channels))
                progress.on_message(channel.title)

                # Delete downloaded episodes
                channel.remove_downloaded()

                # cancel any active downloads from this channel
                for episode in channel.get_all_episodes():
                    if episode.downloading:
                        episode.download_task.cancel()

                if len(channels) == 1:
                    # get the URL of the podcast we want to select next
                    if channel in self.channels:
                        position = self.channels.index(channel)
                    else:
                        position = -1

                    if position == len(self.channels) - 1:
                        # this is the last podcast, so select the URL
                        # of the item before this one (i.e. the "new last")
                        select_url = self.channels[position - 1].url
                    else:
                        # there is a podcast after the deleted one, so
                        # we simply select the one that comes after it
                        select_url = self.channels[position + 1].url

                # Remove the channel and clean the database entries
                channel.delete()

            # Clean up downloads and download directories
            common.clean_up_downloads()

            # The remaining stuff is to be done in the GTK main thread
            util.idle_add(finish_deletion, select_url)

    def on_itemRefreshCover_activate(self, widget, *args):
        assert self.active_channel is not None

        self.podcast_list_model.clear_cover_cache(self.active_channel.url)
        self.cover_downloader.replace_cover(self.active_channel, custom_url=False)

    def on_itemRemoveChannel_activate(self, widget, *args):
        if self.active_channel is None:
            title = _('No podcast selected')
            message = _('Please select a podcast in the podcasts list to remove.')
            self.show_message(message, title, widget=self.treeChannels)
            return

        self.remove_podcast_list([self.active_channel])

    def get_opml_filter(self):
        filter = Gtk.FileFilter()
        filter.add_pattern('*.opml')
        filter.add_pattern('*.xml')
        filter.set_name(_('OPML files') + ' (*.opml, *.xml)')
        return filter

    def on_item_import_from_file_activate(self, action, filename=None):
        if filename is None:
            dlg = Gtk.FileChooserDialog(title=_('Import from OPML'),
                    parent=self.main_window,
                    action=Gtk.FileChooserAction.OPEN)
            dlg.add_button(_('_Cancel'), Gtk.ResponseType.CANCEL)
            dlg.add_button(_('_Open'), Gtk.ResponseType.OK)
            dlg.set_filter(self.get_opml_filter())
            response = dlg.run()
            filename = None
            if response == Gtk.ResponseType.OK:
                filename = dlg.get_filename()
            dlg.destroy()

        if filename is not None:
            dir = gPodderPodcastDirectory(self.gPodder, _config=self.config,
                    ui_folder=os.path.join(gpodder.ui_folders[0], '..', 'adaptive'),
                    custom_title=_('Import podcasts from OPML file'),
                    add_podcast_list=self.add_podcast_list,
                    hide_url_entry=True)
            dir.download_opml_file(filename)

    def on_itemExportChannels_activate(self, widget, *args):
        if not self.channels:
            title = _('Nothing to export')
            message = _('Your list of podcast subscriptions is empty. '
                        'Please subscribe to some podcasts first before '
                        'trying to export your subscription list.')
            self.show_message(message, title, widget=self.treeChannels)
            return

        dlg = Gtk.FileChooserDialog(title=_('Export to OPML'),
                                    parent=self.gPodder,
                                    action=Gtk.FileChooserAction.SAVE)
        dlg.add_button(_('_Cancel'), Gtk.ResponseType.CANCEL)
        dlg.add_button(_('_Save'), Gtk.ResponseType.OK)
        dlg.set_filter(self.get_opml_filter())
        response = dlg.run()
        if response == Gtk.ResponseType.OK:
            filename = dlg.get_filename()
            dlg.destroy()
            exporter = opml.Exporter(filename)
            if filename is not None and exporter.write(self.channels):
                count = len(self.channels)
                title = N_('%(count)d subscription exported',
                           '%(count)d subscriptions exported',
                           count) % {'count': count}
                self.show_message(_('Your podcast list has been successfully '
                                    'exported.'),
                                  title, widget=self.treeChannels)
            else:
                self.show_message(_('Could not export OPML to file. '
                                    'Please check your permissions.'),
                                  _('OPML export failed'), important=True)
        else:
            dlg.destroy()

    def on_itemImportChannels_activate(self, widget, *args):
        self._podcast_directory = gPodderPodcastDirectory(self.main_window,
                ui_folder=os.path.join(gpodder.ui_folders[0], '..', 'adaptive'),
                _config=self.config,
                add_podcast_list=self.add_podcast_list)

    def on_homepage_activate(self, widget, *args):
        util.open_website(gpodder.__url__)

    def check_for_distro_updates(self):
        title = _('Managed by distribution')
        message = _('Please check your distribution for gPodder updates.')
        self.show_message(message, title, important=True)

    def check_for_updates(self, silent):
        """Check for updates and (optionally) show a message

        If silent=False, a message will be shown even if no updates are
        available (set silent=False when the check is manually triggered).
        """
        try:
            up_to_date, version, released, days = util.get_update_info()
        except Exception as e:
            if silent:
                logger.warn('Could not check for updates.', exc_info=True)
            else:
                title = _('Could not check for updates')
                message = _('Please try again later.')
                self.show_message(message, title, important=True)
            return

        if up_to_date and not silent:
            title = _('No updates available')
            message = _('You have the latest version of gPodder.')
            self.show_message(message, title, important=True)

        if not up_to_date:
            title = _('New version available')
            message = '\n'.join([
                _('Installed version: %s') % gpodder.__version__,
                _('Newest version: %s') % version,
                _('Release date: %s') % released,
                '',
                _('Download the latest version from gpodder.org?'),
            ])

            if self.show_confirmation(message, title):
                util.open_website('http://gpodder.org/downloads')

#            self.toolDownload.set_sensitive(False)
#            self.toolPause.set_sensitive(False)

    def on_treeChannels_row_activated(self, widget, path, *args):
        # double-click action of the podcast list or enter
        self.treeChannels.set_cursor(path)
        self.navigate_from_shownotes()
        self.leaflet.set_can_swipe_forward(True)
        epath, ecolumn = self.treeAvailable.get_cursor()
        have_eps = True
        if epath is None or epath[0] < 0:
            have_eps = TreeViewHelper.set_cursor_to_first(self.treeAvailable)
        else:
            self.treeAvailable.set_cursor(epath)
        if have_eps:
            self.deck.set_can_swipe_forward(True)
        self.treeAvailable.grab_focus()
        self.leaflet.navigate(Handy.NavigationDirection.FORWARD)
        return True

        # open channel settings
        channel = self.get_selected_channels()[0]
        if channel and not isinstance(channel, PodcastChannelProxy):
            self.on_itemEditChannel_activate(None)

    def get_selected_channels(self):
        """Get a list of selected channels from treeChannels"""
        selection = self.treeChannels.get_selection()
        model, paths = selection.get_selected_rows()

        channels = [model.get_value(model.get_iter(path), PodcastListModel.C_CHANNEL) for path in paths]
        channels = [c for c in channels if c is not None]
        return channels

    def on_treeChannels_cursor_changed(self, widget, *args):
        (model, iter) = self.treeChannels.get_selection().get_selected()

        if model is not None and iter is not None:
            old_active_channel = self.active_channel
            self.active_channel = model.get_value(iter, PodcastListModel.C_CHANNEL)

            if self.active_channel == old_active_channel:
                return

            # Dirty hack to check for "All episodes" or a section (see gpodder.gtkui.model)
            if isinstance(self.active_channel, PodcastChannelProxy):
                self.edit_channel_action.set_enabled(False)
            else:
                self.edit_channel_action.set_enabled(True)
        else:
            self.active_channel = None
            self.edit_channel_action.set_enabled(False)

        self.deck.set_can_swipe_forward(False)
        self.update_episode_list_model()

    def on_treeChannels_unselect_all(self, widget, *params):
        self.leaflet.set_can_swipe_forward(False)
        return True

    def on_channel_list_go_forward(self):
        path, column = self.treeChannels.get_cursor()
        self.on_treeChannels_row_activated(self.treeChannels, path)
        self.leaflet.navigate(Handy.NavigationDirection.FORWARD)
        self.treeAvailable.grab_focus()
        return True

    def on_btnEditChannel_clicked(self, widget, *args):
        self.on_itemEditChannel_activate(widget, args)

    def get_podcast_urls_from_selected_episodes(self):
        """Get a set of podcast URLs based on the selected episodes"""
        return set(episode.channel.url for episode in
                self.get_selected_episodes())

    def get_selected_episodes(self):
        """Get a list of selected episodes from treeAvailable"""
        selection = self.treeAvailable.get_selection()
        model, paths = selection.get_selected_rows()

        episodes = [model.get_value(model.get_iter(path), EpisodeListModel.C_EPISODE) for path in paths]
        episodes = [e for e in episodes if e is not None]
        return episodes

    def on_playback_selected_episodes(self, *params):
        self.playback_episodes(self.get_selected_episodes())

    def on_new_toggled(self, button, *params):
        self.episode_new_action.activate()
        return True

    def on_new_state_changed(self, action, *params):
        state = action.get_state().get_boolean()
        self.new_toggle.handler_block_by_func(self.on_new_toggled)
        self.new_toggle.set_active(state)
        self.new_toggle.handler_unblock_by_func(self.on_new_toggled)

    def on_new_action(self, action, *params):
        state = not action.get_state().get_boolean()
        if state:
            self.mark_selected_episodes_new()
        else:
            self.mark_selected_episodes_old()
        action.change_state(GLib.Variant.new_boolean(state))
        self.episodes_popover.popdown()
        return True

    def on_shownotes_selected_episodes(self, *params):
        episodes = self.get_selected_episodes()
        assert episodes
        self.shownotes_object.show_pane(episodes)
        ep = episodes[0]
        # New button
        self.new_toggle.set_active(ep.is_new)
        # Download / Delete button
        # First reset everything ...
        # FIXME: there must be a better way
        try:
            self.dl_del_button.disconnect_by_func(self.on_episode_delete_clicked)
        except TypeError:
            pass
        try:
            self.dl_del_button.disconnect_by_func(self.on_episode_download_clicked)
        except TypeError:
            pass
        self.dl_del_button.set_sensitive(True)
        # ... then connect the correct handler
        if ep.downloading:
            self.dl_del_label.set_text(_("Cancel"))
            self.dl_del_button.connect("clicked", self.on_episodes_cancel_download_activate)
        elif ep.was_downloaded(and_exists=True):
            self.dl_del_label.set_text(_("Delete"))
            self.dl_del_button.connect("clicked", self.on_episode_delete_clicked)
        else:
            self.dl_del_label.set_text(_("Download"))
            self.dl_del_button.connect("clicked", self.on_episode_download_clicked)
        # Play / Stream button
        if ep.was_downloaded(and_exists=True):
            self.play_button.set_label(_("Play"))
            self.play_button.set_sensitive(True)
        else:
            self.play_button.set_label(_("Stream"))
            self.play_button.set_sensitive(self.streaming_possible(ep))
        self.navigate_to_shownotes()
        return True

    def on_download_selected_episodes(self, action_or_widget, param=None):
        episodes = [e for e in self.get_selected_episodes()
            if not e.download_task or e.download_task.status in (e.download_task.PAUSING, e.download_task.PAUSED, e.download_task.FAILED)]
        self.download_episode_list(episodes)
        self.update_downloads_list()

    def on_pause_selected_episodes(self, action_or_widget, param=None):
        for episode in self.get_selected_episodes():
            if episode.download_task is not None:
                episode.download_task.pause()

        self.update_downloads_list()

    def on_episode_download_clicked(self, button):
        self.dl_del_label.set_text("Downloading")
        self.dl_del_button.set_sensitive(False)
        self.on_download_selected_episodes(button)
        self.navigate_from_shownotes()
        return True

    def on_episode_delete_clicked(self, button, *args):
        self.on_btnDownloadedDelete_clicked(button, *args)
        self.navigate_from_shownotes()
        return True

    def on_treeAvailable_row_activated(self, widget, path, view_column):
        """Double-click/enter action handler for treeAvailable"""
        self.on_shownotes_selected_episodes(widget)
        self.deck.set_can_swipe_forward(True)
        return True

    def on_treeAvailable_unselect_all(self, widget, *params):
        self.deck.set_can_swipe_forward(False)
        return True

    def restart_auto_update_timer(self):
        if self._auto_update_timer_source_id is not None:
            logger.debug('Removing existing auto update timer.')
            GObject.source_remove(self._auto_update_timer_source_id)
            self._auto_update_timer_source_id = None

        if (self.config.auto_update_feeds and
                self.config.auto_update_frequency):
            interval = 60 * 1000 * self.config.auto_update_frequency
            logger.debug('Setting up auto update timer with interval %d.',
                    self.config.auto_update_frequency)
            self._auto_update_timer_source_id = GObject.timeout_add(
                    interval, self._on_auto_update_timer)

    def _on_auto_update_timer(self):
        if self.config.check_connection and not util.connection_available():
            logger.debug('Skipping auto update (no connection available)')
            return True

        logger.debug('Auto update timer fired.')
        self.update_feed_cache()

        # Ask web service for sub changes (if enabled)
        if self.mygpo_client.can_access_webservice():
            self.mygpo_client.flush()

        return True

    def on_treeDownloads_row_activated(self, widget, *args):
        # Use the standard way of working on the treeview
        selection = self.treeDownloads.get_selection()
        (model, paths) = selection.get_selected_rows()
        selected_tasks = [(Gtk.TreeRowReference.new(model, path), model.get_value(model.get_iter(path), 0)) for path in paths]

        for tree_row_reference, task in selected_tasks:
            with task:
                if task.status in (task.DOWNLOADING, task.QUEUED):
                    task.pause()
                elif task.status in (task.CANCELLED, task.PAUSED, task.FAILED):
                    self.download_queue_manager.queue_task(task)
                    self.set_download_list_state(gPodderSyncUI.DL_ONEOFF)
                elif task.status == task.DONE:
                    model.remove(model.get_iter(tree_row_reference.get_path()))

        self.play_or_download()

        # Update the tab title and downloads list
        self.update_downloads_list()

    def on_episodes_cancel_download_activate(self, *params, force=False):
        selection = self.treeAvailable.get_selection()
        (model, paths) = selection.get_selected_rows()
        urls = [model.get_value(model.get_iter(path),
                self.episode_list_model.C_URL) for path in paths]
        selected_tasks = [task for task in self.download_tasks_seen
                if task.url in urls]
        self.cancel_task_list(selected_tasks, force=force)

    def on_progress_cancel_download_activate(self, *params, force=False):
        selection = self.treeDownloads.get_selection()
        (model, paths) = selection.get_selected_rows()
        selected_tasks = [model.get_value(model.get_iter(path),
                self.download_status_model.C_TASK) for path in paths]
        self.cancel_task_list(selected_tasks, force=force)

    def on_btnCancelAll_clicked(self, widget, *args):
        self.cancel_task_list(self.download_tasks_seen)

    def on_btnDownloadedDelete_clicked(self, widget, *args):
        episodes = self.get_selected_episodes()
        self.delete_episode_list(episodes)

    def on_key_press(self, widget, event):
        views = {
            Gdk.KEY_1: 'VIEW_ALL',
            Gdk.KEY_2: 'VIEW_UNDELETED',
            Gdk.KEY_3: 'VIEW_DOWNLOADED',
            Gdk.KEY_4: 'VIEW_UNPLAYED',
        }
        sorts = {
            Gdk.KEY_7: 'SORT_PUBLISHED',
            Gdk.KEY_8: 'SORT_TOTAL_TIME',
            Gdk.KEY_9: 'SORT_TITLE',
        }
        if event.keyval == Gdk.KEY_Delete:
            if isinstance(widget.get_focus(), Gtk.Entry):
                logger.debug("Entry has focus, ignoring Delete")
            else:
                self.main_window.activate_action('delete')
                return True
        elif event.keyval == Gdk.KEY_plus:
            self.header_bar_plus_button.emit("clicked")
            return True
        elif event.state & Gdk.ModifierType.CONTROL_MASK:
            if event.keyval == Gdk.KEY_0:
                self.sortorder_button.emit("clicked")
            elif event.keyval in views.keys():
                self.gPodder.lookup_action('viewEpisodes').activate(
                    GLib.Variant.new_string(views[event.keyval]))
            elif event.keyval in sorts.keys():
                self.gPodder.lookup_action('sortEpisodes').activate(
                    GLib.Variant.new_string(sorts[event.keyval]))
            elif event.keyval == Gdk.KEY_e:
                self.gPodder.lookup_action('episodeNew').activate()
            elif event.keyval == Gdk.KEY_k:
                self.gPodder.lookup_action('removeOldEpisodes').activate()
            elif event.keyval == Gdk.KEY_l:
                self.gPodder.lookup_action('addChannel').activate()
            elif event.keyval == Gdk.KEY_m:
                self.application.lookup_action('menu').activate()
            elif event.keyval == Gdk.KEY_n:
                self.gPodder.lookup_action('downloadAllNew').activate()
            elif event.keyval == Gdk.KEY_r:
                self.gPodder.lookup_action('update').activate()
            elif event.keyval == Gdk.KEY_s:
                self.sort_popover.popup()
            elif event.keyval == Gdk.KEY_v:
                self.view_popover.popup()
            else:
                return False
            return True
        return False

    def uniconify_main_window(self):
        if self.is_iconified():
            # We need to hide and then show the window in WMs like Metacity
            # or KWin4 to move the window to the active workspace
            # (see http://gpodder.org/bug/1125)
            self.gPodder.hide()
            self.gPodder.show()
            self.gPodder.present()

    def iconify_main_window(self):
        if not self.is_iconified():
            self.gPodder.iconify()

    @dbus.service.method(gpodder.dbus_interface)
    def show_gui_window(self):
        parent = self.get_dialog_parent()
        parent.present()

    @dbus.service.method(gpodder.dbus_interface)
    def subscribe_to_url(self, url):
        # Strip leading application protocol, so these URLs work:
        # gpodder://example.com/episodes.rss
        # gpodder:https://example.org/podcast.xml
        if url.startswith('gpodder:'):
            url = url[len('gpodder:'):]
            while url.startswith('/'):
                url = url[1:]

        self._add_podcast_dialog = gPodderAddPodcast(self.gPodder,
                add_podcast_list=self.add_podcast_list,
                preset_url=url)

    @dbus.service.method(gpodder.dbus_interface)
    def mark_episode_played(self, filename):
        if filename is None:
            return False

        for channel in self.channels:
            for episode in channel.get_all_episodes():
                fn = episode.local_filename(create=False, check_only=True)
                if fn == filename:
                    episode.mark(is_played=True)
                    self.db.commit()
                    self.update_episode_list_icons([episode.url])
                    self.update_podcast_list_model([episode.channel.url])
                    return True

        return False

    def extensions_podcast_update_cb(self, podcast):
        logger.debug('extensions_podcast_update_cb(%s)', podcast)
        self.update_feed_cache(channels=[podcast],
                show_new_episodes_dialog=False)

    def extensions_episode_download_cb(self, episode):
        logger.debug('extension_episode_download_cb(%s)', episode)
        self.download_episode_list(episodes=[episode])

    def mount_volume_cb(self, file, res, mount_result):
        result = True
        try:
            file.mount_enclosing_volume_finish(res)
        except GLib.Error as err:
            if (not err.matches(Gio.io_error_quark(), Gio.IOErrorEnum.NOT_SUPPORTED) and
                    not err.matches(Gio.io_error_quark(), Gio.IOErrorEnum.ALREADY_MOUNTED)):
                logger.error('mounting volume %s failed: %s' % (file.get_uri(), err.message))
                result = False
        finally:
            mount_result["result"] = result
            Gtk.main_quit()

    def mount_volume_for_file(self, file):
        op = Gtk.MountOperation.new(self.main_window)
        result, message = util.mount_volume_for_file(file, op)
        if not result:
            logger.error('mounting volume %s failed: %s' % (file.get_uri(), message))
        return result

    def on_sync_to_device_activate(self, widget, episodes=None, force_played=True):
        self.sync_ui = gPodderSyncUI(self.config, self.notification,
                self.main_window,
                self.show_confirmation,
                self.application.on_itemPreferences_activate,
                self.channels,
                self.download_status_model,
                self.download_queue_manager,
                self.set_download_list_state,
                self.commit_changes_to_database,
                self.delete_episode_list,
                gPodderEpisodeSelector,
                self.mount_volume_for_file)

        def done_cb():
            self.set_download_list_state(gPodderSyncUI.DL_ONEOFF)
            util.idle_add(self.transfer_revealer.set_reveal_child, False)

        self.transfer_revealer.set_reveal_child(True)
        self.sync_ui.on_synchronize_episodes(self.channels, episodes, force_played,
                                             done_cb)

    def on_extension_enabled(self, extension):
        if getattr(extension, 'on_ui_object_available', None) is not None:
            extension.on_ui_object_available('gpodder-gtk', self)
        if getattr(extension, 'on_ui_initialized', None) is not None:
            extension.on_ui_initialized(self.model,
                    self.extensions_podcast_update_cb,
                    self.extensions_episode_download_cb)
        self.extensions_menu_helper.replace_entries(gpodder.user_extensions.on_create_menu())

    def on_extension_disabled(self, extension):
        self.extensions_menu_helper.replace_entries(gpodder.user_extensions.on_create_menu())<|MERGE_RESOLUTION|>--- conflicted
+++ resolved
@@ -3255,13 +3255,10 @@
         for episode in self.get_selected_episodes():
             episode.mark(is_locked=new_state)
         self.on_selected_episodes_status_changed()
-<<<<<<< HEAD
+        self.play_or_download()
         action.change_state(GLib.Variant.new_boolean(new_state))
         self.episodes_popover.popdown()
         return True
-=======
-        self.play_or_download()
->>>>>>> 5043b0b1
 
     def on_channel_toggle_lock_activate(self, widget, toggle=True, new_value=False):
         if self.active_channel is None:
