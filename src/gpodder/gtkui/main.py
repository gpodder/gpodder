--- conflicted
+++ resolved
@@ -3257,15 +3257,6 @@
     def on_homepage_activate(self, widget, *args):
         util.open_website(gpodder.__url__)
 
-<<<<<<< HEAD
-=======
-    def on_wiki_activate(self, widget, *args):
-        util.open_website('https://gpodder.github.io/docs/user-manual.html')
-
-    def on_check_for_updates_activate(self, widget):
-        self.check_for_updates(silent=False)
-
->>>>>>> 4f1b6f94
     def check_for_updates(self, silent):
         """Check for updates and (optionally) show a message
 
@@ -3750,7 +3741,7 @@
         self.quit()
 
     def on_wiki_activate(self, action, param):
-        util.open_website('http://gpodder.org/wiki/User_Manual')
+        util.open_website('https://gpodder.github.io/docs/user-manual.html')
 
     def on_itemPreferences_activate(self, action, param=None):
         gPodderPreferences(self.window.gPodder, \
