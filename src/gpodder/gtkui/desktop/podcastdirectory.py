# -*- coding: utf-8 -*-
#
# gPodder - A media aggregator and podcast client
# Copyright (c) 2005-2018 The gPodder Team
#
# gPodder is free software; you can redistribute it and/or modify
# it under the terms of the GNU General Public License as published by
# the Free Software Foundation; either version 3 of the License, or
# (at your option) any later version.
#
# gPodder is distributed in the hope that it will be useful,
# but WITHOUT ANY WARRANTY; without even the implied warranty of
# MERCHANTABILITY or FITNESS FOR A PARTICULAR PURPOSE.  See the
# GNU General Public License for more details.
#
# You should have received a copy of the GNU General Public License
# along with this program.  If not, see <http://www.gnu.org/licenses/>.
#


#
# gpodder.gtkui.desktop.podcastdirectory - Podcast directory Gtk UI
# Thomas Perl <thp@gpodder.org>; 2014-10-22
#


import html
import logging
import os

from gi.repository import GdkPixbuf, GLib, Gtk, Handy, Pango

import gpodder
from gpodder import directory, util
from gpodder.gtkui.interface.common import BuilderWidget
from gpodder.gtkui.interface.progress import ProgressIndicator
from gpodder.gtkui.interface.tagcloud import TagCloud

_ = gpodder.gettext

logger = logging.getLogger(__name__)


class DirectoryPodcastsModel(Gtk.ListStore):
    C_SELECTED, C_MARKUP, C_TITLE, C_URL = list(range(4))

    def __init__(self, callback_can_subscribe):
        Gtk.ListStore.__init__(self, bool, str, str, str)
        self.callback_can_subscribe = callback_can_subscribe

    def load(self, directory_entries):
        self.clear()
        for entry in directory_entries:
            if entry.subscribers != -1:
                self.append((False, '%s (%d)\n<small>%s</small>' % (html.escape(entry.title),
                    entry.subscribers, html.escape(entry.url)), entry.title, entry.url))
            else:
                self.append((False, '%s\n<small>%s</small>' % (html.escape(entry.title),
                    html.escape(entry.url)), entry.title, entry.url))
        self.callback_can_subscribe(len(self.get_selected_podcasts()) > 0)

    def toggle(self, path):
        self[path][self.C_SELECTED] = not self[path][self.C_SELECTED]
        self.callback_can_subscribe(len(self.get_selected_podcasts()) > 0)

    def set_selection_to(self, selected):
        for row in self:
            row[self.C_SELECTED] = selected
        self.callback_can_subscribe(len(self.get_selected_podcasts()) > 0)

    def get_selected_podcasts(self):
        return [(row[self.C_TITLE], row[self.C_URL]) for row in self if row[self.C_SELECTED]]


class DirectoryProvidersModel(Gtk.ListStore):
    C_WEIGHT, C_TEXT, C_ICON, C_PROVIDER = list(range(4))

    SEPARATOR = (Pango.Weight.NORMAL, '', None, None)

    def __init__(self, providers):
        Gtk.ListStore.__init__(self, int, str, GdkPixbuf.Pixbuf, object)
        for provider in providers:
            self.add_provider(provider() if provider else None)

    def add_provider(self, provider):
        if provider is None:
            self.append(self.SEPARATOR)
        else:
            try:
                pixbuf = GdkPixbuf.Pixbuf.new_from_file(os.path.join(gpodder.images_folder, provider.icon)) if provider.icon else None
            except Exception as e:
                logger.warn('Could not load icon: %s (%s)', provider.icon or '-', e)
                pixbuf = None
            self.append((Pango.Weight.NORMAL, provider.name, pixbuf, provider))

    def is_row_separator(self, model, it):
        return self.get_value(it, self.C_PROVIDER) is None


class gPodderPodcastDirectory(BuilderWidget):
    def new(self):
<<<<<<< HEAD
        self.flap_show_image.set_from_file(os.path.join(
            gpodder.icons_folder, 'actions', 'view-sidebar-end-symbolic.svg'))

=======
        self.gPodderPodcastDirectory.set_transient_for(self.parent_widget)
>>>>>>> 3aba6dde
        if hasattr(self, 'custom_title'):
            self.main_window.set_title(self.custom_title)

        if not hasattr(self, 'add_podcast_list'):
            self.add_podcast_list = None

        self.providers_model = DirectoryProvidersModel(directory.PROVIDERS)
        self.podcasts_model = DirectoryPodcastsModel(self.on_can_subscribe_changed)
        self.current_provider = None
        self.podcasts_progress_indicator = None

        self.setup_providers_treeview()
        self.setup_podcasts_treeview()
        self.setup_tag_cloud()

        selection = self.tv_providers.get_selection()
        selection.select_path((0,))
        self.on_tv_providers_row_activated(self.tv_providers, (0,), None)

        self.main_window.show()

        def show_flap(x):
            self.directory_flap.set_reveal_flap(True)
            return False

        GLib.timeout_add(500, show_flap, None)

    def download_opml_file(self, filename):
        self.providers_model.add_provider(directory.FixedOpmlFileProvider(filename))
        self.tv_providers.set_cursor(len(self.providers_model) - 1)

    def setup_podcasts_treeview(self):
        column = Gtk.TreeViewColumn('')
        cell = Gtk.CellRendererToggle()
        cell.set_fixed_size(48, -1)
        column.pack_start(cell, False)
        column.add_attribute(cell, 'active', DirectoryPodcastsModel.C_SELECTED)
        cell.connect('toggled', lambda cell, path: self.podcasts_model.toggle(path))
        self.tv_podcasts.append_column(column)

        column = Gtk.TreeViewColumn('')
        cell = Gtk.CellRendererText()
        cell.set_property('ellipsize', Pango.EllipsizeMode.END)
        column.pack_start(cell, True)
        column.add_attribute(cell, 'markup', DirectoryPodcastsModel.C_MARKUP)
        self.tv_podcasts.append_column(column)

        self.tv_podcasts.set_model(self.podcasts_model)
        self.podcasts_model.append((False, 'a', 'b', 'c'))

    def setup_providers_treeview(self):
        column = Gtk.TreeViewColumn('')
        cell = Gtk.CellRendererPixbuf()
        column.pack_start(cell, False)
        column.add_attribute(cell, 'pixbuf', DirectoryProvidersModel.C_ICON)
        cell = Gtk.CellRendererText()
        # cell.set_property('ellipsize', Pango.EllipsizeMode.END)
        column.pack_start(cell, True)
        column.add_attribute(cell, 'text', DirectoryProvidersModel.C_TEXT)
        column.add_attribute(cell, 'weight', DirectoryProvidersModel.C_WEIGHT)
        self.tv_providers.append_column(column)

        self.tv_providers.set_row_separator_func(self.providers_model.is_row_separator)

        self.tv_providers.set_model(self.providers_model)

    def setup_tag_cloud(self):
        self.tag_cloud = TagCloud()
        self.tag_cloud.set_size_request(-1, 130)
        self.tag_cloud.show_all()
        self.sw_tagcloud.add(self.tag_cloud)

        self.tag_cloud.connect('selected', self.on_tag_selected)

    def on_tag_selected(self, tag_cloud, tag):
        self.obtain_podcasts_with(lambda: self.current_provider.on_tag(tag))

    def on_tv_providers_row_activated(self, treeview, path, column):
        it = self.providers_model.get_iter(path)

        for row in self.providers_model:
            row[DirectoryProvidersModel.C_WEIGHT] = Pango.Weight.NORMAL

        if it:
            self.providers_model.set_value(it, DirectoryProvidersModel.C_WEIGHT, Pango.Weight.BOLD)
            provider = self.providers_model.get_value(it, DirectoryProvidersModel.C_PROVIDER)
            self.use_provider(provider)
            if self.directory_flap.get_folded():
                self.directory_flap.set_reveal_flap(False)

    def use_provider(self, provider):
        self.podcasts_model.clear()
        self.current_provider = provider

        if provider.kind == directory.Provider.PROVIDER_SEARCH:
            self.lb_search.set_text(_('Search:'))
            self.bt_search.set_label(_('Search'))
        elif provider.kind == directory.Provider.PROVIDER_URL:
            self.lb_search.set_text(_('URL:'))
            self.bt_search.set_label(_('Download'))
        elif provider.kind == directory.Provider.PROVIDER_FILE:
            self.lb_search.set_text(_('Filename:'))
            self.bt_search.set_label(_('Open'))
        elif provider.kind == directory.Provider.PROVIDER_TAGCLOUD:
            self.tag_cloud.clear_tags()

            @util.run_in_background
            def load_tags():
                try:
                    tags = [(t.tag, t.weight) for t in provider.get_tags()]
                except Exception as e:
                    logger.warn('Got exception while loading tags: %s', e)
                    tags = []

                @util.idle_add
                def update_ui():
                    self.tag_cloud.set_tags(tags)
        elif provider.kind == directory.Provider.PROVIDER_STATIC:
            self.obtain_podcasts_with(provider.on_static)

        if provider.kind in (directory.Provider.PROVIDER_SEARCH,
                directory.Provider.PROVIDER_URL,
                directory.Provider.PROVIDER_FILE):
            self.en_query.set_text('')
            self.hb_text_entry.show()
            util.idle_add(self.en_query.grab_focus)
        else:
            self.hb_text_entry.hide()

        if provider.kind == directory.Provider.PROVIDER_TAGCLOUD:
            self.sw_tagcloud.show()
        else:
            self.sw_tagcloud.hide()

    def on_tv_providers_cursor_changed(self, treeview):
        path, column = treeview.get_cursor()
        if path is not None:
            self.on_tv_providers_row_activated(treeview, path, column)

    def obtain_podcasts_with(self, callback):
        if self.podcasts_progress_indicator is not None:
            self.podcasts_progress_indicator.on_finished()

        self.podcasts_progress_indicator = ProgressIndicator(_('Loading podcasts'),
                _('Please wait while the podcast list is downloaded'),
                parent=self.main_window)

        original_provider = self.current_provider

        self.en_query.set_sensitive(False)
        self.bt_search.set_sensitive(False)
        self.tag_cloud.set_sensitive(False)
        self.podcasts_model.clear()

        @util.run_in_background
        def download_data():
            try:
                podcasts = callback()
            except Exception as e:
                logger.warn('Got exception while loading podcasts: %s', e)
                podcasts = []

            @util.idle_add
            def update_ui():
                if self.podcasts_progress_indicator is not None:
                    self.podcasts_progress_indicator.on_finished()
                    self.podcasts_progress_indicator = None

                if original_provider == self.current_provider:
                    self.podcasts_model.load(podcasts or [])
                else:
                    logger.warn('Ignoring update from old thread')

                self.en_query.set_sensitive(True)
                self.bt_search.set_sensitive(True)
                self.tag_cloud.set_sensitive(True)
                if self.en_query.get_realized():
                    self.en_query.grab_focus()

    def on_bt_search_clicked(self, widget):
        if self.current_provider is None:
            return

        query = self.en_query.get_text()

        @self.obtain_podcasts_with
        def load_data():
            if self.current_provider.kind == directory.Provider.PROVIDER_SEARCH:
                return self.current_provider.on_search(query)
            elif self.current_provider.kind == directory.Provider.PROVIDER_URL:
                return self.current_provider.on_url(query)
            elif self.current_provider.kind == directory.Provider.PROVIDER_FILE:
                return self.current_provider.on_file(query)

    def on_can_subscribe_changed(self, can_subscribe):
        self.btnOK.set_sensitive(can_subscribe)

    def on_btnSelectAll_clicked(self, widget, *args):
        self.podcasts_model.set_selection_to(True)

    def on_btnSelectNone_clicked(self, widget, *args):
        self.podcasts_model.set_selection_to(False)

    def on_btnOK_clicked(self, widget, *args):
        urls = self.podcasts_model.get_selected_podcasts()

        self.main_window.destroy()

        # add channels that have been selected
        if self.add_podcast_list is not None:
            self.add_podcast_list(urls)

    def on_btnCancel_clicked(self, widget, *args):
        self.main_window.destroy()

    def on_providers_show_toggled(self, togglebutton, *args):
        if self.directory_flap.get_folded():
            self.directory_flap.set_reveal_flap(togglebutton.get_active())<|MERGE_RESOLUTION|>--- conflicted
+++ resolved
@@ -99,13 +99,11 @@
 
 class gPodderPodcastDirectory(BuilderWidget):
     def new(self):
-<<<<<<< HEAD
+        self.gPodderPodcastDirectory.set_transient_for(self.parent_widget)
+        
         self.flap_show_image.set_from_file(os.path.join(
             gpodder.icons_folder, 'actions', 'view-sidebar-end-symbolic.svg'))
 
-=======
-        self.gPodderPodcastDirectory.set_transient_for(self.parent_widget)
->>>>>>> 3aba6dde
         if hasattr(self, 'custom_title'):
             self.main_window.set_title(self.custom_title)
 
