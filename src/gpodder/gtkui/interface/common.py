# -*- coding: utf-8 -*-
#
# gPodder - A media aggregator and podcast client
# Copyright (c) 2005-2016 Thomas Perl and the gPodder Team
#
# gPodder is free software; you can redistribute it and/or modify
# it under the terms of the GNU General Public License as published by
# the Free Software Foundation; either version 3 of the License, or
# (at your option) any later version.
#
# gPodder is distributed in the hope that it will be useful,
# but WITHOUT ANY WARRANTY; without even the implied warranty of
# MERCHANTABILITY or FITNESS FOR A PARTICULAR PURPOSE.  See the
# GNU General Public License for more details.
#
# You should have received a copy of the GNU General Public License
# along with this program.  If not, see <http://www.gnu.org/licenses/>.
#

from gi.repository import Gtk
from gi.repository import Gdk

import os
import shutil

import gpodder

_ = gpodder.gettext

from gpodder import util

from gpodder.gtkui.base import GtkBuilderWidget


class BuilderWidget(GtkBuilderWidget):
    def __init__(self, parent, **kwargs):
        self._window_iconified = False

        GtkBuilderWidget.__init__(self, gpodder.ui_folders, gpodder.textdomain, parent, **kwargs)

        # Enable support for tracking iconified state
        if hasattr(self, 'on_iconify') and hasattr(self, 'on_uniconify'):
            self.main_window.connect('window-state-event', \
                    self._on_window_state_event_iconified)


    def _on_window_state_event_iconified(self, widget, event):
        if event.new_window_state & Gdk.WindowState.ICONIFIED:
            if not self._window_iconified:
                self._window_iconified = True
                self.on_iconify()
        else:
            if self._window_iconified:
                self._window_iconified = False
                self.on_uniconify()

        return False

    def is_iconified(self):
        return self._window_iconified

    def notification(self, message, title=None, important=False, widget=None):
        util.idle_add(self.show_message, message, title, important, widget)

    def get_dialog_parent(self):
        """Return a Gtk.Window that should be the parent of dialogs"""
        return self.main_window

    def show_message(self, message, title=None, important=False, widget=None):
        if important:
            dlg = Gtk.MessageDialog(self.main_window, Gtk.DialogFlags.MODAL, Gtk.MessageType.INFO, Gtk.ButtonsType.OK)
            if title:
                dlg.set_title(str(title))
                dlg.set_markup('<span weight="bold" size="larger">%s</span>\n\n%s' % (title, message))
            else:
                dlg.set_markup('<span weight="bold" size="larger">%s</span>' % (message))
            dlg.run()
            dlg.destroy()
        else:
            gpodder.user_extensions.on_notification_show(title, message)

    def show_confirmation(self, message, title=None):
        dlg = Gtk.MessageDialog(self.main_window, Gtk.DialogFlags.MODAL, Gtk.MessageType.QUESTION, Gtk.ButtonsType.YES_NO)
        if title:
            dlg.set_title(str(title))
            dlg.set_markup('<span weight="bold" size="larger">%s</span>\n\n%s' % (title, message))
        else:
            dlg.set_markup('<span weight="bold" size="larger">%s</span>' % (message))
        response = dlg.run()
        dlg.destroy()
        return response == Gtk.ResponseType.YES

    def show_text_edit_dialog(self, title, prompt, text=None, empty=False, \
            is_url=False, affirmative_text=Gtk.STOCK_OK):
        dialog = Gtk.Dialog(title, self.get_dialog_parent(), \
            Gtk.DialogFlags.MODAL | Gtk.DialogFlags.DESTROY_WITH_PARENT)

        dialog.add_button(Gtk.STOCK_CANCEL, Gtk.ResponseType.CANCEL)
        dialog.add_button(affirmative_text, Gtk.ResponseType.OK)

        dialog.set_default_size(300, -1)
        dialog.set_default_response(Gtk.ResponseType.OK)

        text_entry = Gtk.Entry()
        text_entry.set_activates_default(True)
        if text is not None:
            text_entry.set_text(text)
            text_entry.select_region(0, -1)

        if not empty:
            def on_text_changed(editable):
                can_confirm = (editable.get_text() != '')
                dialog.set_response_sensitive(Gtk.ResponseType.OK, can_confirm)
            text_entry.connect('changed', on_text_changed)
            if text is None:
                dialog.set_response_sensitive(Gtk.ResponseType.OK, False)

        hbox = Gtk.Box(orientation=Gtk.Orientation.HORIZONTAL)
        hbox.set_border_width(10)
        hbox.set_spacing(10)
        hbox.pack_start(Gtk.Label(prompt, True, True, 0), False, False, 0)
        hbox.pack_start(text_entry, True, True, 0)
        dialog.vbox.pack_start(hbox, True, True, 0)

        dialog.show_all()
        response = dialog.run()
        result = text_entry.get_text()
        dialog.destroy()

        if response == Gtk.ResponseType.OK:
            return result
        else:
            return None

    def show_login_dialog(self, title, message, root_url=None, username=None, password=None,
            username_prompt=None, register_callback=None, register_text=None, ask_server=False):
        if username_prompt is None:
            username_prompt = _('Username')

        if register_text is None:
            register_text = _('New user')

        dialog = Gtk.MessageDialog(
            self.main_window,
            Gtk.DialogFlags.MODAL | Gtk.DialogFlags.DESTROY_WITH_PARENT,
            Gtk.MessageType.QUESTION,
            Gtk.ButtonsType.CANCEL)
        dialog.add_button(_('Login'), Gtk.ResponseType.OK)
        dialog.set_image(Gtk.Image.new_from_icon_name('dialog-password', Gtk.IconSize.DIALOG))
        dialog.set_title(_('Authentication required'))
        dialog.set_markup('<span weight="bold" size="larger">' + title + '</span>')
        dialog.format_secondary_markup(message)
        dialog.set_default_response(Gtk.ResponseType.OK)

        if register_callback is not None:
            dialog.add_button(register_text, Gtk.ResponseType.HELP)

<<<<<<< HEAD
        username_entry = Gtk.Entry()
        password_entry = Gtk.Entry()
=======
        server_entry = gtk.Entry()
        server_entry.set_tooltip_text(_('hostname or root URL (e.g. https://gpodder.net)'))
        username_entry = gtk.Entry()
        password_entry = gtk.Entry()
>>>>>>> 49d2e454

        server_entry.connect('activate', lambda w: username_entry.grab_focus())
        username_entry.connect('activate', lambda w: password_entry.grab_focus())
        password_entry.set_visibility(False)
        password_entry.set_activates_default(True)

        if root_url is not None:
            server_entry.set_text(root_url)
        if username is not None:
            username_entry.set_text(username)
        if password is not None:
            password_entry.set_text(password)

<<<<<<< HEAD
        table = Gtk.Table(2, 2)
        table.set_row_spacings(6)
        table.set_col_spacings(6)

        username_label = Gtk.Label()
        username_label.set_markup('<b>' + username_prompt + ':</b>')
        username_label.set_alignment(0.0, 0.5)
        table.attach(username_label, 0, 1, 0, 1, Gtk.AttachOptions.FILL, 0)
        table.attach(username_entry, 1, 2, 0, 1)
=======
        table = gtk.Table(3, 2)
        table.set_row_spacings(6)
        table.set_col_spacings(6)

        server_label = gtk.Label()
        server_label.set_markup('<b>' + _('Server') + ':</b>')

        username_label = gtk.Label()
        username_label.set_markup('<b>' + username_prompt + ':</b>')
>>>>>>> 49d2e454

        password_label = Gtk.Label()
        password_label.set_markup('<b>' + _('Password') + ':</b>')
<<<<<<< HEAD
        password_label.set_alignment(0.0, 0.5)
        table.attach(password_label, 0, 1, 1, 2, Gtk.AttachOptions.FILL, 0)
        table.attach(password_entry, 1, 2, 1, 2)
=======

        label_entries = [(username_label, username_entry),
                         (password_label, password_entry)]

        if ask_server:
            label_entries.insert(0, (server_label, server_entry))

        for i, (label, entry) in enumerate(label_entries):
            label.set_alignment(0.0, 0.5)
            table.attach(label, 0, 1, i, i + 1, gtk.FILL, 0)
            table.attach(entry, 1, 2, i, i + 1)
>>>>>>> 49d2e454

        dialog.vbox.pack_end(table, True, True, 0)
        dialog.show_all()
        username_entry.grab_focus()
        response = dialog.run()

        while response == Gtk.ResponseType.HELP:
            register_callback()
            response = dialog.run()

        password_entry.set_visibility(True)
        root_url = server_entry.get_text()
        username = username_entry.get_text()
        password = password_entry.get_text()
        success = (response == Gtk.ResponseType.OK)

        dialog.destroy()

        if ask_server:
            return (success, (root_url, username, password))
        else:
            return (success, (username, password))

    def show_folder_select_dialog(self, initial_directory=None, title=_('Select destination')):
        if initial_directory is None:
            initial_directory = os.path.expanduser('~')

        dlg = Gtk.FileChooserDialog(title=title, parent=self.main_window, action=Gtk.FileChooserAction.SELECT_FOLDER)
        dlg.add_button(Gtk.STOCK_CANCEL, Gtk.ResponseType.CANCEL)
        dlg.add_button(Gtk.STOCK_SAVE, Gtk.ResponseType.OK)

        dlg.set_do_overwrite_confirmation(True)
        dlg.set_current_folder(initial_directory)

        result = False
        folder = initial_directory
        if dlg.run() == Gtk.ResponseType.OK:
            result = True
            folder = dlg.get_current_folder()

        dlg.destroy()
        return (result, folder)

class TreeViewHelper(object):
    """Container for gPodder-specific TreeView attributes."""
    LAST_TOOLTIP = '_gpodder_last_tooltip'
    CAN_TOOLTIP = '_gpodder_can_tooltip'
    ROLE = '_gpodder_role'
    COLUMNS = '_gpodder_columns'

    # Enum for the role attribute
    ROLE_PODCASTS, ROLE_EPISODES, ROLE_DOWNLOADS = list(range(3))

    @classmethod
    def set(cls, treeview, role):
        setattr(treeview, cls.LAST_TOOLTIP, None)
        setattr(treeview, cls.CAN_TOOLTIP, True)
        setattr(treeview, cls.ROLE, role)

    @staticmethod
    def make_search_equal_func(gpodder_model):
        def func(model, column, key, iter):
            if model is None:
                return True
            key = key.lower()
            for column in gpodder_model.SEARCH_COLUMNS:
                if key in model.get_value(iter, column).lower():
                    return False
            return True
        return func

    @classmethod
    def register_column(cls, treeview, column):
        if not hasattr(treeview, cls.COLUMNS):
            setattr(treeview, cls.COLUMNS, [])

        columns = getattr(treeview, cls.COLUMNS)
        columns.append(column)

    @classmethod
    def get_columns(cls, treeview):
        return getattr(treeview, cls.COLUMNS, [])

    @staticmethod
    def make_popup_position_func(widget):
        def position_func(menu):
            x, y = widget.get_bin_window().get_origin()

            # If there's a selection, place the popup menu on top of
            # the first-selected row (otherwise in the top left corner)
            selection = widget.get_selection()
            model, paths = selection.get_selected_rows()
            if paths:
                path = paths[0]
                area = widget.get_cell_area(path, widget.get_column(0))
                x += area.x
                y += area.y

            return (x, y, True)
        return position_func
<|MERGE_RESOLUTION|>--- conflicted
+++ resolved
@@ -155,15 +155,10 @@
         if register_callback is not None:
             dialog.add_button(register_text, Gtk.ResponseType.HELP)
 
-<<<<<<< HEAD
+        server_entry = Gtk.Entry()
+        server_entry.set_tooltip_text(_('hostname or root URL (e.g. https://gpodder.net)'))
         username_entry = Gtk.Entry()
         password_entry = Gtk.Entry()
-=======
-        server_entry = gtk.Entry()
-        server_entry.set_tooltip_text(_('hostname or root URL (e.g. https://gpodder.net)'))
-        username_entry = gtk.Entry()
-        password_entry = gtk.Entry()
->>>>>>> 49d2e454
 
         server_entry.connect('activate', lambda w: username_entry.grab_focus())
         username_entry.connect('activate', lambda w: password_entry.grab_focus())
@@ -177,35 +172,18 @@
         if password is not None:
             password_entry.set_text(password)
 
-<<<<<<< HEAD
-        table = Gtk.Table(2, 2)
+        table = Gtk.Table(3, 2)
         table.set_row_spacings(6)
         table.set_col_spacings(6)
 
+        server_label = Gtk.Label()
+        server_label.set_markup('<b>' + _('Server') + ':</b>')
+
         username_label = Gtk.Label()
         username_label.set_markup('<b>' + username_prompt + ':</b>')
-        username_label.set_alignment(0.0, 0.5)
-        table.attach(username_label, 0, 1, 0, 1, Gtk.AttachOptions.FILL, 0)
-        table.attach(username_entry, 1, 2, 0, 1)
-=======
-        table = gtk.Table(3, 2)
-        table.set_row_spacings(6)
-        table.set_col_spacings(6)
-
-        server_label = gtk.Label()
-        server_label.set_markup('<b>' + _('Server') + ':</b>')
-
-        username_label = gtk.Label()
-        username_label.set_markup('<b>' + username_prompt + ':</b>')
->>>>>>> 49d2e454
 
         password_label = Gtk.Label()
         password_label.set_markup('<b>' + _('Password') + ':</b>')
-<<<<<<< HEAD
-        password_label.set_alignment(0.0, 0.5)
-        table.attach(password_label, 0, 1, 1, 2, Gtk.AttachOptions.FILL, 0)
-        table.attach(password_entry, 1, 2, 1, 2)
-=======
 
         label_entries = [(username_label, username_entry),
                          (password_label, password_entry)]
@@ -215,9 +193,8 @@
 
         for i, (label, entry) in enumerate(label_entries):
             label.set_alignment(0.0, 0.5)
-            table.attach(label, 0, 1, i, i + 1, gtk.FILL, 0)
+            table.attach(label, 0, 1, i, i + 1, Gtk.AttachOptions.FILL, 0)
             table.attach(entry, 1, 2, i, i + 1)
->>>>>>> 49d2e454
 
         dialog.vbox.pack_end(table, True, True, 0)
         dialog.show_all()
