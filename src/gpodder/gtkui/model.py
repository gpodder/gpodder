# -*- coding: utf-8 -*-
#
# gPodder - A media aggregator and podcast client
# Copyright (c) 2005-2018 The gPodder Team
#
# gPodder is free software; you can redistribute it and/or modify
# it under the terms of the GNU General Public License as published by
# the Free Software Foundation; either version 3 of the License, or
# (at your option) any later version.
#
# gPodder is distributed in the hope that it will be useful,
# but WITHOUT ANY WARRANTY; without even the implied warranty of
# MERCHANTABILITY or FITNESS FOR A PARTICULAR PURPOSE.  See the
# GNU General Public License for more details.
#
# You should have received a copy of the GNU General Public License
# along with this program.  If not, see <http://www.gnu.org/licenses/>.
#


#
#  gpodder.gtkui.model - GUI model classes for gPodder (2009-08-13)
#  Based on code from libpodcasts.py (thp, 2005-10-29)
#

import html
import logging
import os
import re
import time

from gi.repository import GdkPixbuf, GObject, Gtk

import gpodder
from gpodder import coverart, model, query, util
from gpodder.gtkui import draw

_ = gpodder.gettext

logger = logging.getLogger(__name__)


try:
    from gi.repository import Gio
    have_gio = True
except ImportError:
    have_gio = False

# ----------------------------------------------------------


class GEpisode(model.PodcastEpisode):
    __slots__ = ()

    @property
    def title_markup(self):
        return '%s\n<small>%s</small>' % (html.escape(self.title),
                          html.escape(self.channel.title))

    @property
    def markup_new_episodes(self):
        if self.file_size > 0:
            length_str = '%s; ' % util.format_filesize(self.file_size)
        else:
            length_str = ''
        return ('<b>%s</b>\n<small>%s' + _('released %s') +
                '; ' + _('from %s') + '</small>') % (
                html.escape(re.sub(r'\s+', ' ', self.title)),
                html.escape(length_str),
                html.escape(self.pubdate_prop),
                html.escape(re.sub(r'\s+', ' ', self.channel.title)))

    @property
    def markup_delete_episodes(self):
        if self.total_time and self.current_position:
            played_string = self.get_play_info_string()
        elif not self.is_new:
            played_string = _('played')
        else:
            played_string = _('unplayed')
        downloaded_string = self.get_age_string()
        if not downloaded_string:
            downloaded_string = _('today')
        return ('<b>%s</b>\n<small>%s; %s; ' + _('downloaded %s') +
                '; ' + _('from %s') + '</small>') % (
                html.escape(self.title),
                html.escape(util.format_filesize(self.file_size)),
                html.escape(played_string),
                html.escape(downloaded_string),
                html.escape(self.channel.title))


class GPodcast(model.PodcastChannel):
    __slots__ = ()

    EpisodeClass = GEpisode

    @property
    def title_markup(self):
        """ escaped title for the mass unsubscribe dialog """
        return html.escape(self.title)


class Model(model.Model):
    PodcastClass = GPodcast

# ----------------------------------------------------------


# Singleton indicator if a row is a section
class SeparatorMarker(object): pass


class SectionMarker(object): pass


class BackgroundUpdate(object):
    def __init__(self, model, episodes, include_description):
        self.model = model
        self.episodes = episodes
        self.include_description = include_description
        self.index = 0

    def update(self):
        model = self.model
        include_description = self.include_description

        started = time.time()
        while self.episodes:
            episode = self.episodes.pop(0)
            base_fields = (
                (model.C_URL, episode.url),
                (model.C_TITLE, episode.title),
                (model.C_EPISODE, episode),
                (model.C_PUBLISHED_TEXT, episode.cute_pubdate()),
                (model.C_PUBLISHED, episode.published),
            )
            update_fields = model.get_update_fields(episode, include_description)
            try:
                it = model.get_iter((self.index,))
            # fix #727 the tree might be invalid when trying to update so discard the exception
            except ValueError:
                break
            model.set(it, *(x for fields in (base_fields, update_fields)
                            for pair in fields for x in pair))
            self.index += 1

            # Check for the time limit of 20 ms after each 50 rows processed
            if self.index % 50 == 0 and (time.time() - started) > 0.02:
                break

        return bool(self.episodes)


class EpisodeListModel(Gtk.ListStore):
    C_URL, C_TITLE, C_FILESIZE_TEXT, C_EPISODE, C_STATUS_ICON, \
        C_PUBLISHED_TEXT, C_DESCRIPTION, C_TOOLTIP, \
        C_VIEW_SHOW_UNDELETED, C_VIEW_SHOW_DOWNLOADED, \
        C_VIEW_SHOW_UNPLAYED, C_FILESIZE, C_PUBLISHED, \
        C_TIME, C_TIME_VISIBLE, C_TOTAL_TIME, \
<<<<<<< HEAD
        C_LOCKED, C_TIME_AND_PUBLISHED_TEXT = list(range(18))
=======
        C_LOCKED, \
        C_TIME_AND_SIZE, C_TOTAL_TIME_AND_SIZE, C_FILESIZE_AND_TIME_TEXT, C_FILESIZE_AND_TIME = list(range(21))
>>>>>>> 835e0903

    VIEW_ALL, VIEW_UNDELETED, VIEW_DOWNLOADED, VIEW_UNPLAYED = list(range(4))

    VIEWS = ['VIEW_ALL', 'VIEW_UNDELETED', 'VIEW_DOWNLOADED', 'VIEW_UNPLAYED']

    # In which steps the UI is updated for "loading" animations
    _UI_UPDATE_STEP = .03

    # Steps for the "downloading" icon progress
    PROGRESS_STEPS = 20

    def __init__(self, config, on_filter_changed=lambda has_episodes: None):
        Gtk.ListStore.__init__(self, str, str, str, object, str, str, str,
                               str, bool, bool, bool, GObject.TYPE_INT64,
                               GObject.TYPE_INT64, str, bool,
<<<<<<< HEAD
                               GObject.TYPE_INT64, bool, str)
=======
                               GObject.TYPE_INT64, bool, str, GObject.TYPE_INT64, str, GObject.TYPE_INT64)
>>>>>>> 835e0903

        self._config = config

        # Callback for when the filter / list changes, gets one parameter
        # (has_episodes) that is True if the list has any episodes
        self._on_filter_changed = on_filter_changed

        # Filter to allow hiding some episodes
        self._filter = self.filter_new()
        self._sorter = Gtk.TreeModelSort(self._filter)
        self._view_mode = self.VIEW_ALL
        self._search_term = None
        self._search_term_eql = None
        self._filter.set_visible_func(self._filter_visible_func)

        # Are we currently showing the "all episodes" view?
        self._all_episodes_view = False

        self.ICON_AUDIO_FILE = 'audio-x-generic'
        self.ICON_VIDEO_FILE = 'video-x-generic'
        self.ICON_IMAGE_FILE = 'image-x-generic'
        self.ICON_GENERIC_FILE = 'text-x-generic'
        self.ICON_DOWNLOADING = Gtk.STOCK_GO_DOWN
        self.ICON_DELETED = 'edit-delete'

        self.background_update = None
        self.background_update_tag = None

        if 'KDE_FULL_SESSION' in os.environ:
            # Workaround until KDE adds all the freedesktop icons
            # See https://bugs.kde.org/show_bug.cgi?id=233505 and
            #     http://gpodder.org/bug/553
            self.ICON_DELETED = 'archive-remove'

    def _format_filesize(self, episode):
        if episode.file_size > 0:
            return util.format_filesize(episode.file_size, digits=1)
        else:
            return None

    def _filter_visible_func(self, model, iter, misc):
        # If searching is active, set visibility based on search text
        if self._search_term is not None:
            episode = model.get_value(iter, self.C_EPISODE)
            if episode is None:
                return False

            try:
                return self._search_term_eql.match(episode)
            except Exception as e:
                return True

        if self._view_mode == self.VIEW_ALL:
            return True
        elif self._view_mode == self.VIEW_UNDELETED:
            return model.get_value(iter, self.C_VIEW_SHOW_UNDELETED)
        elif self._view_mode == self.VIEW_DOWNLOADED:
            return model.get_value(iter, self.C_VIEW_SHOW_DOWNLOADED)
        elif self._view_mode == self.VIEW_UNPLAYED:
            return model.get_value(iter, self.C_VIEW_SHOW_UNPLAYED)

        return True

    def get_filtered_model(self):
        """Returns a filtered version of this episode model

        The filtered version should be displayed in the UI,
        as this model can have some filters set that should
        be reflected in the UI.
        """
        return self._sorter

    def has_episodes(self):
        """Returns True if episodes are visible (filtered)

        If episodes are visible with the current filter
        applied, return True (otherwise return False).
        """
        return bool(len(self._filter))

    def set_view_mode(self, new_mode):
        """Sets a new view mode for this model

        After setting the view mode, the filtered model
        might be updated to reflect the new mode."""
        if self._view_mode != new_mode:
            self._view_mode = new_mode
            self._filter.refilter()
            self._on_filter_changed(self.has_episodes())

    def get_view_mode(self):
        """Returns the currently-set view mode"""
        return self._view_mode

    def set_search_term(self, new_term):
        if self._search_term != new_term:
            self._search_term = new_term
            self._search_term_eql = query.UserEQL(new_term)
            self._filter.refilter()
            self._on_filter_changed(self.has_episodes())

    def get_search_term(self):
        return self._search_term

    def _format_description(self, episode, include_description=False):
        title = episode.trimmed_title

        if episode.state != gpodder.STATE_DELETED and episode.is_new:
            yield '<b>'
            yield html.escape(title)
            yield '</b>'
        else:
            yield html.escape(title)

        if include_description:
            yield '\n'
            if self._all_episodes_view:
                yield _('from %s') % html.escape(episode.channel.title)
            else:
                description = episode.one_line_description()
                if description.startswith(title):
                    description = description[len(title):].strip()
                yield html.escape(description)

    def replace_from_channel(self, channel, include_description=False):
        """
        Add episode from the given channel to this model.
        Downloading should be a callback.
        include_description should be a boolean value (True if description
        is to be added to the episode row, or False if not)
        """

        # Remove old episodes in the list store
        self.clear()

        self._all_episodes_view = getattr(channel, 'ALL_EPISODES_PROXY', False)

        # Avoid gPodder bug 1291
        if channel is None:
            episodes = []
        else:
            episodes = channel.get_all_episodes()

        # Always make a copy, so we can pass the episode list to BackgroundUpdate
        episodes = list(episodes)

        for _ in range(len(episodes)):
            self.append()

        self._update_from_episodes(episodes, include_description)

    def _update_from_episodes(self, episodes, include_description):
        if self.background_update_tag is not None:
            GObject.source_remove(self.background_update_tag)

        self.background_update = BackgroundUpdate(self, episodes, include_description)
        self.background_update_tag = GObject.idle_add(self._update_background)

    def _update_background(self):
        if self.background_update is not None:
            if self.background_update.update():
                return True

            self.background_update = None
            self.background_update_tag = None
            self._on_filter_changed(self.has_episodes())

        return False

    def update_all(self, include_description=False):
        if self.background_update is None:
            episodes = [row[self.C_EPISODE] for row in self]
        else:
            # Update all episodes that have already been initialized...
            episodes = [row[self.C_EPISODE] for index, row in enumerate(self) if index < self.background_update.index]
            # ...and also include episodes that still need to be initialized
            episodes.extend(self.background_update.episodes)

        self._update_from_episodes(episodes, include_description)

    def update_by_urls(self, urls, include_description=False):
        for row in self:
            if row[self.C_URL] in urls:
                self.update_by_iter(row.iter, include_description)

    def update_by_filter_iter(self, iter, include_description=False):
        # Convenience function for use by "outside" methods that use iters
        # from the filtered episode list model (i.e. all UI things normally)
        iter = self._sorter.convert_iter_to_child_iter(iter)
        self.update_by_iter(self._filter.convert_iter_to_child_iter(iter),
                include_description)

    def get_update_fields(self, episode, include_description):
        show_bullet = False
        show_padlock = False
        show_missing = False
        status_icon = None
        tooltip = []
        view_show_undeleted = True
        view_show_downloaded = False
        view_show_unplayed = False
        icon_theme = Gtk.IconTheme.get_default()

        if episode.downloading:
            tooltip.append('%s %d%%' % (_('Downloading'),
                int(episode.download_task.progress * 100)))

            index = int(self.PROGRESS_STEPS * episode.download_task.progress)
            status_icon = 'gpodder-progress-%d' % index

            view_show_downloaded = True
            view_show_unplayed = True
        else:
            if episode.state == gpodder.STATE_DELETED:
                tooltip.append(_('Deleted'))
                status_icon = self.ICON_DELETED
                view_show_undeleted = False
            elif episode.state == gpodder.STATE_NORMAL and \
                    episode.is_new:
                tooltip.append(_('New episode'))
                view_show_downloaded = self._config.ui.gtk.episode_list.always_show_new
                view_show_unplayed = True
            elif episode.state == gpodder.STATE_DOWNLOADED:
                tooltip = []
                view_show_downloaded = True
                view_show_unplayed = episode.is_new
                show_bullet = episode.is_new
                show_padlock = episode.archive
                show_missing = not episode.file_exists()
                filename = episode.local_filename(create=False, check_only=True)

                file_type = episode.file_type()
                if file_type == 'audio':
                    tooltip.append(_('Downloaded episode'))
                    status_icon = self.ICON_AUDIO_FILE
                elif file_type == 'video':
                    tooltip.append(_('Downloaded video episode'))
                    status_icon = self.ICON_VIDEO_FILE
                elif file_type == 'image':
                    tooltip.append(_('Downloaded image'))
                    status_icon = self.ICON_IMAGE_FILE
                else:
                    tooltip.append(_('Downloaded file'))
                    status_icon = self.ICON_GENERIC_FILE

                # Try to find a themed icon for this file
                # doesn't work on win32 (opus files are showed as text)
                if filename is not None and have_gio and not gpodder.ui.win32:
                    file = Gio.File.new_for_path(filename)
                    if file.query_exists():
                        file_info = file.query_info('*', Gio.FileQueryInfoFlags.NONE, None)
                        icon = file_info.get_icon()
                        for icon_name in icon.get_names():
                            if icon_theme.has_icon(icon_name):
                                status_icon = icon_name
                                break

                if show_missing:
                    tooltip.append(_('missing file'))
                else:
                    if show_bullet:
                        if file_type == 'image':
                            tooltip.append(_('never displayed'))
                        elif file_type in ('audio', 'video'):
                            tooltip.append(_('never played'))
                        else:
                            tooltip.append(_('never opened'))
                    else:
                        if file_type == 'image':
                            tooltip.append(_('displayed'))
                        elif file_type in ('audio', 'video'):
                            tooltip.append(_('played'))
                        else:
                            tooltip.append(_('opened'))
                    if show_padlock:
                        tooltip.append(_('deletion prevented'))

                if episode.total_time > 0 and episode.current_position:
                    tooltip.append('%d%%' % (100. * float(episode.current_position) /
                                             float(episode.total_time),))

        if episode.total_time:
            total_time = util.format_time(episode.total_time)
            if total_time:
                tooltip.append(total_time)

        tooltip = ', '.join(tooltip)

        description = ''.join(self._format_description(episode, include_description))
        return (
                (self.C_STATUS_ICON, status_icon),
                (self.C_VIEW_SHOW_UNDELETED, view_show_undeleted),
                (self.C_VIEW_SHOW_DOWNLOADED, view_show_downloaded),
                (self.C_VIEW_SHOW_UNPLAYED, view_show_unplayed),
                (self.C_DESCRIPTION, description),
                (self.C_TOOLTIP, tooltip),
                (self.C_TIME, episode.get_play_info_string()),
                (self.C_TIME_VISIBLE, bool(episode.total_time)),
                (self.C_TOTAL_TIME, episode.total_time),
                (self.C_LOCKED, episode.archive),
                (self.C_FILESIZE_TEXT, self._format_filesize(episode)),
                (self.C_FILESIZE, episode.file_size),
<<<<<<< HEAD
                (self.C_TIME_AND_PUBLISHED_TEXT, episode.get_play_info_string()+'\n'+episode.cute_pubdate()),
=======

                (self.C_TIME_AND_SIZE, "%s\n<small>%s</small>"
                    % (episode.get_play_info_string(), self._format_filesize(episode) if episode.file_size > 0 else "")),
                (self.C_TOTAL_TIME_AND_SIZE, episode.total_time),
                (self.C_FILESIZE_AND_TIME_TEXT, "%s\n<small>%s</small>"
                    % (self._format_filesize(episode) if episode.file_size > 0 else "", episode.get_play_info_string())),
                (self.C_FILESIZE_AND_TIME, episode.file_size),
>>>>>>> 835e0903
        )

    def update_by_iter(self, iter, include_description=False):
        episode = self.get_value(iter, self.C_EPISODE)
        if episode is not None:
            self.set(iter, *(x for pair in self.get_update_fields(episode, include_description) for x in pair))


class PodcastChannelProxy(object):
    ALL_EPISODES_PROXY = True

    def __init__(self, db, config, channels):
        self._db = db
        self._config = config
        self.channels = channels
        self.title = _('All episodes')
        self.description = _('from all podcasts')
        # self.parse_error = ''
        self.url = ''
        self.section = ''
        self.id = None
        self.cover_file = coverart.CoverDownloader.ALL_EPISODES_ID
        self.cover_url = None
        self.auth_username = None
        self.auth_password = None
        self.pause_subscription = False
        self.sync_to_mp3_player = False
        self.cover_thumb = None
        self.auto_archive_episodes = False

        self._update_error = None

    def get_statistics(self):
        # Get the total statistics for all channels from the database
        return self._db.get_podcast_statistics()

    def get_all_episodes(self):
        """Returns a generator that yields every episode"""
        return Model.sort_episodes_by_pubdate((e for c in self.channels
                for e in c.get_all_episodes()), True)

    def save(self):
        pass


class PodcastListModel(Gtk.ListStore):
    C_URL, C_TITLE, C_DESCRIPTION, C_PILL, C_CHANNEL, \
        C_COVER, C_ERROR, C_PILL_VISIBLE, \
        C_VIEW_SHOW_UNDELETED, C_VIEW_SHOW_DOWNLOADED, \
        C_VIEW_SHOW_UNPLAYED, C_HAS_EPISODES, C_SEPARATOR, \
        C_DOWNLOADS, C_COVER_VISIBLE, C_SECTION = list(range(16))

    SEARCH_COLUMNS = (C_TITLE, C_DESCRIPTION, C_SECTION)

    @classmethod
    def row_separator_func(cls, model, iter):
        return model.get_value(iter, cls.C_SEPARATOR)

    def __init__(self, cover_downloader):
        Gtk.ListStore.__init__(self, str, str, str, GdkPixbuf.Pixbuf,
                object, GdkPixbuf.Pixbuf, str, bool, bool, bool, bool,
                bool, bool, int, bool, str)

        # Filter to allow hiding some episodes
        self._filter = self.filter_new()
        self._view_mode = -1
        self._search_term = None
        self._filter.set_visible_func(self._filter_visible_func)

        self._cover_cache = {}
        self._max_image_side = 40
        self._cover_downloader = cover_downloader

        self.ICON_DISABLED = 'media-playback-pause'
        self.ICON_ERROR = 'dialog-warning'

    def _filter_visible_func(self, model, iter, misc):
        channel = model.get_value(iter, self.C_CHANNEL)

        # If searching is active, set visibility based on search text
        if self._search_term is not None:
            if channel == SectionMarker:
                return True
            key = self._search_term.lower()
            columns = (model.get_value(iter, c) for c in self.SEARCH_COLUMNS)
            return any((key in c.lower() for c in columns if c is not None))

        if model.get_value(iter, self.C_SEPARATOR):
            return True
        elif getattr(channel, '_update_error', None) is not None:
            return True
        elif self._view_mode == EpisodeListModel.VIEW_ALL:
            return model.get_value(iter, self.C_HAS_EPISODES)
        elif self._view_mode == EpisodeListModel.VIEW_UNDELETED:
            return model.get_value(iter, self.C_VIEW_SHOW_UNDELETED)
        elif self._view_mode == EpisodeListModel.VIEW_DOWNLOADED:
            return model.get_value(iter, self.C_VIEW_SHOW_DOWNLOADED)
        elif self._view_mode == EpisodeListModel.VIEW_UNPLAYED:
            return model.get_value(iter, self.C_VIEW_SHOW_UNPLAYED)

        return True

    def get_filtered_model(self):
        """Returns a filtered version of this episode model

        The filtered version should be displayed in the UI,
        as this model can have some filters set that should
        be reflected in the UI.
        """
        return self._filter

    def set_view_mode(self, new_mode):
        """Sets a new view mode for this model

        After setting the view mode, the filtered model
        might be updated to reflect the new mode."""
        if self._view_mode != new_mode:
            self._view_mode = new_mode
            self._filter.refilter()

    def get_view_mode(self):
        """Returns the currently-set view mode"""
        return self._view_mode

    def set_search_term(self, new_term):
        if self._search_term != new_term:
            self._search_term = new_term
            self._filter.refilter()

    def get_search_term(self):
        return self._search_term

    def enable_separators(self, channeltree):
        channeltree.set_row_separator_func(self._show_row_separator)

    def _show_row_separator(self, model, iter):
        return model.get_value(iter, self.C_SEPARATOR)

    def set_max_image_size(self, size):
        self._max_image_side = size
        self._cover_cache = {}

    def _resize_pixbuf_keep_ratio(self, url, pixbuf):
        """
        Resizes a GTK Pixbuf but keeps its aspect ratio.
        Returns None if the pixbuf does not need to be
        resized or the newly resized pixbuf if it does.
        """
        changed = False
        result = None

        if url in self._cover_cache:
            return self._cover_cache[url]

        # Resize if too wide
        if pixbuf.get_width() > self._max_image_side:
            f = float(self._max_image_side) / pixbuf.get_width()
            (width, height) = (int(pixbuf.get_width() * f), int(pixbuf.get_height() * f))
            pixbuf = pixbuf.scale_simple(width, height, GdkPixbuf.InterpType.BILINEAR)
            changed = True

        # Resize if too high
        if pixbuf.get_height() > self._max_image_side:
            f = float(self._max_image_side) / pixbuf.get_height()
            (width, height) = (int(pixbuf.get_width() * f), int(pixbuf.get_height() * f))
            pixbuf = pixbuf.scale_simple(width, height, GdkPixbuf.InterpType.BILINEAR)
            changed = True

        if changed:
            self._cover_cache[url] = pixbuf
            result = pixbuf

        return result

    def _resize_pixbuf(self, url, pixbuf):
        if pixbuf is None:
            return None

        return self._resize_pixbuf_keep_ratio(url, pixbuf) or pixbuf

    def _overlay_pixbuf(self, pixbuf, icon):
        try:
            icon_theme = Gtk.IconTheme.get_default()
            emblem = icon_theme.load_icon(icon, self._max_image_side / 2, 0)
            (width, height) = (emblem.get_width(), emblem.get_height())
            xpos = pixbuf.get_width() - width
            ypos = pixbuf.get_height() - height
            if ypos < 0:
                # need to resize overlay for none standard icon size
                emblem = icon_theme.load_icon(icon, pixbuf.get_height() - 1, 0)
                (width, height) = (emblem.get_width(), emblem.get_height())
                xpos = pixbuf.get_width() - width
                ypos = pixbuf.get_height() - height
            emblem.composite(pixbuf, xpos, ypos, width, height, xpos, ypos, 1, 1, GdkPixbuf.InterpType.BILINEAR, 255)
        except:
            pass

        return pixbuf

    def _get_cached_thumb(self, channel):
        if channel.cover_thumb is None:
            return None

        try:
            loader = GdkPixbuf.PixbufLoader()
            loader.write(channel.cover_thumb)
            loader.close()
            pixbuf = loader.get_pixbuf()
            if self._max_image_side not in (pixbuf.get_width(), pixbuf.get_height()):
                logger.debug("cached thumb wrong size: %r != %i", (pixbuf.get_width(), pixbuf.get_height()), self._max_image_side)
                return None
        except Exception as e:
            logger.warn('Could not load cached cover art for %s', channel.url, exc_info=True)
            channel.cover_thumb = None
            channel.save()
            return None

    def _save_cached_thumb(self, channel, pixbuf):
        bufs = []

        def save_callback(buf, length, user_data):
            user_data.append(buf)
            return True
        pixbuf.save_to_callbackv(save_callback, bufs, 'png', [None], [])
        channel.cover_thumb = bytes(b''.join(bufs))
        channel.save()

    def _get_cover_image(self, channel, add_overlay=False, pixbuf_overlay=None):
        """ get channel's cover image. Callable from gtk thread.
            :param channel: channel model
            :param bool add_overlay: True to add a pause/error overlay
            :param GdkPixbuf.Pixbux pixbuf_overlay: existing pixbuf if already loaded, as an optimization
            :return GdkPixbuf.Pixbux: channel's cover image as pixbuf
        """
        if self._cover_downloader is None:
            return pixbuf_overlay

        if pixbuf_overlay is None:  # optimization: we can pass existing pixbuf
            pixbuf_overlay = self._get_cached_thumb(channel)

        if pixbuf_overlay is None:
            # load cover if it's not in cache
            pixbuf = self._cover_downloader.get_cover(channel, avoid_downloading=True)
            pixbuf_overlay = self._resize_pixbuf(channel.url, pixbuf)
            self._save_cached_thumb(channel, pixbuf_overlay)

        if add_overlay:
            if getattr(channel, '_update_error', None) is not None:
                pixbuf_overlay = self._overlay_pixbuf(pixbuf_overlay, self.ICON_ERROR)
            elif channel.pause_subscription:
                pixbuf_overlay = self._overlay_pixbuf(pixbuf_overlay, self.ICON_DISABLED)
                pixbuf_overlay.saturate_and_pixelate(pixbuf_overlay, 0.0, False)

        return pixbuf_overlay

    def _get_pill_image(self, channel, count_downloaded, count_unplayed):
        if count_unplayed > 0 or count_downloaded > 0:
            return draw.draw_pill_pixbuf('{:n}'.format(count_unplayed), '{:n}'.format(count_downloaded), widget=self.widget)
        else:
            return None

    def _format_description(self, channel, total, deleted,
            new, downloaded, unplayed):
        title_markup = html.escape(channel.title)
        if channel._update_error is not None:
            description_markup = html.escape(_('ERROR: %s') % channel._update_error)
        elif not channel.pause_subscription:
            description_markup = html.escape(
                util.get_first_line(util.remove_html_tags(channel.description)) or ' ')
        else:
            description_markup = html.escape(_('Subscription paused'))
        d = []
        if new:
            d.append('<span weight="bold">')
        d.append(title_markup)
        if new:
            d.append('</span>')

        if channel._update_error is not None:
            return ''.join(d + ['\n', '<span weight="bold">', description_markup, '</span>'])
        elif description_markup.strip():
            return ''.join(d + ['\n', '<small>', description_markup, '</small>'])
        else:
            return ''.join(d)

    def _format_error(self, channel):
        # if channel.parse_error:
        #     return str(channel.parse_error)
        # else:
        #     return None
        return None

    def set_channels(self, db, config, channels):
        # Clear the model and update the list of podcasts
        self.clear()

        def channel_to_row(channel, add_overlay=False):
            return (channel.url, '', '', None, channel,
                    self._get_cover_image(channel, add_overlay), '', True,
                    True, True, True, True, False, 0, True, '')

        if config.podcast_list_view_all and channels:
            all_episodes = PodcastChannelProxy(db, config, channels)
            iter = self.append(channel_to_row(all_episodes))
            self.update_by_iter(iter)

            # Separator item
            if not config.podcast_list_sections:
                self.append(('', '', '', None, SeparatorMarker, None, '',
                    True, True, True, True, True, True, 0, False, ''))

        def key_func(pair):
            section, podcast = pair
            return (section, model.Model.podcast_sort_key(podcast))

        if config.podcast_list_sections:
            def convert(channels):
                for channel in channels:
                    yield (channel.group_by, channel)
        else:
            def convert(channels):
                for channel in channels:
                    yield (None, channel)

        added_sections = []
        old_section = None
        for section, channel in sorted(convert(channels), key=key_func):
            if old_section != section:
                it = self.append(('-', section, '', None, SectionMarker, None,
                    '', True, True, True, True, True, False, 0, False, section))
                added_sections.append(it)
                old_section = section

            iter = self.append(channel_to_row(channel, True))
            self.update_by_iter(iter)

        # Update section header stats only after all podcasts
        # have been added to the list to get the stats right
        for it in added_sections:
            self.update_by_iter(it)

    def get_filter_path_from_url(self, url):
        # Return the path of the filtered model for a given URL
        child_path = self.get_path_from_url(url)
        if child_path is None:
            return None
        else:
            return self._filter.convert_child_path_to_path(child_path)

    def get_path_from_url(self, url):
        # Return the tree model path for a given URL
        if url is None:
            return None

        for row in self:
            if row[self.C_URL] == url:
                return row.path
        return None

    def update_first_row(self):
        # Update the first row in the model (for "all episodes" updates)
        self.update_by_iter(self.get_iter_first())

    def update_by_urls(self, urls):
        # Given a list of URLs, update each matching row
        for row in self:
            if row[self.C_URL] in urls:
                self.update_by_iter(row.iter)

    def iter_is_first_row(self, iter):
        iter = self._filter.convert_iter_to_child_iter(iter)
        path = self.get_path(iter)
        return (path == Gtk.TreePath.new_first())

    def update_by_filter_iter(self, iter):
        self.update_by_iter(self._filter.convert_iter_to_child_iter(iter))

    def update_all(self):
        for row in self:
            self.update_by_iter(row.iter)

    def update_sections(self):
        for row in self:
            if row[self.C_CHANNEL] is SectionMarker:
                self.update_by_iter(row.iter)

    def update_by_iter(self, iter):
        if iter is None:
            return

        # Given a GtkTreeIter, update volatile information
        channel = self.get_value(iter, self.C_CHANNEL)

        if channel is SectionMarker:
            section = self.get_value(iter, self.C_TITLE)

            # This row is a section header - update its visibility flags
            channels = [c for c in (row[self.C_CHANNEL] for row in self)
                    if isinstance(c, GPodcast) and c.section == section]

            # Calculate the stats over all podcasts of this section
            if len(channels) == 0:
                total = deleted = new = downloaded = unplayed = 0
            else:
                total, deleted, new, downloaded, unplayed = list(map(sum,
                        list(zip(*[c.get_statistics() for c in channels]))))

            # We could customized the section header here with the list
            # of channels and their stats (i.e. add some "new" indicator)
            description = '<span size="16000"> </span><b>%s</b>' % (
                    html.escape(section))

            self.set(
                iter,
                self.C_DESCRIPTION, description,
                self.C_SECTION, section,
                self.C_VIEW_SHOW_UNDELETED, total - deleted > 0,
                self.C_VIEW_SHOW_DOWNLOADED, downloaded + new > 0,
                self.C_VIEW_SHOW_UNPLAYED, unplayed + new > 0)

        if (not isinstance(channel, GPodcast) and
                not isinstance(channel, PodcastChannelProxy)):
            return

        total, deleted, new, downloaded, unplayed = channel.get_statistics()
        description = self._format_description(channel, total, deleted, new,
                downloaded, unplayed)

        pill_image = self._get_pill_image(channel, downloaded, unplayed)

        self.set(iter,
                self.C_TITLE, channel.title,
                self.C_DESCRIPTION, description,
                self.C_COVER, self._get_cover_image(channel, True),
                self.C_SECTION, channel.section,
                self.C_ERROR, self._format_error(channel),
                self.C_PILL, pill_image,
                self.C_PILL_VISIBLE, pill_image is not None,
                self.C_VIEW_SHOW_UNDELETED, total - deleted > 0,
                self.C_VIEW_SHOW_DOWNLOADED, downloaded + new > 0,
                self.C_VIEW_SHOW_UNPLAYED, unplayed + new > 0,
                self.C_HAS_EPISODES, total > 0,
                self.C_DOWNLOADS, downloaded)

    def clear_cover_cache(self, podcast_url):
        if podcast_url in self._cover_cache:
            logger.info('Clearing cover from cache: %s', podcast_url)
            del self._cover_cache[podcast_url]

    def add_cover_by_channel(self, channel, pixbuf):
        if pixbuf is None:
            return
        # Remove older images from cache
        self.clear_cover_cache(channel.url)

        # Resize and add the new cover image
        pixbuf = self._resize_pixbuf(channel.url, pixbuf)
        self._save_cached_thumb(channel, pixbuf)

        pixbuf = self._get_cover_image(channel, add_overlay=True, pixbuf_overlay=pixbuf)

        for row in self:
            if row[self.C_URL] == channel.url:
                row[self.C_COVER] = pixbuf
                break<|MERGE_RESOLUTION|>--- conflicted
+++ resolved
@@ -158,12 +158,9 @@
         C_VIEW_SHOW_UNDELETED, C_VIEW_SHOW_DOWNLOADED, \
         C_VIEW_SHOW_UNPLAYED, C_FILESIZE, C_PUBLISHED, \
         C_TIME, C_TIME_VISIBLE, C_TOTAL_TIME, \
-<<<<<<< HEAD
-        C_LOCKED, C_TIME_AND_PUBLISHED_TEXT = list(range(18))
-=======
         C_LOCKED, \
-        C_TIME_AND_SIZE, C_TOTAL_TIME_AND_SIZE, C_FILESIZE_AND_TIME_TEXT, C_FILESIZE_AND_TIME = list(range(21))
->>>>>>> 835e0903
+        C_TIME_AND_SIZE, C_TOTAL_TIME_AND_SIZE, C_FILESIZE_AND_TIME_TEXT,
+        C_FILESIZE_AND_TIME, C_TIME_AND_PUBLISHED_TEXT = list(range(22))
 
     VIEW_ALL, VIEW_UNDELETED, VIEW_DOWNLOADED, VIEW_UNPLAYED = list(range(4))
 
@@ -179,11 +176,8 @@
         Gtk.ListStore.__init__(self, str, str, str, object, str, str, str,
                                str, bool, bool, bool, GObject.TYPE_INT64,
                                GObject.TYPE_INT64, str, bool,
-<<<<<<< HEAD
-                               GObject.TYPE_INT64, bool, str)
-=======
-                               GObject.TYPE_INT64, bool, str, GObject.TYPE_INT64, str, GObject.TYPE_INT64)
->>>>>>> 835e0903
+                               GObject.TYPE_INT64, bool, str, GObject.TYPE_INT64,
+                               str, GObject.TYPE_INT64, str)
 
         self._config = config
 
@@ -486,17 +480,13 @@
                 (self.C_LOCKED, episode.archive),
                 (self.C_FILESIZE_TEXT, self._format_filesize(episode)),
                 (self.C_FILESIZE, episode.file_size),
-<<<<<<< HEAD
-                (self.C_TIME_AND_PUBLISHED_TEXT, episode.get_play_info_string()+'\n'+episode.cute_pubdate()),
-=======
-
                 (self.C_TIME_AND_SIZE, "%s\n<small>%s</small>"
                     % (episode.get_play_info_string(), self._format_filesize(episode) if episode.file_size > 0 else "")),
                 (self.C_TOTAL_TIME_AND_SIZE, episode.total_time),
                 (self.C_FILESIZE_AND_TIME_TEXT, "%s\n<small>%s</small>"
                     % (self._format_filesize(episode) if episode.file_size > 0 else "", episode.get_play_info_string())),
                 (self.C_FILESIZE_AND_TIME, episode.file_size),
->>>>>>> 835e0903
+                (self.C_TIME_AND_PUBLISHED_TEXT, episode.get_play_info_string()+'\n'+episode.cute_pubdate()),
         )
 
     def update_by_iter(self, iter, include_description=False):
