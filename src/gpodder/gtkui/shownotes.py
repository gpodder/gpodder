# -*- coding: utf-8 -*-
#
# gPodder - A media aggregator and podcast client
# Copyright (c) 2005-2018 The gPodder Team
#
# gPodder is free software; you can redistribute it and/or modify
# it under the terms of the GNU General Public License as published by
# the Free Software Foundation; either version 3 of the License, or
# (at your option) any later version.
#
# gPodder is distributed in the hope that it will be useful,
# but WITHOUT ANY WARRANTY; without even the implied warranty of
# MERCHANTABILITY or FITNESS FOR A PARTICULAR PURPOSE.  See the
# GNU General Public License for more details.
#
# You should have received a copy of the GNU General Public License
# along with this program.  If not, see <http://www.gnu.org/licenses/>.
#
import html
import logging
import re
from urllib.parse import urlparse

import gpodder
from gpodder import util
from gpodder.gtkui.draw import (draw_text_box_centered, get_background_color,
                                get_foreground_color)

# from gpodder.gtkui.draw import investigate_widget_colors

import gi  # isort:skip
gi.require_version('Gdk', '3.0')  # isort:skip
gi.require_version('Gtk', '3.0')  # isort:skip
from gi.repository import Gdk, Gtk, Pango  # isort:skip


_ = gpodder.gettext

logger = logging.getLogger(__name__)

has_webkit2 = False
try:
    gi.require_version('WebKit2', '4.0')
    from gi.repository import WebKit2
    has_webkit2 = True
except (ImportError, ValueError):
    logger.info('No WebKit2 gobject bindings, so no HTML shownotes')


def get_shownotes(enable_html, pane, keyboard_callback=None):
    if enable_html and has_webkit2:
        return gPodderShownotesHTML(pane, keyboard_callback)
    else:
        return gPodderShownotesLabel(pane, keyboard_callback)


class gPodderShownotes:
    def __init__(self, shownotes_pane, keyboard_callback=None):
        self.shownotes_pane = shownotes_pane
<<<<<<< HEAD
        self.keyboard_callback = keyboard_callback
        self.details_fmt = _('%s | %s | %s')
=======
        self.details_fmt = _('%(date)s | %(size)s | %(duration)s')
>>>>>>> 8dd8b6b2

        self.scrolled_window = Gtk.ScrolledWindow()
        self.scrolled_window.set_shadow_type(Gtk.ShadowType.IN)
        self.scrolled_window.set_policy(Gtk.PolicyType.AUTOMATIC, Gtk.PolicyType.AUTOMATIC)
        self.scrolled_window.add(self.init())

        self.status = Gtk.Label.new()
        self.status.set_halign(Gtk.Align.START)
        self.status.set_valign(Gtk.Align.END)
        self.status.set_property('ellipsize', Pango.EllipsizeMode.END)
        self.set_status(None)
        self.status_bg = None
        self.color_set = False
        self.background_color = None
        self.foreground_color = None
        self.link_color = None
        self.visited_color = None

        self.overlay = Gtk.Overlay()
        self.overlay.add(self.scrolled_window)
        # need an EventBox for an opaque background behind the label
        box = Gtk.EventBox()
        self.status_bg = box
        box.add(self.status)
        box.set_hexpand(False)
        box.set_vexpand(False)
        box.set_valign(Gtk.Align.END)
        box.set_halign(Gtk.Align.START)
        self.overlay.add_overlay(box)
        self.overlay.set_overlay_pass_through(box, True)

        self.main_component = self.overlay
        self.main_component.show_all()

        self.da_message = Gtk.DrawingArea()
        self.da_message.set_property('expand', True)
        self.da_message.connect('draw', self.on_shownotes_message_expose_event)
        self.shownotes_pane.add(self.da_message)
        self.shownotes_pane.add(self.main_component)

        self.set_complain_about_selection(True)
        self.hide_pane()

    # Either show the shownotes *or* a message, 'Please select an episode'
    def set_complain_about_selection(self, message=True):
        if message:
            self.scrolled_window.hide()
            self.da_message.show()
        else:
            self.da_message.hide()
            self.scrolled_window.show()

    def set_episodes(self, selected_episodes):
        if self.pane_is_visible:
            if len(selected_episodes) == 1:
                episode = selected_episodes[0]
                self.update(episode)
                self.set_complain_about_selection(False)
            else:
                self.set_complain_about_selection(True)

    def show_pane(self, selected_episodes):
        self.pane_is_visible = True
        self.set_episodes(selected_episodes)
        self.shownotes_pane.show()

    def hide_pane(self):
        self.pane_is_visible = False
        self.shownotes_pane.hide()

    def toggle_pane_visibility(self, selected_episodes):
        if self.pane_is_visible:
            self.hide_pane()
        else:
            self.show_pane(selected_episodes)

    def on_shownotes_message_expose_event(self, drawingarea, ctx):
        background = get_background_color()
        if background is None:
            background = Gdk.RGBA(1, 1, 1, 1)
        ctx.set_source_rgba(background.red, background.green, background.blue, 1)
        x1, y1, x2, y2 = ctx.clip_extents()
        ctx.rectangle(x1, y1, x2 - x1, y2 - y1)
        ctx.fill()

        width, height = drawingarea.get_allocated_width(), drawingarea.get_allocated_height(),
        text = _('Please select an episode')
        draw_text_box_centered(ctx, drawingarea, width, height, text, None, None)
        return False

    def set_status(self, text):
        self.status.set_label(text or " ")

    def define_colors(self):
        if not self.color_set:
            self.color_set = True
            # investigate_widget_colors([
            #     ([(Gtk.Window, 'background', '')], self.status.get_toplevel()),
            #     ([(Gtk.Window, 'background', ''), (Gtk.Label, '', '')], self.status),
            #     ([(Gtk.Window, 'background', ''), (Gtk.TextView, 'view', '')], self.text_view),
            #     ([(Gtk.Window, 'background', ''), (Gtk.TextView, 'view', 'text')], self.text_view),
            # ])
            dummy_tv = Gtk.TextView()
            self.background_color = get_background_color(Gtk.StateFlags.NORMAL,
                widget=dummy_tv) or Gdk.RGBA()
            self.foreground_color = get_foreground_color(Gtk.StateFlags.NORMAL,
                widget=dummy_tv) or Gdk.RGBA(0, 0, 0)
            self.link_color = get_foreground_color(state=Gtk.StateFlags.LINK,
                widget=dummy_tv) or Gdk.RGBA(0, 0, 0)
            self.visited_color = get_foreground_color(state=Gtk.StateFlags.VISITED,
                widget=dummy_tv) or self.link_color
            del dummy_tv

            self.status_bg.override_background_color(Gtk.StateFlags.NORMAL, self.background_color)
            if hasattr(self, "text_buffer"):
                self.text_buffer.create_tag('hyperlink',
                    foreground=self.link_color.to_string(),
                    underline=Pango.Underline.SINGLE)
            elif hasattr(self, "label"):
                self.label.override_color(Gtk.StateFlags.NORMAL, self.foreground_color)
                self.label.override_color(Gtk.StateFlags.LINK, self.link_color)
                self.label.override_color(Gtk.StateFlags.VISITED, self.visited_color)
                self.label.override_background_color(Gtk.StateFlags.NORMAL, self.background_color)
                self.label_bg.override_background_color(Gtk.StateFlags.NORMAL, self.background_color)


class gPodderShownotesText(gPodderShownotes):
    def init(self):
        self.text_view = Gtk.TextView()
        self.text_view.set_wrap_mode(Gtk.WrapMode.WORD_CHAR)
        self.text_view.set_border_width(10)
        self.text_view.set_editable(False)
        self.text_buffer = Gtk.TextBuffer()
        self.text_buffer.create_tag('heading', scale=1.2, weight=Pango.Weight.BOLD)
        self.text_buffer.create_tag('subheading', scale=1.0)
        self.text_buffer.create_tag('details', scale=0.9)
        self.text_view.set_buffer(self.text_buffer)
        self.text_view.set_property('expand', True)
        self.text_view.connect('button-release-event', self.on_button_release)
        self.text_view.connect('key-press-event', self.on_key_press)
        self.text_view.connect('motion-notify-event', self.on_hover_hyperlink)
        return self.text_view

    def update(self, episode):
        heading = episode.title
        subheading = _('from %s') % (episode.channel.title)
        details = self.details_fmt % {
            'date': util.format_date(episode.published),
            'size': util.format_filesize(episode.file_size, digits=1)
            if episode.file_size > 0 else "-",
            'duration': episode.get_play_info_string()}
        self.define_colors()
        hyperlinks = [(0, None)]
        self.text_buffer.set_text('')
        self.text_buffer.insert_with_tags_by_name(self.text_buffer.get_end_iter(), heading, 'heading')
        self.text_buffer.insert_at_cursor('\n')
        self.text_buffer.insert_with_tags_by_name(self.text_buffer.get_end_iter(), subheading, 'subheading')
        self.text_buffer.insert_at_cursor('\n')
        self.text_buffer.insert_with_tags_by_name(self.text_buffer.get_end_iter(), details, 'details')
        self.text_buffer.insert_at_cursor('\n\n')
        for target, text in util.extract_hyperlinked_text(episode.description_html or episode.description):
            hyperlinks.append((self.text_buffer.get_char_count(), target))
            if target:
                self.text_buffer.insert_with_tags_by_name(
                    self.text_buffer.get_end_iter(), text, 'hyperlink')
            else:
                self.text_buffer.insert(
                    self.text_buffer.get_end_iter(), text)
        hyperlinks.append((self.text_buffer.get_char_count(), None))
        self.hyperlinks = [(start, end, url) for (start, url), (end, _) in zip(hyperlinks, hyperlinks[1:]) if url]
        self.text_buffer.place_cursor(self.text_buffer.get_start_iter())

    def on_button_release(self, widget, event):
        if event.button == 1:
            self.activate_links()

    def on_key_press(self, widget, event):
        if event.keyval == Gdk.KEY_Return:
            self.activate_links()
            return True
        if self.keyboard_callback is not None:
            self.keyboard_callback(widget, event)
            return True

        return False

    def hyperlink_at_pos(self, pos):
        """
        :param int pos: offset in text buffer
        :return str: hyperlink target at pos if any or None
        """
        return next((url for start, end, url in self.hyperlinks if start < pos < end), None)

    def activate_links(self):
        if self.text_buffer.get_selection_bounds() == ():
            pos = self.text_buffer.props.cursor_position
            target = self.hyperlink_at_pos(pos)
            if target is not None:
                util.open_website(target)

    def on_hover_hyperlink(self, textview, e):
        x, y = textview.window_to_buffer_coords(Gtk.TextWindowType.TEXT, e.x, e.y)
        w = self.text_view.get_window(Gtk.TextWindowType.TEXT)
        success, it = textview.get_iter_at_location(x, y)
        if success:
            pos = it.get_offset()
            target = self.hyperlink_at_pos(pos)
            if target:
                self.set_status(target)
                w.set_cursor(Gdk.Cursor.new_from_name(w.get_display(), 'pointer'))
                return
        self.set_status('')
        w.set_cursor(None)


class gPodderShownotesHTML(gPodderShownotes):
    def init(self):
        self.episode = None
        self._base_uri = None
        # basic restrictions
        self.stylesheet = None
        self.manager = WebKit2.UserContentManager()
        self.html_view = WebKit2.WebView.new_with_user_content_manager(self.manager)
        settings = self.html_view.get_settings()
        settings.set_enable_java(False)
        settings.set_enable_plugins(False)
        settings.set_enable_javascript(False)
        # uncomment to show web inspector
        # settings.set_enable_developer_extras(True)
        self.html_view.set_property('expand', True)
        self.html_view.connect('mouse-target-changed', self.on_mouse_over)
        self.html_view.connect('context-menu', self.on_context_menu)
        self.html_view.connect('decide-policy', self.on_decide_policy)
        self.html_view.connect('authenticate', self.on_authenticate)
        self.html_view.connect('key-press-event', self.on_key_press)

        return self.html_view

    def update(self, episode):
        self.define_colors()

        if episode.has_website_link():
            self._base_uri = episode.link
        else:
            self._base_uri = episode.channel.url

        # for incomplete base URI (e.g. http://919.noagendanotes.com)
        baseURI = urlparse(self._base_uri)
        if baseURI.path == '':
            self._base_uri += '/'
        self._loaded = False

        stylesheet = self.get_stylesheet()
        if stylesheet:
            self.manager.add_style_sheet(stylesheet)
        heading = '<h3>%s</h3>' % html.escape(episode.title)
        subheading = _('from %s') % html.escape(episode.channel.title)
        details = '<small>%s</small>' % html.escape(self.details_fmt % {
            'date': util.format_date(episode.published),
            'size': util.format_filesize(episode.file_size, digits=1)
            if episode.file_size > 0 else "-",
            'duration': episode.get_play_info_string()})
        header_html = _('<div id="gpodder-title">\n%(heading)s\n<p>%(subheading)s</p>\n<p>%(details)s</p></div>\n') \
            % dict(heading=heading, subheading=subheading, details=details)
        description_html = episode.description_html
        if not description_html:
            description_html = re.sub(r'\n', '<br>\n', episode.description)
        # uncomment to prevent background override in html shownotes
        # self.manager.remove_all_style_sheets ()
        logger.debug("base uri: %s (chan:%s)", self._base_uri, episode.channel.url)
        self.html_view.load_html(header_html + description_html, self._base_uri)
        # uncomment to show web inspector
        # self.html_view.get_inspector().show()
        self.episode = episode

    def on_key_press(self, widget, event):
        if self.keyboard_callback is not None:
            self.keyboard_callback(widget, event)
            return True
        return False

    def on_mouse_over(self, webview, hit_test_result, modifiers):
        if hit_test_result.context_is_link():
            self.set_status(hit_test_result.get_link_uri())
        else:
            self.set_status(None)

    def on_context_menu(self, webview, context_menu, event, hit_test_result):
        whitelist_actions = [
            WebKit2.ContextMenuAction.NO_ACTION,
            WebKit2.ContextMenuAction.STOP,
            WebKit2.ContextMenuAction.RELOAD,
            WebKit2.ContextMenuAction.COPY,
            WebKit2.ContextMenuAction.CUT,
            WebKit2.ContextMenuAction.PASTE,
            WebKit2.ContextMenuAction.DELETE,
            WebKit2.ContextMenuAction.SELECT_ALL,
            WebKit2.ContextMenuAction.INPUT_METHODS,
            WebKit2.ContextMenuAction.COPY_VIDEO_LINK_TO_CLIPBOARD,
            WebKit2.ContextMenuAction.COPY_AUDIO_LINK_TO_CLIPBOARD,
            WebKit2.ContextMenuAction.COPY_LINK_TO_CLIPBOARD,
            WebKit2.ContextMenuAction.COPY_IMAGE_TO_CLIPBOARD,
            WebKit2.ContextMenuAction.COPY_IMAGE_URL_TO_CLIPBOARD
        ]
        items = context_menu.get_items()
        for item in items:
            if item.get_stock_action() not in whitelist_actions:
                context_menu.remove(item)
        if hit_test_result.get_context() == WebKit2.HitTestResultContext.DOCUMENT:
            item = self.create_open_item(
                'shownotes-in-browser',
                _('Open shownotes in web browser'),
                self._base_uri)
            context_menu.insert(item, -1)
        elif hit_test_result.context_is_link():
            item = self.create_open_item(
                'link-in-browser',
                _('Open link in web browser'),
                hit_test_result.get_link_uri())
            context_menu.insert(item, -1)
        return False

    def on_decide_policy(self, webview, decision, decision_type):
        if decision_type == WebKit2.PolicyDecisionType.NEW_WINDOW_ACTION:
            decision.ignore()
            return False
        elif decision_type == WebKit2.PolicyDecisionType.NAVIGATION_ACTION:
            req = decision.get_request()
            # about:blank is for plain text shownotes
            if req.get_uri() in (self._base_uri, 'about:blank'):
                decision.use()
            else:
                logger.debug("refusing to go to %s (base URI=%s)", req.get_uri(), self._base_uri)
                decision.ignore()
            return False
        else:
            decision.use()
            return False

    def on_open_in_browser(self, action):
        util.open_website(action.url)

    def on_authenticate(self, view, request):
        if request.is_retry():
            return False
        if not self.episode or not self.episode.channel.auth_username:
            return False
        chan = self.episode.channel
        u = urlparse(chan.url)
        host = u.hostname
        if u.port:
            port = u.port
        elif u.scheme == 'https':
            port = 443
        else:
            port = 80
        logger.debug("on_authenticate(chan=%s:%s req=%s:%s (scheme=%s))",
                     host, port, request.get_host(), request.get_port(),
                     request.get_scheme())
        if host == request.get_host() and port == request.get_port() \
                and request.get_scheme() == WebKit2.AuthenticationScheme.HTTP_BASIC:
            persistence = WebKit2.CredentialPersistence.FOR_SESSION
            request.authenticate(WebKit2.Credential(chan.auth_username,
                                                    chan.auth_password,
                                                    persistence))
            return True
        else:
            return False

    def create_open_item(self, name, label, url):
        action = Gtk.Action.new(name, label, None, Gtk.STOCK_OPEN)
        action.url = url
        action.connect('activate', self.on_open_in_browser)
        return WebKit2.ContextMenuItem.new(action)

    def get_stylesheet(self):
        if self.stylesheet is None:
            style = ("html { background: %s; color: %s;}"
                     " a { color: %s; }"
                     " a:visited { color: %s; }"
                     " #gpodder-title h3, #gpodder-title p { margin: 0}"
                     " #gpodder-title {margin-block-end: 1em;}") % \
                     (self.background_color.to_string(), self.foreground_color.to_string(),
                      self.link_color.to_string(), self.visited_color.to_string())
            self.stylesheet = WebKit2.UserStyleSheet(style, 0, 1, None, None)
        return self.stylesheet

class gPodderShownotesLabel(gPodderShownotes):
    def init(self):
        self.label = Gtk.Label()
        self.label.set_line_wrap(True)
        self.label.set_property('margin', 10)
        self.label.set_property('xalign', 0.0)
        self.label.set_property('yalign', 0.0)
        self.label.set_property('expand', True)
        self.label.set_property('has-tooltip', True)
#        self.label.connect('query-tooltip', self.on_query_tooltip)
        self.label.connect('activate-link', self.on_activate_link)
        self.label.connect('key-press-event', self.on_key_press)
        # need an EventBox for an opaque background behind the label
        box = Gtk.EventBox()
        self.label_bg = box
        box.add(self.label)
        return self.label_bg

    def update(self, episode):
        heading = html.escape(episode.title)
        subheading = _('from %s') % (html.escape(episode.channel.title))
        self.define_colors()
        ltext = ''
        ltext += '<big><b>' + heading + '</b></big>\n'
        ltext += subheading + '\n'
        ltext += '<small>%s</small>\n\n' % html.escape(self.details_fmt % (
            util.format_date(episode.published),
            util.format_filesize(episode.file_size, digits=1)
            if episode.file_size > 0 else "-",
            episode.get_play_info_string()))
        for target, text in util.extract_hyperlinked_text(episode.description_html or episode.description):
            if target:
                tesc = html.escape(target)
                ltext += '<a href="%s" title="%s">%s</a>' % (tesc, tesc, html.escape(text))
            else:
                ltext += html.escape(text)
        self.label.set_markup(ltext)

    def on_button_release(self, widget, event):
        if event.button == 1:
            self.activate_links()

    def on_key_press(self, widget, event):
        if self.keyboard_callback is not None:
            self.keyboard_callback(widget, event)
            return True
        return False

    def on_activate_link(self, label, target):
        if target is not None:
            util.open_website(target)
        return True

#    def on_query_tooltip(self, label, x, y, keyboard_tooltip, tooltip):
#        uri = label.get_current_uri()
#        self.set_status(uri)
#        return True<|MERGE_RESOLUTION|>--- conflicted
+++ resolved
@@ -57,12 +57,8 @@
 class gPodderShownotes:
     def __init__(self, shownotes_pane, keyboard_callback=None):
         self.shownotes_pane = shownotes_pane
-<<<<<<< HEAD
         self.keyboard_callback = keyboard_callback
-        self.details_fmt = _('%s | %s | %s')
-=======
         self.details_fmt = _('%(date)s | %(size)s | %(duration)s')
->>>>>>> 8dd8b6b2
 
         self.scrolled_window = Gtk.ScrolledWindow()
         self.scrolled_window.set_shadow_type(Gtk.ShadowType.IN)
