--- conflicted
+++ resolved
@@ -204,17 +204,12 @@
     def return_user_cover(url, channel):
         try:
             api_url = 'https://www.youtube.com/channel/{0}'.format(channel)
-<<<<<<< HEAD
             data = util.urlopen(api_url).read().decode('utf-8')
-            m = re.search('<img class="channel-header-profile-image"[^>]* src=[\'"]([^\'"]+)[\'"][^>]*>', data)
-=======
-            data = util.urlopen(api_url).read()
             # Look for 900x900px image first.
             m = re.search('<link rel="image_src"[^>]* href=[\'"]([^\'"]+)[\'"][^>]*>', data)
             if m is None:
                 # Fallback to image that may only be 100x100px.
                 m = re.search('<img class="channel-header-profile-image"[^>]* src=[\'"]([^\'"]+)[\'"][^>]*>', data)
->>>>>>> 30682343
             if m is not None:
                 logger.debug('YouTube userpic for %s is: %s', url, m.group(1))
                 return m.group(1)
