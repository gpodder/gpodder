--- conflicted
+++ resolved
@@ -180,7 +180,6 @@
 
         stream = util.urlopen(url, headers)
 
-<<<<<<< HEAD
         responses = stream.history + [stream]
         for i, resp in enumerate(responses):
             if resp.is_permanent_redirect:
@@ -196,9 +195,6 @@
             ad = FeedAutodiscovery(url)
             # response_text() will assume utf-8 if no charset specified
             ad.feed(util.response_text(stream))
-=======
-            ad.feed(data.getvalue())
->>>>>>> 4e4bf49e
             if ad._resolved_url and ad._resolved_url != url:
                 try:
                     self.fetch(ad._resolved_url, etag=None, modified=None, autodiscovery=False, **kwargs)
@@ -210,29 +206,8 @@
             new_url = self._resolve_url(url)
             if new_url and new_url != url:
                 return Result(NEW_LOCATION, new_url)
-<<<<<<< HEAD
+
         # xml documents specify the encoding inline so better pass encoded body.
         # Especially since requests will use ISO-8859-1 for content-type 'text/xml'
         # if the server doesn't specify a charset.
-        return self.parse_feed(url, BytesIO(stream.content), stream.headers, UPDATED_FEED, **kwargs)
-=======
-
-            # Reset the stream so podcastparser can give it a go
-            data.seek(0)
-
-        try:
-            feed = podcastparser.parse(url, data)
-            feed['url'] = url
-        except ValueError as e:
-            raise InvalidFeed('Could not parse feed: {msg}'.format(msg=e))
-
-        if is_local:
-            feed['headers'] = {}
-            return Result(UPDATED_FEED, feed)
-        else:
-            feed['headers'] = stream.headers
-            return self._check_statuscode(stream, feed)
-
-    def fetch(self, url, etag=None, modified=None, max_episodes=0):
-        return self._parse_feed(url, etag, modified, max_episodes)
->>>>>>> 4e4bf49e
+        return self.parse_feed(url, BytesIO(stream.content), stream.headers, UPDATED_FEED, **kwargs)