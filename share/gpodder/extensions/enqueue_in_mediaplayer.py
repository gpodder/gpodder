# -*- coding: utf-8 -*-
# Extension script to add a context menu item for enqueueing episodes in a player
# Requirements: gPodder 3.x (or "tres" branch newer than 2011-06-08)
# (c) 2011-06-08 Thomas Perl <thp.io/about>
# Released under the same license terms as gPodder itself.
import subprocess

import gpodder
from gpodder import util

import logging
logger = logging.getLogger(__name__)

_ = gpodder.gettext

__title__ = _('Enqueue/Resume in media players')
__description__ = _('Add a context menu item for enqueueing/resuming playback of episodes in installed media players')
__authors__ = 'Thomas Perl <thp@gpodder.org>, Bernd Schlapsi <brot@gmx.info>'
__doc__ = 'http://wiki.gpodder.org/wiki/Extensions/EnqueueInMediaplayer'
__payment__ = 'https://flattr.com/submit/auto?user_id=BerndSch&url=http://wiki.gpodder.org/wiki/Extensions/EnqueueInMediaplayer'
__category__ = 'interface'
__only_for__ = 'gtk'


DefaultConfig = {
    'enqueue_after_download': False,  # Set to True to enqueue an episode right after downloading
    'default_player': '',  # Set to the player to be used for auto-enqueueing (otherwise pick first installed)
}


class Player(object):
    def __init__(self, slug, application, command):
        self.slug = slug
        self.application = application
        self.title = '/'.join((_('Enqueue in'), application))
        self.command = command
        self.gpodder = None

    def is_installed(self):
        raise NotImplemented('Must be implemented by subclass')

    def open_files(self, filenames):
        raise NotImplemented('Must be implemented by subclass')

    def enqueue_episodes(self, episodes):
        filenames = [episode.get_playback_url() for episode in episodes]

        self.open_files(filenames)

        for episode in episodes:
            episode.playback_mark()
            if self.gpodder is not None:
                self.gpodder.update_episode_list_icons(selected=True)


class FreeDesktopPlayer(Player):
    def is_installed(self):
        return util.find_command(self.command[0]) is not None

    def open_files(self, filenames):
        subprocess.Popen(self.command + filenames,
                         stdout=subprocess.PIPE, stderr=subprocess.PIPE)


class Win32Player(Player):
    def is_installed(self):
        if not gpodder.ui.win32:
            return False

        from gpodder.gtkui.desktopfile import win32_read_registry_key
        try:
            self.command = win32_read_registry_key(self.command)
            return True
        except Exception as e:
            logger.warn('Win32 player not found: %s (%s)', self.command, e)

        return False

    def open_files(self, filenames):
        for cmd in util.format_desktop_command(self.command, filenames):
            subprocess.Popen(cmd)


class MPRISResumer(FreeDesktopPlayer):
    """
    resume episod playback at saved time
    """
    OBJECT_PLAYER = '/org/mpris/MediaPlayer2'
    OBJECT_DBUS = '/org/freedesktop/DBus'
    INTERFACE_PLAYER = 'org.mpris.MediaPlayer2.Player'
    INTERFACE_PROPS = 'org.freedesktop.DBus.Properties'
    SIGNAL_PROP_CHANGE = 'PropertiesChanged'
    NAME_DBUS = 'org.freedesktop.DBus'

    def __init__(self, slug, application, command, bus_name):
        super(MPRISResumer, self).__init__(slug, application, command)
        self.title = '/'.join((_('Resume in'), application))
        self.bus_name = bus_name
        self.player = None
        self.position_us = None
        self.url = None

    def is_installed(self):
        if gpodder.ui.win32:
            return False
        return util.find_command(self.command[0]) is not None

    def enqueue_episodes(self, episodes):
        self.do_enqueue(episodes[0].get_playback_url(),
                        episodes[0].current_position)

        for episode in episodes:
            episode.playback_mark()
            if self.gpodder is not None:
                self.gpodder.update_episode_list_icons(selected=True)

    def init_dbus(self):
        bus = gpodder.dbus_session_bus

        if not bus.name_has_owner(self.bus_name):
            logger.debug('MPRISResumer %s is not there...', self.bus_name)
            return False

        self.player = bus.get_object(self.bus_name, self.OBJECT_PLAYER)
        self.signal_match = self.player.connect_to_signal(self.SIGNAL_PROP_CHANGE,
            self.on_prop_change,
            dbus_interface=self.INTERFACE_PROPS)
        return True

    def enqueue_when_ready(self, filename, pos):
        def name_owner_changed(name, old_owner, new_owner):
            logger.debug('name_owner_changed "%s" "%s" "%s"',
                         name, old_owner, new_owner)
            if name == self.bus_name:
                logger.debug('MPRISResumer player %s is there', name)
                cancel.remove()
                util.idle_add(lambda: self.do_enqueue(filename, pos))

        bus = gpodder.dbus_session_bus
        obj = bus.get_object(self.NAME_DBUS, self.OBJECT_DBUS)
        cancel = obj.connect_to_signal('NameOwnerChanged', name_owner_changed, dbus_interface=self.NAME_DBUS)

    def do_enqueue(self, filename, pos):
        def on_reply():
            logger.debug('MPRISResumer opened %s', self.url)

        def on_error(exception):
            logger.error('MPRISResumer error %s', repr(exception))
            self.signal_match.remove()

        if filename.startswith('/'):
            try:
                import pathlib
                self.url = pathlib.Path(filename).as_uri()
            except ImportError:
                self.url = 'file://' + filename
        self.position_us = pos * 1000 * 1000  # pos in microseconds
        if self.init_dbus():
            # async to not freeze the ui waiting for the application to answer
            self.player.OpenUri(self.url,
                                dbus_interface=self.INTERFACE_PLAYER,
                                reply_handler=on_reply,
                                error_handler=on_error)
        else:
            self.enqueue_when_ready(filename, pos)
            logger.debug('MPRISResumer launching player %s', self.application)
            super(MPRISResumer, self).open_files([])

    def on_prop_change(self, interface, props, invalidated_props):
        def on_reply():
            pass

        def on_error(exception):
            logger.error('MPRISResumer SetPosition error %s', repr(exception))
            self.signal_match.remove()

        metadata = props.get('Metadata', {})
        url = metadata.get('xesam:url')
        track_id = metadata.get('mpris:trackid')
        if url is not None and track_id is not None:
            if url == self.url:
                logger.info('Enqueue %s setting track %s position=%d',
                            url, track_id, self.position_us)
                self.player.SetPosition(str(track_id), self.position_us,
                                        dbus_interface=self.INTERFACE_PLAYER,
                                        reply_handler=on_reply,
                                        error_handler=on_error)
            else:
                logger.debug('Changed but wrong url: %s, giving up', url)
            self.signal_match.remove()


PLAYERS = [
    # Amarok, http://amarok.kde.org/
    FreeDesktopPlayer('amarok', 'Amarok', ['amarok', '--play', '--append']),

    # VLC, http://videolan.org/
    FreeDesktopPlayer('vlc', 'VLC', ['vlc', '--started-from-file', '--playlist-enqueue']),

    # Totem, https://live.gnome.org/Totem
    FreeDesktopPlayer('totem', 'Totem', ['totem', '--enqueue']),

    # DeaDBeeF, http://deadbeef.sourceforge.net/
    FreeDesktopPlayer('deadbeef', 'DeaDBeeF', ['deadbeef', '--queue']),

    # gmusicbrowser, http://gmusicbrowser.org/
    FreeDesktopPlayer('gmusicbrowser', 'gmusicbrowser', ['gmusicbrowser', '-enqueue']),

    # Audacious, http://audacious-media-player.org/
    FreeDesktopPlayer('audacious', 'Audacious', ['audacious', '--enqueue']),

    # Clementine, http://www.clementine-player.org/
    FreeDesktopPlayer('clementine', 'Clementine', ['clementine', '--append']),

    # Parole, http://docs.xfce.org/apps/parole/start
    FreeDesktopPlayer('parole', 'Parole', ['parole', '-a']),

    # Winamp 2.x, http://www.oldversion.com/windows/winamp/
    Win32Player('winamp', 'Winamp', r'HKEY_CLASSES_ROOT\Winamp.File\shell\Enqueue\command'),

    # VLC media player, http://videolan.org/vlc/
    Win32Player('vlc', 'VLC', r'HKEY_CLASSES_ROOT\VLC.mp3\shell\AddToPlaylistVLC\command'),

    # foobar2000, http://www.foobar2000.org/
    Win32Player('foobar2000', 'foobar2000', r'HKEY_CLASSES_ROOT\foobar2000.MP3\shell\enqueue\command'),
]


RESUMERS = [
    # doesn't play on my system, but the track is appended.
    MPRISResumer('amarok', 'Amarok', ['amarok', '--play'], 'org.mpris.MediaPlayer2.amarok'),

    MPRISResumer('vlc', 'VLC', ['vlc', '--started-from-file'], 'org.mpris.MediaPlayer2.vlc'),

    # totem mpris2 plugin is broken for me: it raises AttributeError:
    #  File "/usr/lib/totem/plugins/dbus/dbusservice.py", line 329, in OpenUri
    #       self.totem.add_to_playlist_and_play (uri)
    # MPRISResumer('totem', 'Totem', ['totem'], 'org.mpris.MediaPlayer2.totem'),

    # with https://github.com/Serranya/deadbeef-mpris2-plugin
    MPRISResumer('resume in deadbeef', 'DeaDBeeF', ['deadbeef'], 'org.mpris.MediaPlayer2.DeaDBeeF'),

    # the gPodder Dowloads directory must be in gmusicbrowser's library
    MPRISResumer('resume in gmusicbrowser', 'gmusicbrowser', ['gmusicbrowser'], 'org.mpris.MediaPlayer2.gmusicbrowser'),

    # Audacious doesn't implement MPRIS2.OpenUri
    # MPRISResumer('audacious', 'resume in Audacious', ['audacious', '--enqueue'], 'org.mpris.MediaPlayer2.audacious'),

    # beware: clementine never exits on my system (even when launched from cmdline)
    # so the zombie clementine process will get all the bus messages and never answer
    # resulting in freezes and timeouts!
    MPRISResumer('clementine', 'Clementine', ['clementine'], 'org.mpris.MediaPlayer2.clementine'),

    # just enable the plugin
    MPRISResumer('parole', 'Parole', ['parole'], 'org.mpris.MediaPlayer2.parole'),
]


class gPodderExtension:
    def __init__(self, container):
        self.container = container
        self.config = container.config

        # Only display media players that can be found at extension load time
<<<<<<< HEAD
        self.players = [player for player in PLAYERS if player.is_installed()]
=======
        self.players = [p for p in PLAYERS if p.is_installed()]
        self.resumers = [r for r in RESUMERS if r.is_installed()]
>>>>>>> 00b7ab3a

    def on_ui_object_available(self, name, ui_object):
        if name == 'gpodder-gtk':
            for p in self.players + self.resumers:
                p.gpodder = ui_object

    def on_episodes_context_menu(self, episodes):
        if not any(e.file_exists() for e in episodes):
            return None

        ret = [(p.title, p.enqueue_episodes) for p in self.players]

        # needs dbus, doesn't handle more than 1 episode
        # and no point in using DBus when episode is not played.
        if not hasattr(gpodder.dbus_session_bus, 'fake') and \
                len(episodes) == 1 and episodes[0].current_position > 0:
            ret.extend([(p.title, p.enqueue_episodes) for p in self.resumers])

        return ret

    def on_episode_downloaded(self, episode):
        if self.config.enqueue_after_download:
            if not self.config.default_player and len(self.players):
                player = self.players[0]
                logger.info('Picking first installed player: %s (%s)', player.slug, player.application)
            else:
                player = next((player for player in self.players if self.config.default_player == player.slug), None)
                if player is None:
                    logger.info('No player set, use one of: %r', [player.slug for player in self.players])
                    return

            logger.info('Enqueueing downloaded file in %s', player.application)
            player.enqueue_episodes([episode])<|MERGE_RESOLUTION|>--- conflicted
+++ resolved
@@ -262,12 +262,8 @@
         self.config = container.config
 
         # Only display media players that can be found at extension load time
-<<<<<<< HEAD
         self.players = [player for player in PLAYERS if player.is_installed()]
-=======
-        self.players = [p for p in PLAYERS if p.is_installed()]
         self.resumers = [r for r in RESUMERS if r.is_installed()]
->>>>>>> 00b7ab3a
 
     def on_ui_object_available(self, name, ui_object):
         if name == 'gpodder-gtk':
